--- conflicted
+++ resolved
@@ -976,8 +976,15 @@
 
         group.add_argument("--purge-interval", dest="purge_interval", type=(float),
                            metavar="<float>", help="Sets the frequency of the tombstone purge interval")
-
-<<<<<<< HEAD
+        group.add_argument("--history-retention-bytes", dest="history_retention_bytes", default=None, type=(int),
+                           metavar="<bytes>", help="Set the maximum size of retained document history in bytes")
+        group.add_argument("--history-retention-seconds", dest="history_retention_seconds", default=None, type=(int),
+                           metavar="<seconds>", help="Set the maximum age of retained document history in seconds")
+        group.add_argument("--enable-history-retention-by-default",
+                           dest="enable_history_retention", metavar="<0|1>", choices=["0", "1"],
+                           help="Enable history retention for new collections created in this bucket by default "
+                           "(0 or 1)")
+
         group.add_argument("--enable-point-in-time", dest="enable_pitr", metavar="<0|1>",
                            choices=["0", "1"], help="Enable the Point-In-Time feature on this bucket, which allows "
                            "taking Point-In-Time backups of it (0 or 1)")
@@ -987,16 +994,6 @@
         group.add_argument("--point-in-time-max-history-age", dest="pitr_max_history_age", default=None, type=(int),
                            metavar="<seconds>", help="Set the maximum history age of Point-In-Time backups that can "
                            "be taken of this bucket (in seconds)")
-=======
-        group.add_argument("--history-retention-bytes", dest="history_retention_bytes", default=None, type=(int),
-                           metavar="<bytes>", help="Set the maximum size of retained document history in bytes")
-        group.add_argument("--history-retention-seconds", dest="history_retention_seconds", default=None, type=(int),
-                           metavar="<seconds>", help="Set the maximum age of retained document history in seconds")
-        group.add_argument("--enable-history-retention-by-default",
-                           dest="enable_history_retention", metavar="<0|1>", choices=["0", "1"],
-                           help="Enable history retention for new collections created in this bucket by default "
-                           "(0 or 1)")
->>>>>>> 38c3ce22
 
     @rest_initialiser(cluster_init_check=True, version_check=True, enterprise_check=False)
     def execute(self, opts):
@@ -1087,12 +1084,9 @@
                                             opts.db_frag_size, opts.view_frag_perc, opts.view_frag_size,
                                             opts.from_hour, opts.from_min, opts.to_hour, opts.to_min,
                                             opts.abort_outside, opts.paralleldb_and_view_compact, opts.purge_interval,
-<<<<<<< HEAD
-                                            opts.enable_pitr, opts.pitr_granularity, opts.pitr_max_history_age)
-=======
                                             opts.history_retention_bytes, opts.history_retention_seconds,
-                                            opts.enable_history_retention)
->>>>>>> 38c3ce22
+                                            opts.enable_history_retention, opts.enable_pitr, opts.pitr_granularity,
+                                            opts.pitr_max_history_age)
         _exit_if_errors(errors)
         _success("Bucket created")
 
@@ -1193,14 +1187,6 @@
         group.add_argument("--purge-interval", dest="purge_interval", type=(float),
                            metavar="<num>", help="Set the bucket metadata purge interval")
 
-<<<<<<< HEAD
-        group.add_argument("--enable-point-in-time", dest="enable_pitr", metavar="<0|1>",
-                           choices=["0", "1"], help="Enable Point-In-Time backups and restores on this bucket (0 or 1)")
-        group.add_argument("--point-in-time-granularity", dest="pitr_granularity", default=None, type=(int),
-                           metavar="<seconds>", help="Set the granularity of Point-In-Time backups in seconds")
-        group.add_argument("--point-in-time-max-history-age", dest="pitr_max_history_age", default=None, type=(int),
-                           metavar="<seconds>", help="Set the maximum history age of Point-In-Time backups in seconds")
-=======
         group.add_argument("--history-retention-bytes", dest="history_retention_bytes", default=None, type=(int),
                            metavar="<bytes>", help="Set the maximum size of retained document history in bytes")
         group.add_argument("--history-retention-seconds", dest="history_retention_seconds", default=None, type=(int),
@@ -1209,7 +1195,13 @@
                            dest="enable_history_retention", metavar="<0|1>", choices=["0", "1"],
                            help="Enable history retention for new collections created in this bucket by default "
                            "(0 or 1)")
->>>>>>> 38c3ce22
+
+        group.add_argument("--enable-point-in-time", dest="enable_pitr", metavar="<0|1>",
+                           choices=["0", "1"], help="Enable Point-In-Time backups and restores on this bucket (0 or 1)")
+        group.add_argument("--point-in-time-granularity", dest="pitr_granularity", default=None, type=(int),
+                           metavar="<seconds>", help="Set the granularity of Point-In-Time backups in seconds")
+        group.add_argument("--point-in-time-max-history-age", dest="pitr_max_history_age", default=None, type=(int),
+                           metavar="<seconds>", help="Set the maximum history age of Point-In-Time backups in seconds")
 
     @rest_initialiser(cluster_init_check=True, version_check=True, enterprise_check=False)
     def execute(self, opts):
@@ -1254,13 +1246,8 @@
                      or opts.abort_outside is not None or opts.paralleldb_and_view_compact is not None)):
             _exit_if_errors([f'compaction settings can not be specified for a {bucket["bucketType"]} bucket'])
 
-<<<<<<< HEAD
         is_couchbase_bucket = "bucketType" in bucket and bucket["bucketType"] == "membase"
 
-        if not is_couchbase_bucket and (opts.enable_pitr is not None or opts.pitr_granularity is not None or
-                                        opts.pitr_max_history_age is not None):
-            _exit_if_errors(["Point-In-Time options are only supported for 'couchbase' buckets"])
-=======
         if "bucketType" in bucket and bucket["bucketType"] != "membase":
             if opts.history_retention_bytes is not None:
                 _exit_if_errors([f"--history-retention-bytes cannot be specified for a {bucket['bucketType']} bucket"])
@@ -1280,7 +1267,10 @@
             if opts.enable_history_retention is not None:
                 _exit_if_errors(["--enable-history-retention-by-default cannot be specified for a bucket with "
                                  f"{bucket['storageBackend']} backend"])
->>>>>>> 38c3ce22
+
+        if not is_couchbase_bucket and (opts.enable_pitr is not None or opts.pitr_granularity is not None or
+                                        opts.pitr_max_history_age is not None):
+            _exit_if_errors(["Point-In-Time options are only supported for 'couchbase' buckets"])
 
         priority = None
         if opts.priority is not None:
@@ -1300,15 +1290,11 @@
                                           opts.max_ttl, opts.compression_mode, opts.remove_port, opts.db_frag_perc,
                                           opts.db_frag_size, opts.view_frag_perc, opts.view_frag_size, opts.from_hour,
                                           opts.from_min, opts.to_hour, opts.to_min, opts.abort_outside,
-<<<<<<< HEAD
-                                          opts.paralleldb_and_view_compact, opts.purge_interval, opts.enable_pitr,
-                                          opts.pitr_granularity, opts.pitr_max_history_age, is_couchbase_bucket)
-=======
                                           opts.paralleldb_and_view_compact, opts.purge_interval,
                                           opts.history_retention_bytes, opts.history_retention_seconds,
                                           opts.enable_history_retention,
-                                          'bucketType' in bucket and bucket['bucketType'] == 'membase')
->>>>>>> 38c3ce22
+                                          opts.enable_pitr, opts.pitr_granularity, opts.pitr_max_history_age,
+                                          is_couchbase_bucket)
         _exit_if_errors(errors)
 
         _success("Bucket edited")
@@ -4559,12 +4545,9 @@
                            help="The blob endpoint of the link (required)")
 
         group = self.parser.add_argument_group("Analytics Service GCS link setup options")
-<<<<<<< HEAD
-=======
         group.add_argument("--application-default-credentials", dest="application_default_credentials",
                            action="store_true",
                            help="The option to use application default credentials for authentication (optional)")
->>>>>>> 38c3ce22
         group.add_argument("--json-credentials", dest="json_credentials", metavar="<key>",
                            help="The JSON credentials of the link (optional)")
 

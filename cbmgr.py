"""A Couchbase  CLI subcommand"""

import getpass
import inspect
import ipaddress
import json
import os
import platform
import random
import re
import string
import subprocess
import sys
import urllib.parse
import tempfile
import time

from typing import Optional, List, Any, Dict
from argparse import ArgumentError, ArgumentParser, HelpFormatter, Action, SUPPRESS
from operator import itemgetter
from cluster_manager import ClusterManager
from pbar import TopologyProgressBar

try:
    from cb_version import VERSION  # pylint: disable=import-error
except ImportError:
    VERSION = "0.0.0-0000-community"
    print(f'WARNING: Could not import cb_version, setting VERSION to {VERSION}')

COUCHBASE_DEFAULT_PORT = 8091

BUCKET_PRIORITY_HIGH_INT = 8
BUCKET_PRIORITY_HIGH_STR = "high"
BUCKET_PRIORITY_LOW_INT = 3
BUCKET_PRIORITY_LOW_STR = "low"

BUCKET_TYPE_COUCHBASE = "membase"
BUCKET_TYPE_MEMCACHED = "memcached"

CB_BIN_PATH = os.path.abspath(os.path.join(os.path.dirname(__file__), "..", "..", "bin"))
CB_ETC_PATH = os.path.abspath(os.path.join(os.path.dirname(__file__), "..", "..", "etc", "couchbase"))
CB_LIB_PATH = os.path.abspath(os.path.join(os.path.dirname(__file__), "..", "..", "lib"))

if os.name == 'nt':
    CB_NS_EBIN_PATH = os.path.join(CB_LIB_PATH, "ns_server", "ebin")
    CB_BABYSITTER_EBIN_PATH = os.path.join(CB_LIB_PATH, "ns_babysitter", "ebin")
else:
    CB_NS_EBIN_PATH = os.path.join(CB_LIB_PATH, "ns_server", "erlang", "lib", "ns_server", "ebin")
    CB_BABYSITTER_EBIN_PATH = os.path.join(CB_LIB_PATH, "ns_server", "erlang", "lib", "ns_babysitter", "ebin")

inetrc_file = os.path.join(CB_ETC_PATH, 'hosts.cfg')
if os.path.isfile(inetrc_file):
    inetrc_file = inetrc_file.encode('unicode-escape').decode()
    CB_INETRC_OPT = ['inetrc', f'"{inetrc_file}"']
else:
    CB_INETRC_OPT = []

# On MacOS the config is store in the users home directory
if platform.system() == "Darwin":
    CB_CFG_PATH = os.path.expanduser("~/Library/Application Support/Couchbase/var/lib/couchbase")
else:
    CB_CFG_PATH = os.path.abspath(os.path.join(os.path.dirname(__file__), "..", "..", "var", "lib", "couchbase"))

CB_MAN_PATH = os.path.abspath(os.path.join(os.path.dirname(__file__), "..", "..", "share"))

if os.name == "nt":
    CB_MAN_PATH = os.path.join(CB_MAN_PATH, "doc", "couchbase-cli")
else:
    CB_MAN_PATH = os.path.join(CB_MAN_PATH, "man", "man1")


def get_doc_page_name(command: str) -> str:
    return f'{command}.{"1" if os.name != "nt" else "html"}'


def remove_prefix(val: str, prefix: str) -> str:
    """This function removes a prefix from a string.

    Note this is a built-in function in Python 3.9 once we upgrade to it we should use it instead.
    """
    return val[len(prefix):] if val.startswith(prefix) else val

def force_communicate_tls(rest: ClusterManager) -> bool:
    """force_communicate_tls returns a boolean indicating whether we should communicate with other nodes using the TLS
    ports.

    When communicating with a cluster which has 'clusterEncryptionLevel' set to 'strict' the non-tls ports will only be
    open to 'localhost' meaning we must communicate via the non-tls ports.
    """
    settings, err = rest.get_security_settings()
    _exit_if_errors(err)

    # The cluster isn't using 'strict' cluster encryption, we shouldn't need to force enable TLS
    if 'clusterEncryptionLevel' not in settings or settings['clusterEncryptionLevel'] != 'strict':
        return False

    # The user might not have used a 'https://' scheme prefix, so communicating to other nodes via the secure ports may
    # lead to interesting/surprising errors; let them know beforehand.
    _warning("sub-command requires multi-node communication via TLS enabled ports, '--cacert' or " \
             "'--no-ssl-verify' may need to be supplied")

    return True


def rest_initialiser(cluster_init_check=False, version_check=False, enterprise_check=None):
    """rest_initialiser is a decorator that does common subcommand tasks.

    The decorator will always creates a cluster manager and assign it to the subcommand variable rest
    :param cluster_init_check: if true it will check if the cluster is initialized before executing the subcommand
    :param version_check: if true it will check if the cluster and CLI version match if they do not it prints a warning
    :param enterprise_check: if true it will check if the cluster is enterprise and fail if not. If it is false it does
        the check but it does not fail if not enterprise. If none it does not perform the check. The result of the check
        is stored on the instance parameter enterprise
    """
    def inner(fn):
        def decorator(self, opts):
            self.rest = ClusterManager(opts.cluster, opts.username, opts.password, opts.ssl, opts.ssl_verify,
                                       opts.cacert, opts.debug)
            if cluster_init_check:
                check_cluster_initialized(self.rest)
            if version_check:
                check_versions(self.rest)
            if enterprise_check is not None:
                enterprise, errors = self.rest.is_enterprise()
                _exit_if_errors(errors)

                if enterprise_check and not enterprise:
                    _exit_if_errors(['Command only available in enterprise edition'])

                self.enterprise = enterprise

            return fn(self, opts)
        return decorator
    return inner


def check_cluster_initialized(rest):
    initialized, errors = rest.is_cluster_initialized()
    if errors:
        _exit_if_errors(errors)
    if not initialized:
        _exit_if_errors(["Cluster is not initialized, use cluster-init to initialize the cluster"])


def check_versions(rest):
    result, errors = rest.pools()
    if errors:
        return

    server_version = result['implementationVersion']
    if server_version is None or VERSION is None:
        return

    major_couch = server_version[: server_version.index('.')]
    minor_couch = server_version[server_version.index('.') + 1: server_version.index('.', len(major_couch) + 1)]
    major_cli = VERSION[: VERSION.index('.')]
    minor_cli = VERSION[VERSION.index('.') + 1: VERSION.index('.', len(major_cli) + 1)]

    if major_cli != major_couch or minor_cli != minor_couch:
        _warning(f'couchbase-cli version {VERSION} does not match couchbase server version {server_version}')


def index_storage_mode_to_param(value, default="plasma"):
    """Converts the index storage mode to what Couchbase understands"""
    if value == "default":
        return default

    if value == "memopt":
        return "memory_optimized"

    return value


def process_services(services, enterprise):
    """Converts services to a format Couchbase understands"""
    sep = ","
    if services.find(sep) < 0:
        # backward compatible when using ";" as separator
        sep = ";"
    svc_set = set([w.strip() for w in services.split(sep)])
    svc_candidate = ["data", "index", "query", "fts", "eventing", "analytics", "backup"]
    for svc in svc_set:
        if svc not in svc_candidate:
            return None, [f'`{svc}` is not a valid service']
        if not enterprise and svc in ["eventing", "analytics", "backup"]:
            return None, [f'{svc} service is only available on Enterprise Edition']

    if not enterprise:
        # Valid CE node service configuration
        ce_svc_30 = set(["data"])
        ce_svc_40 = set(["data", "index", "query"])
        ce_svc_45 = set(["data", "index", "query", "fts"])
        if svc_set not in [ce_svc_30, ce_svc_40, ce_svc_45]:
            return None, [f"Invalid service configuration. Community Edition only supports nodes with the following"
                          f" combinations of services: '{''.join(ce_svc_30)}', '{','.join(ce_svc_40)}' or "
                          f"'{','.join(ce_svc_45)}'"]

    services = ",".join(svc_set)
    for old, new in [[";", ","], ["data", "kv"], ["query", "n1ql"], ["analytics", "cbas"]]:
        services = services.replace(old, new)
    return services, None


def find_subcommands():
    """Finds all subcommand classes"""
    clsmembers = inspect.getmembers(sys.modules[__name__], inspect.isclass)
    subclasses = [cls for cls in clsmembers if issubclass(cls[1], (Subcommand, LocalSubcommand))
                  and cls[1] not in [Subcommand, LocalSubcommand]]

    subcommands = []
    for subclass in subclasses:
        name = '-'.join([part.lower() for part in re.findall('[A-Z][a-z]*', subclass[0])])
        subcommands.append((name, subclass[1]))
    return subcommands


def _success(msg):
    print(f'SUCCESS: {msg}')


def _deprecated(msg):
    print(f'DEPRECATED: {msg}')


def _warning(msg):
    print(f'WARNING: {msg}')


def _exit_if_errors(errors):
    if errors:
        for error in errors:
            # Some endpoint return errors prefixed with '_ -' this has to be stripped out. For more information see
            # MB-42801
            print(f'ERROR: {remove_prefix(error, "_ -").lstrip(" ")}')
        sys.exit(1)


def _exit_on_file_write_failure(fname, to_write):
    try:
        wfile = open(fname, 'w')
        wfile.write(to_write)
        wfile.close()
    except IOError as error:
        _exit_if_errors([error])


def _exit_on_file_read_failure(fname, to_report=None):
    try:
        rfile = open(fname, 'r')
        read_bytes = rfile.read()
        rfile.close()
        return read_bytes
    except IOError as error:
        if to_report is None:
            _exit_if_errors([f'{error.strerror} `{fname}`'])
        else:
            _exit_if_errors([to_report])


def apply_default_port(nodes):
    """
    Adds the default port if the port is missing.

    @type  nodes: string
    @param nodes: A comma seprated list of nodes
    @rtype:       array of strings
    @return:      The nodes with the port postfixed on each one
    """
    nodes = nodes.split(',')

    def append_port(node):
        if re.match(r'.*:\d+$', node):
            return node
        return f'{node}:8091'
    return [append_port(x) for x in nodes]


class CLIHelpFormatter(HelpFormatter):
    """Format help with indented section bodies"""

    def __init__(self, prog, indent_increment=2, max_help_position=30, width=None):
        HelpFormatter.__init__(self, prog, indent_increment, max_help_position, width)

    def add_argument(self, action):
        if action.help is not SUPPRESS:

            # find all invocations
            get_invocation = self._format_action_invocation
            invocations = [get_invocation(action)]
            for subaction in self._iter_indented_subactions(action):
                invocations.append(get_invocation(subaction))

            # update the maximum item length
            invocation_length = max([len(s) for s in invocations])
            action_length = invocation_length + self._current_indent + 2
            self._action_max_length = max(self._action_max_length,
                                          action_length)

            # add the item to the list
            self._add_item(self._format_action, [action])

    def _format_action_invocation(self, action):
        if not action.option_strings:
            metavar, = self._metavar_formatter(action, action.dest)(1)
            return metavar
        else:
            parts = []
            if action.nargs == 0:
                parts.extend(action.option_strings)
                return ','.join(parts)
            else:
                default = action.dest
                args_string = self._format_args(action, default)
                for option_string in action.option_strings:
                    parts.append(option_string)
                return ','.join(parts) + ' ' + args_string


class CBDeprecatedAction(Action):
    """Indicates that a specific option is deprecated"""

    def __call__(self, parser, namespace, values, option_string=None):
        _deprecated('Specifying ' + '/'.join(self.option_strings) + ' is deprecated')
        if self.nargs == 0:
            setattr(namespace, self.dest, self.const)
        else:
            setattr(namespace, self.dest, values)


class CBHostAction(Action):
    """Allows the handling of hostnames on the command line"""

    def __call__(self, parser, namespace, values, option_string=None):
        parsed = urllib.parse.urlparse(values)

        # If the netloc is empty then it means that there was no scheme added
        # to the URI and we are parsing it as a path. In this case no scheme
        # means HTTP so we can add that scheme to the hostname provided.
        if parsed.netloc == "":
            parsed = urllib.parse.urlparse("http://" + values)

        if parsed.scheme == "":
            parsed = urllib.parse.urlparse("http://" + values)

        if parsed.path != "" or parsed.params != "" or parsed.query != "" or parsed.fragment != "":
            raise ArgumentError(self, f"{values} is not an accepted hostname")
        if not parsed.hostname:
            raise ArgumentError(self, f"{values} is not an accepted hostname")
        hostname_regex = re.compile(r'^(([a-zA-Z0-9]|[a-zA-Z0-9][a-zA-Z0-9\-]*[a-zA-Z0-9])\.)*'
                                    + r'([A-Za-z0-9]|[A-Za-z0-9][A-Za-z0-9\-]*[A-Za-z0-9])$')
        if not hostname_regex.match(parsed.hostname):
            try:
                ipaddress.ip_address(parsed.hostname)
            except ValueError as val_error:
                raise ArgumentError(self, f"{values} is not an accepted hostname") from val_error

        scheme = parsed.scheme
        port = None
        if scheme in ["http", "couchbase"]:
            if not parsed.port:
                port = 8091
            if scheme == "couchbase":
                scheme = "http"
        elif scheme in ["https", "couchbases"]:
            if not parsed.port:
                port = 18091
            if scheme == "couchbases":
                scheme = "https"
        else:
            raise ArgumentError(self, "%s is not an accepted scheme" % scheme)

        if parsed.port:
            setattr(namespace, self.dest, (scheme + "://" + parsed.netloc))
        else:
            setattr(namespace, self.dest, (scheme + "://" + parsed.netloc + ":" + str(port)))


class CBEnvAction(Action):
    """Allows the custom handling of environment variables for command line options"""

    def __init__(self, envvar, required=True, default=None, **kwargs):
        if not default and envvar and envvar in os.environ:
            default = os.environ[envvar]
        if required and default:
            required = False
        super(CBEnvAction, self).__init__(default=default, required=required,
                                          **kwargs)

    def __call__(self, parser, namespace, values, option_string=None):
        setattr(namespace, self.dest, values)


class CBNonEchoedAction(CBEnvAction):
    """Allows an argument to be specified by use of a non-echoed value passed through
    stdin, through an environment variable, or as a value to the argument"""

    def __init__(self, envvar, prompt_text="Enter password:", confirm_text=None,
                 required=True, default=None, nargs='?', **kwargs):
        self.prompt_text = prompt_text
        self.confirm_text = confirm_text
        super(CBNonEchoedAction, self).__init__(envvar, required=required, default=default,
                                                nargs=nargs, **kwargs)

    def __call__(self, parser, namespace, values, option_string=None):
        if values is None:
            values = getpass.getpass(self.prompt_text)
            if self.confirm_text is not None:
                confirm = getpass.getpass(self.prompt_text)
                if values != confirm:
                    raise ArgumentError(self, "Passwords entered do not match, please retry")
        super(CBNonEchoedAction, self).__call__(parser, namespace, values, option_string=None)


class CBHelpAction(Action):
    """Allows the custom handling of the help command line argument"""

    # pylint: disable=redefined-builtin
    def __init__(self, option_strings, klass, dest=SUPPRESS, default=SUPPRESS, help=None):
        super(CBHelpAction, self).__init__(option_strings=option_strings, dest=dest,
                                           default=default, nargs=0, help=help)  # pylint: disable=redefined-builtin
        self.klass = klass

    def __call__(self, parser, namespace, values, option_string=None):
        if option_string == "-h":
            parser.print_help()
        else:
            CBHelpAction._show_man_page(self.klass.get_man_page_name())
        parser.exit()

    @staticmethod
    def _show_man_page(page):
        if os.name == "nt":
            try:
                subprocess.call(["rundll32.exe", "url.dll,FileProtocolHandler", os.path.join(CB_MAN_PATH, page)])
            except OSError as e:
                _exit_if_errors(["Unable to open man page using your browser, %s" % e])
        else:
            try:
                subprocess.call(["man", os.path.join(CB_MAN_PATH, page)])
            except OSError:
                _exit_if_errors(["Unable to open man page using the 'man' command, ensure it is on your path or"
                               + "install a manual reader"])


class CliParser(ArgumentParser):

    def __init__(self, *args, **kwargs):
        super(CliParser, self).__init__(*args, **kwargs)

    def error(self, message):
        self.exit(2, f'ERROR: {message}\n')


class Command(object):
    """A Couchbase CLI Command"""

    def __init__(self):
        self.parser = CliParser(formatter_class=CLIHelpFormatter, add_help=False, allow_abbrev=False)

    def parse(self, args):
        """Parses the subcommand"""
        if len(args) == 0:
            self.short_help()

        return self.parser.parse_args(args)

    def short_help(self, code=0):
        """Prints the short help message and exits"""
        self.parser.print_help()
        self.parser.exit(code)

    def execute(self, opts):
        """Executes the subcommand"""
        raise NotImplementedError

    @staticmethod
    def get_man_page_name():
        """Returns the man page name"""
        raise NotImplementedError

    @staticmethod
    def get_description():
        """Returns the command description"""
        raise NotImplementedError


class CouchbaseCLI(Command):
    """A Couchbase CLI command"""

    def __init__(self):
        super(CouchbaseCLI, self).__init__()
        self.parser.prog = "couchbase-cli"
        subparser = self.parser.add_subparsers(title="Commands", metavar="")

        for (name, klass) in find_subcommands():
            if klass.is_hidden():
                subcommand = subparser.add_parser(name)
            else:
                subcommand = subparser.add_parser(name, help=klass.get_description())
            subcommand.set_defaults(klass=klass)

        group = self.parser.add_argument_group("Options")
        group.add_argument("-h", "--help", action=CBHelpAction, klass=self,
                           help="Prints the short or long help message")
        group.add_argument("--version",  help="Get couchbase-cli version")

    def parse(self, args):
        if len(sys.argv) == 1:
            self.parser.print_help()
            self.parser.exit(1)

        if args[1] == "--version":
            print(VERSION)
            sys.exit(0)

        if not args[1] in ["-h", "--help", "--version"] and args[1].startswith("-"):
            _exit_if_errors([f"Unknown subcommand: '{args[1]}'. The first argument has to be a subcommand like"
                           f" 'bucket-list' or 'rebalance', please see couchbase-cli -h for the full list of commands"
                           f" and options"])

        l1_args = self.parser.parse_args(args[1:2])
        l2_args = l1_args.klass().parse(args[2:])
        setattr(l2_args, 'klass', l1_args.klass)
        return l2_args

    def execute(self, opts):
        opts.klass().execute(opts)

    @staticmethod
    def get_man_page_name():
        """Returns the man page name"""
        return get_doc_page_name("couchbase-cli")

    @staticmethod
    def get_description():
        return "A Couchbase cluster administration utility"


class Subcommand(Command):
    """
    A Couchbase CLI Subcommand: This is for subcommand that interact with a remote Couchbase Server over the REST API.
    """

    def __init__(self, deprecate_username=False, deprecate_password=False, cluster_default=None):
        super(Subcommand, self).__init__()
        # Filled by the decorators
        self.rest = None
        self.enterprise = None

        self.parser = CliParser(formatter_class=CLIHelpFormatter, add_help=False, allow_abbrev=False)
        group = self.parser.add_argument_group("Cluster options")
        group.add_argument("-c", "--cluster", dest="cluster", required=(cluster_default is None),
                           metavar="<cluster>", action=CBHostAction, default=cluster_default,
                           help="The hostname of the Couchbase cluster")

        if deprecate_username:
            group.add_argument("-u", "--username", dest="username",
                               action=CBDeprecatedAction, help=SUPPRESS)
        else:
            group.add_argument("-u", "--username", dest="username", required=True,
                               action=CBEnvAction, envvar='CB_REST_USERNAME',
                               metavar="<username>", help="The username for the Couchbase cluster")

        if deprecate_password:
            group.add_argument("-p", "--password", dest="password",
                               action=CBDeprecatedAction, help=SUPPRESS)
        else:
            group.add_argument("-p", "--password", dest="password", required=True,
                               action=CBNonEchoedAction, envvar='CB_REST_PASSWORD',
                               metavar="<password>", help="The password for the Couchbase cluster")

        group.add_argument("-o", "--output", dest="output", default="standard", metavar="<output>",
                           choices=["json", "standard"], help="The output type (json or standard)")
        group.add_argument("-d", "--debug", dest="debug", action="store_true",
                           help="Run the command with extra logging")
        group.add_argument("-s", "--ssl", dest="ssl", const=True, default=False,
                           nargs=0, action=CBDeprecatedAction,
                           help="Use ssl when connecting to Couchbase (Deprecated)")
        group.add_argument("--no-ssl-verify", dest="ssl_verify", action="store_false", default=True,
                           help="Skips SSL verification of certificates against the CA")
        group.add_argument("--cacert", dest="cacert", default=True,
                           help="Verifies the cluster identity with this certificate")
        group.add_argument("-h", "--help", action=CBHelpAction, klass=self,
                           help="Prints the short or long help message")

    def execute(self, opts):  # pylint: disable=useless-super-delegation
        super(Subcommand, self).execute(opts)

    @staticmethod
    def get_man_page_name():
        return Command.get_man_page_name()

    @staticmethod
    def get_description():
        return Command.get_description()

    @staticmethod
    def is_hidden():
        """Whether or not the subcommand should be hidden from the help message"""
        return False


class LocalSubcommand(Command):
    """
    A Couchbase CLI Localcommand: This is for subcommands that interact with the local Couchbase Server via the
    filesystem or a local socket.
    """

    def __init__(self):
        super(LocalSubcommand, self).__init__()
        self.parser = CliParser(formatter_class=CLIHelpFormatter, add_help=False, allow_abbrev=False)
        group = self.parser.add_argument_group(title="Local command options",
                                               description="This command has to be execute on the locally running"
                                               + " Couchbase Server.")
        group.add_argument("-h", "--help", action=CBHelpAction, klass=self,
                           help="Prints the short or long help message")
        group.add_argument("--config-path", dest="config_path", metavar="<path>",
                           default=CB_CFG_PATH, help=SUPPRESS)

    def execute(self, opts):  # pylint: disable=useless-super-delegation
        super(LocalSubcommand, self).execute(opts)

    @staticmethod
    def get_man_page_name():
        return Command.get_man_page_name()

    @staticmethod
    def get_description():
        return Command.get_description()

    @staticmethod
    def is_hidden():
        """Whether or not the subcommand should be hidden from the help message"""
        return False


class ClusterInit(Subcommand):
    """The cluster initialization subcommand"""

    def __init__(self):
        super(ClusterInit, self).__init__(True, True, "http://127.0.0.1:8091")
        self.parser.prog = "couchbase-cli cluster-init"
        group = self.parser.add_argument_group("Cluster initialization options")
        group.add_argument("--cluster-username", dest="username", required=True,
                           metavar="<username>", help="The cluster administrator username")
        group.add_argument("--cluster-password", dest="password", required=True,
                           metavar="<password>", help="The cluster administrator password")
        group.add_argument("--cluster-port", dest="port", type=(int),
                           metavar="<port>", help="The cluster administration console port")
        group.add_argument("--cluster-ramsize", dest="data_mem_quota", type=(int),
                           metavar="<quota>", help="The data service memory quota in mebibytes")
        group.add_argument("--cluster-index-ramsize", dest="index_mem_quota", type=(int),
                           metavar="<quota>", help="The index service memory quota in mebibytes")
        group.add_argument("--cluster-fts-ramsize", dest="fts_mem_quota", type=(int),
                           metavar="<quota>",
                           help="The full-text service memory quota in mebibytes")
        group.add_argument("--cluster-eventing-ramsize", dest="eventing_mem_quota", type=(int),
                           metavar="<quota>",
                           help="The Eventing service memory quota in mebibytes")
        group.add_argument("--cluster-analytics-ramsize", dest="cbas_mem_quota", type=(int),
                           metavar="<quota>",
                           help="The analytics service memory quota in mebibytes")
        group.add_argument("--cluster-name", dest="name", metavar="<name>", help="The cluster name")
        group.add_argument("--index-storage-setting", dest="index_storage_mode",
                           choices=["default", "memopt"], metavar="<mode>",
                           help="The index storage backend (Defaults to \"default)\"")
        group.add_argument("--services", dest="services", default="data", metavar="<service_list>",
                           help="The services to run on this server")
        group.add_argument("--update-notifications", dest="notifications", metavar="<1|0>", choices=["0", "1"],
                           default="1", help="Enables/disable software update notifications")

    @rest_initialiser(enterprise_check=False)
    def execute(self, opts):
        # We need to ensure that creating the REST username/password is the
        # last REST API that is called because once that API succeeds the
        # cluster is initialized and cluster-init cannot be run again.

        initialized, errors = self.rest.is_cluster_initialized()
        _exit_if_errors(errors)
        if initialized:
            _exit_if_errors(["Cluster is already initialized, use setting-cluster to change settings"])

        if not self.enterprise and opts.index_storage_mode == 'memopt':
            _exit_if_errors(["memopt option for --index-storage-setting can only be configured on enterprise edition"])

        services, errors = process_services(opts.services, self.enterprise)
        _exit_if_errors(errors)

        if 'kv' not in services.split(','):
            _exit_if_errors(["Cannot set up first cluster node without the data service"])

        if opts.data_mem_quota or opts.index_mem_quota or opts.fts_mem_quota or opts.cbas_mem_quota \
                or opts.eventing_mem_quota or opts.name is not None:
            _, errors = self.rest.set_pools_default(opts.data_mem_quota, opts.index_mem_quota, opts.fts_mem_quota,
                                                    opts.cbas_mem_quota, opts.eventing_mem_quota, opts.name)
        _exit_if_errors(errors)

        # Set the index storage mode
        if not opts.index_storage_mode and 'index' in services.split(','):
            opts.index_storage_mode = "default"

        default = "plasma"
        if not self.enterprise:
            default = "forestdb"

        if opts.index_storage_mode:
            param = index_storage_mode_to_param(opts.index_storage_mode, default)
            _, errors = self.rest.set_index_settings(param, None, None, None, None, None, None, None)
            _exit_if_errors(errors)

        # Setup services
        _, errors = self.rest.setup_services(services)
        _exit_if_errors(errors)

        # Enable notifications
        if opts.notifications == "1":
            _, errors = self.rest.enable_notifications(True)
        else:
            _, errors = self.rest.enable_notifications(False)
        _exit_if_errors(errors)

        # Setup Administrator credentials and Admin Console port
        _, errors = self.rest.set_admin_credentials(opts.username, opts.password,
                                                    opts.port)
        _exit_if_errors(errors)

        _success("Cluster initialized")

    @staticmethod
    def get_man_page_name():
        return get_doc_page_name("couchbase-cli-cluster-init")

    @staticmethod
    def get_description():
        return "Initialize a Couchbase cluster"


class BucketCompact(Subcommand):
    """The bucket compact subcommand"""

    def __init__(self):
        super(BucketCompact, self).__init__()
        self.parser.prog = "couchbase-cli bucket-compact"
        group = self.parser.add_argument_group("Bucket compaction options")
        group.add_argument("--bucket", dest="bucket_name", metavar="<name>",
                           help="The name of bucket to compact")
        group.add_argument("--data-only", dest="data_only", action="store_true",
                           help="Only compact the data files")
        group.add_argument("--view-only", dest="view_only", action="store_true",
                           help="Only compact the view files")

    @rest_initialiser(cluster_init_check=True, version_check=True)
    def execute(self, opts):
        bucket, errors = self.rest.get_bucket(opts.bucket_name)
        _exit_if_errors(errors)

        if bucket["bucketType"] != BUCKET_TYPE_COUCHBASE:
            _exit_if_errors(["Cannot compact memcached buckets"])

        _, errors = self.rest.compact_bucket(opts.bucket_name, opts.data_only, opts.view_only)
        _exit_if_errors(errors)

        _success("Bucket compaction started")

    @staticmethod
    def get_man_page_name():
        return get_doc_page_name("couchbase-cli-bucket-compact")

    @staticmethod
    def get_description():
        return "Compact database and view data"


class BucketCreate(Subcommand):
    """The bucket create subcommand"""

    def __init__(self):
        super(BucketCreate, self).__init__()
        self.parser.prog = "couchbase-cli bucket-create"
        group = self.parser.add_argument_group("Bucket create options")
        group.add_argument("--bucket", dest="bucket_name", metavar="<name>", required=True,
                           help="The name of bucket to create")
        group.add_argument("--bucket-type", dest="type", metavar="<type>", required=True,
                           choices=["couchbase", "ephemeral", "memcached"],
                           help="The bucket type (couchbase, ephemeral, or memcached)")
        group.add_argument("--storage-backend", dest="storage", metavar="<storage>",
                           choices=["couchstore", "magma"],
                           help="Type of storage backend (only for couchbase buckets)")
        group.add_argument("--bucket-ramsize", dest="memory_quota", metavar="<quota>", type=(int),
                           required=True, help="The amount of memory to allocate the bucket")
        group.add_argument("--bucket-replica", dest="replica_count", metavar="<num>",
                           choices=["0", "1", "2", "3"],
                           help="The replica count for the bucket")
        group.add_argument("--bucket-priority", dest="priority", metavar="<priority>",
                           choices=[BUCKET_PRIORITY_LOW_STR, BUCKET_PRIORITY_HIGH_STR],
                           help="The bucket disk io priority (low or high)")
        group.add_argument("--durability-min-level", dest="durability_min_level", metavar="<level>",
                           choices=["none", "majority", "majorityAndPersistActive",
                                    "persistToMajority"],
                           help="The bucket durability minimum level")
        group.add_argument("--bucket-eviction-policy", dest="eviction_policy", metavar="<policy>",
                           choices=["valueOnly", "fullEviction", "noEviction", "nruEviction"],
                           help="The bucket eviction policy")
        group.add_argument("--conflict-resolution", dest="conflict_resolution", default=None,
                           choices=["sequence", "timestamp"], metavar="<type>",
                           help="The XDCR conflict resolution type (timestamp or sequence)")
        group.add_argument("--max-ttl", dest="max_ttl", default=None, type=(int), metavar="<seconds>",
                           help="Set the maximum TTL the bucket will accept. Couchbase server Enterprise Edition only.")
        group.add_argument("--compression-mode", dest="compression_mode",
                           choices=["off", "passive", "active"], metavar="<mode>",
                           help="Set the compression mode of the bucket")
        group.add_argument("--enable-flush", dest="enable_flush", metavar="<0|1>",
                           choices=["0", "1"], help="Enable bucket flush on this bucket (0 or 1)")
        group.add_argument("--enable-index-replica", dest="replica_indexes", metavar="<0|1>",
                           choices=["0", "1"], help="Enable replica indexes (0 or 1)")
        group.add_argument("--wait", dest="wait", action="store_true",
                           help="Wait for bucket creation to complete")
        group.add_argument("--database-fragmentation-threshold-percentage", dest="db_frag_perc",
                           metavar="<perc>", type=(int), help="Set Database Fragmentation level percent")

        group.add_argument("--database-fragmentation-threshold-size", dest="db_frag_size",
                           metavar="<mebibytes>", type=(int), help="Set Database Fragmentation level")

        group.add_argument("--view-fragmentation-threshold-percentage", dest="view_frag_perc",
                           metavar="<perc>", type=(int), help="Set View Fragmentation level percent")

        group.add_argument("--view-fragmentation-threshold-size", dest="view_frag_size",
                           metavar="<mebibytes>", type=(int), help="Set View Fragmentation level size")

        group.add_argument("--from-hour", dest="from_hour",
                           metavar="<quota>", type=(int), help="Set start time hour")
        group.add_argument("--from-minute", dest="from_min",
                           metavar="<quota>", type=(int), help="Set start time minutes")
        group.add_argument("--to-hour", dest="to_hour",
                           metavar="<quota>", type=(int), help="Set end time hour")
        group.add_argument("--to-minute", dest="to_min",
                           metavar="<quota>", type=(int), help="Set end time minutes")

        group.add_argument("--abort-outside", dest="abort_outside",
                           metavar="<0|1>", choices=["0", "1"], help="Allow Time period")
        group.add_argument("--parallel-db-view-compaction", dest="paralleldb_and_view_compact",
                           metavar="<0|1>", choices=["0", "1"], help="Set parallel DB and View Compaction")

        group.add_argument("--purge-interval", dest="purge_interval", type=(float),
                           metavar="<float>", help="Sets the frequency of the tombstone purge interval")

    @rest_initialiser(cluster_init_check=True, version_check=True, enterprise_check=False)
    def execute(self, opts):
        if opts.max_ttl and not self.enterprise:
            _exit_if_errors(["Maximum TTL can only be configured on enterprise edition"])
        if opts.compression_mode and not self.enterprise:
            _exit_if_errors(["Compression mode can only be configured on enterprise edition"])

        if opts.type == "memcached":
            _deprecated("Memcached buckets are deprecated, please use ephemeral buckets instead")
            if opts.replica_count is not None:
                _exit_if_errors(["--bucket-replica cannot be specified for a memcached bucket"])
            if opts.conflict_resolution is not None:
                _exit_if_errors(["--conflict-resolution cannot be specified for a memcached bucket"])
            if opts.replica_indexes is not None:
                _exit_if_errors(["--enable-index-replica cannot be specified for a memcached bucket"])
            if opts.priority is not None:
                _exit_if_errors(["--bucket-priority cannot be specified for a memcached bucket"])
            if opts.eviction_policy is not None:
                _exit_if_errors(["--bucket-eviction-policy cannot be specified for a memcached bucket"])
            if opts.max_ttl is not None:
                _exit_if_errors(["--max-ttl cannot be specified for a memcached bucket"])
            if opts.compression_mode is not None:
                _exit_if_errors(["--compression-mode cannot be specified for a memcached bucket"])
            if opts.durability_min_level is not None:
                _exit_if_errors(["--durability-min-level cannot be specified for a memcached bucket"])
        elif opts.type == "ephemeral" and opts.eviction_policy in ["valueOnly", "fullEviction"]:
            _exit_if_errors(["--bucket-eviction-policy must either be noEviction or nruEviction"])
        elif opts.type == "couchbase" and opts.eviction_policy in ["noEviction", "nruEviction"]:
            _exit_if_errors(["--bucket-eviction-policy must either be valueOnly or fullEviction"])

        if ((opts.type == "memcached" or opts.type == "ephemeral")
                and (opts.db_frag_perc is not None
                or opts.db_frag_size is not None or opts.view_frag_perc is not None
                or opts.view_frag_size is not None or opts.from_hour is not None or opts.from_min is not None
                or opts.to_hour is not None or opts.to_min is not None or opts.abort_outside is not None
                or opts.paralleldb_and_view_compact is not None)):
            _warning(f'ignoring compaction settings as bucket type {opts.type} does not accept it')

        storage_type = "couchstore"
        if opts.storage is not None:
            if opts.type != "couchbase":
                _exit_if_errors(["--storage-backend is only valid for couchbase buckets"])
            if opts.storage == "magma":
                storage_type = "magma"

        priority = None
        if opts.priority is not None:
            if opts.priority == BUCKET_PRIORITY_HIGH_STR:
                priority = BUCKET_PRIORITY_HIGH_INT
            elif opts.priority == BUCKET_PRIORITY_LOW_STR:
                priority = BUCKET_PRIORITY_LOW_INT

        conflict_resolution_type = None
        if opts.conflict_resolution is not None:
            if opts.conflict_resolution == "sequence":
                conflict_resolution_type = "seqno"
            elif opts.conflict_resolution == "timestamp":
                conflict_resolution_type = "lww"

        _, errors = self.rest.create_bucket(opts.bucket_name, opts.type, storage_type, opts.memory_quota,
                                            opts.durability_min_level, opts.eviction_policy, opts.replica_count,
                                            opts.replica_indexes, priority, conflict_resolution_type, opts.enable_flush,
                                            opts.max_ttl, opts.compression_mode, opts.wait, opts.db_frag_perc,
                                            opts.db_frag_size, opts.view_frag_perc, opts.view_frag_size,
                                            opts.from_hour, opts.from_min, opts.to_hour, opts.to_min,
                                            opts.abort_outside, opts.paralleldb_and_view_compact, opts.purge_interval)
        _exit_if_errors(errors)
        _success("Bucket created")

    @staticmethod
    def get_man_page_name():
        return get_doc_page_name("couchbase-cli-bucket-create")

    @staticmethod
    def get_description():
        return "Add a new bucket to the cluster"


class BucketDelete(Subcommand):
    """The bucket delete subcommand"""

    def __init__(self):
        super(BucketDelete, self).__init__()
        self.parser.prog = "couchbase-cli bucket-delete"
        group = self.parser.add_argument_group("Bucket delete options")
        group.add_argument("--bucket", dest="bucket_name", metavar="<name>", required=True,
                           help="The name of bucket to delete")

    @rest_initialiser(cluster_init_check=True, version_check=True)
    def execute(self, opts):
        _, errors = self.rest.get_bucket(opts.bucket_name)
        _exit_if_errors(errors)

        _, errors = self.rest.delete_bucket(opts.bucket_name)
        _exit_if_errors(errors)

        _success("Bucket deleted")

    @staticmethod
    def get_man_page_name():
        return get_doc_page_name("couchbase-cli-bucket-delete")

    @staticmethod
    def get_description():
        return "Delete an existing bucket"


class BucketEdit(Subcommand):
    """The bucket edit subcommand"""

    def __init__(self):
        super(BucketEdit, self).__init__()
        self.parser.prog = "couchbase-cli bucket-edit"
        group = self.parser.add_argument_group("Bucket edit options")
        group.add_argument("--bucket", dest="bucket_name", metavar="<name>", required=True,
                           help="The name of bucket to create")
        group.add_argument("--bucket-ramsize", dest="memory_quota", metavar="<quota>",
                           type=(int), help="The amount of memory to allocate the bucket")
        group.add_argument("--bucket-replica", dest="replica_count", metavar="<num>",
                           choices=["0", "1", "2", "3"],
                           help="The replica count for the bucket")
        group.add_argument("--bucket-priority", dest="priority", metavar="<priority>",
                           choices=["low", "high"], help="The bucket disk io priority (low or high)")
        group.add_argument("--durability-min-level", dest="durability_min_level", metavar="<level>",
                           choices=["none", "majority", "majorityAndPersistActive", "persistToMajority"],
                           help="The bucket durability minimum level")
        group.add_argument("--bucket-eviction-policy", dest="eviction_policy", metavar="<policy>",
                           type=(str), help="The bucket eviction policy (valueOnly or fullEviction)")
        group.add_argument("--max-ttl", dest="max_ttl", default=None, type=(int), metavar="<seconds>",
                           help="Set the maximum TTL the bucket will accept")
        group.add_argument("--compression-mode", dest="compression_mode",
                           choices=["off", "passive", "active"], metavar="<mode>",
                           help="Set the compression mode of the bucket")
        group.add_argument("--enable-flush", dest="enable_flush", metavar="<0|1>",
                           choices=["0", "1"], help="Enable bucket flush on this bucket (0 or 1)")
        group.add_argument("--remove-bucket-port", dest="remove_port", metavar="<0|1>",
                           choices=["0", "1"], help="Removes the bucket-port setting")
        group.add_argument("--database-fragmentation-threshold-percentage", dest="db_frag_perc",
                           metavar="<perc>", type=(int), help="Set Database Fragmentation level percent")

        group.add_argument("--database-fragmentation-threshold-size", dest="db_frag_size",
                           metavar="<mebibytes>", type=(int), help="Set Database Fragmentation level")

        group.add_argument("--view-fragmentation-threshold-percentage", dest="view_frag_perc",
                           metavar="<perc>", type=(int), help="Set View Fragmentation level percent")

        group.add_argument("--view-fragmentation-threshold-size", dest="view_frag_size",
                           metavar="<mebibytes>", type=(int), help="Set View Fragmentation level size")

        group.add_argument("--from-hour", dest="from_hour",
                           metavar="<hour>", type=(int), help="Set start time hour")
        group.add_argument("--from-minute", dest="from_min",
                           metavar="<min>", type=(int), help="Set start time minutes")
        group.add_argument("--to-hour", dest="to_hour",
                           metavar="<hour>", type=(int), help="Set end time hour")
        group.add_argument("--to-minute", dest="to_min",
                           metavar="<min>", type=(int), help="Set end time minutes")

        group.add_argument("--abort-outside", dest="abort_outside",
                           metavar="<0|1>", choices=["0", "1"], help="Allow Time period")
        group.add_argument("--parallel-db-view-compaction", dest="paralleldb_and_view_compact",
                           metavar="<0|1>", choices=["0", "1"], help="Set parallel DB and View Compaction")

        group.add_argument("--purge-interval", dest="purge_interval", type=(float),
                           metavar="<num>", help="Set the bucket metadata purge interval")

    @rest_initialiser(cluster_init_check=True, version_check=True, enterprise_check=False)
    def execute(self, opts):
        if opts.max_ttl and not self.enterprise:
            _exit_if_errors(["Maximum TTL can only be configured on enterprise edition"])

        if opts.compression_mode and not self.enterprise:
            _exit_if_errors(["Compression mode can only be configured on enterprise edition"])

        # Note that we accept 'noEviction' and 'nruEviction' as valid values even though they are undocumented; this is
        # so that users attempting to modify the eviction policy of an ephemeral bucket will receive a meaningful
        # message from 'ns_server'. See MB-39036 for more information.
        if (opts.eviction_policy is not None
                and opts.eviction_policy not in ["valueOnly", "fullEviction", "noEviction", "nruEviction"]):
            _exit_if_errors([f"argument --bucket-eviction-policy: invalid choice: '{opts.eviction_policy}'"+
                " (choose from 'valueOnly', 'fullEviction')"])

        bucket, errors = self.rest.get_bucket(opts.bucket_name)
        _exit_if_errors(errors)

        if "bucketType" in bucket and bucket["bucketType"] == "memcached":
            _deprecated("Memcached buckets are deprecated, please use ephemeral buckets instead")
            if opts.memory_quota is not None:
                _exit_if_errors(["--bucket-ramsize cannot be specified for a memcached bucket"])
            if opts.replica_count is not None:
                _exit_if_errors(["--bucket-replica cannot be specified for a memcached bucket"])
            if opts.priority is not None:
                _exit_if_errors(["--bucket-priority cannot be specified for a memcached bucket"])
            if opts.eviction_policy is not None:
                _exit_if_errors(["--bucket-eviction-policy cannot be specified for a memcached bucket"])
            if opts.max_ttl is not None:
                _exit_if_errors(["--max-ttl cannot be specified for a memcached bucket"])
            if opts.compression_mode is not None:
                _exit_if_errors(["--compression-mode cannot be specified for a memcached bucket"])
            if opts.durability_min_level is not None:
                _exit_if_errors(["--durability-min-level cannot be specified for a memcached bucket"])

        if (("bucketType" in bucket and (bucket["bucketType"] == "memcached" or bucket["bucketType"] == "ephemeral"))
                and (opts.db_frag_perc is not None or opts.db_frag_size is not None
                     or opts.view_frag_perc is not None or opts.view_frag_size is not None or opts.from_hour is not None
                     or opts.from_min is not None or opts.to_hour is not None or opts.to_min is not None
                     or opts.abort_outside is not None or opts.paralleldb_and_view_compact is not None)):
            _exit_if_errors([f'compaction settings can not be specified for a {bucket["bucketType"]} bucket'])

        priority = None
        if opts.priority is not None:
            if opts.priority == BUCKET_PRIORITY_HIGH_STR:
                priority = BUCKET_PRIORITY_HIGH_INT
            elif opts.priority == BUCKET_PRIORITY_LOW_STR:
                priority = BUCKET_PRIORITY_LOW_INT

        if opts.remove_port:
            if opts.remove_port == '1':
                opts.remove_port = True
            else:
                opts.remove_port = False

        _, errors = self.rest.edit_bucket(opts.bucket_name, opts.memory_quota, opts.durability_min_level,
                                          opts.eviction_policy, opts.replica_count, priority, opts.enable_flush,
                                          opts.max_ttl, opts.compression_mode, opts.remove_port, opts.db_frag_perc,
                                          opts.db_frag_size, opts.view_frag_perc, opts.view_frag_size, opts.from_hour,
                                          opts.from_min, opts.to_hour, opts.to_min, opts.abort_outside,
                                          opts.paralleldb_and_view_compact, opts.purge_interval,
                                          'bucketType' in bucket and bucket['bucketType'] == 'membase')
        _exit_if_errors(errors)

        _success("Bucket edited")

    @staticmethod
    def get_man_page_name():
        return get_doc_page_name("couchbase-cli-bucket-edit")

    @staticmethod
    def get_description():
        return "Modify settings for an existing bucket"


class BucketFlush(Subcommand):
    """The bucket edit subcommand"""

    def __init__(self):
        super(BucketFlush, self).__init__()
        self.parser.prog = "couchbase-cli bucket-flush"
        group = self.parser.add_argument_group("Bucket flush options")
        group.add_argument("--bucket", dest="bucket_name", metavar="<name>", required=True,
                           help="The name of bucket to delete")
        group.add_argument("--force", dest="force", action="store_true",
                           help="Execute the command without asking to confirm")

    @rest_initialiser(cluster_init_check=True, version_check=True)
    def execute(self, opts):
        _, errors = self.rest.get_bucket(opts.bucket_name)
        _exit_if_errors(errors)

        if not opts.force:
            question = "Running this command will totally PURGE database data from disk. " + \
                       "Do you really want to do it? (Yes/No)"
            confirm = input(question)
            if confirm not in ('y', 'Y', 'yes', 'Yes'):
                return

        _, errors = self.rest.flush_bucket(opts.bucket_name)
        _exit_if_errors(errors)

        _success("Bucket flushed")

    @staticmethod
    def get_man_page_name():
        return get_doc_page_name("couchbase-cli-bucket-flush")

    @staticmethod
    def get_description():
        return "Flush all data from disk for a given bucket"


class BucketList(Subcommand):
    """The bucket list subcommand"""

    def __init__(self):
        super(BucketList, self).__init__()
        self.parser.prog = "couchbase-cli bucket-list"

    @rest_initialiser(cluster_init_check=True, version_check=True)
    def execute(self, opts):
        result, errors = self.rest.list_buckets(extended=True)
        _exit_if_errors(errors)

        if opts.output == 'json':
            print(json.dumps(result))
        else:
            for bucket in result:
                print(f'{bucket["name"]}')
                print(f' bucketType: {bucket["bucketType"]}')
                print(f' numReplicas: {bucket["replicaNumber"]}')
                print(f' ramQuota: {bucket["quota"]["ram"]}')
                print(f' ramUsed: {bucket["basicStats"]["memUsed"]}')

    @staticmethod
    def get_man_page_name():
        return get_doc_page_name("couchbase-cli-bucket-list")

    @staticmethod
    def get_description():
        return "List all buckets in a cluster"


class CollectLogsStart(Subcommand):
    """The collect-logs-start subcommand"""

    def __init__(self):
        super(CollectLogsStart, self).__init__()
        self.parser.prog = "couchbase-cli collect-logs-start"
        group = self.parser.add_argument_group("Collect logs start options")
        group.add_argument("--all-nodes", dest="all_nodes", action="store_true",
                           default=False, help="Collect logs for all nodes")
        group.add_argument("--nodes", dest="nodes", metavar="<node_list>",
                           help="A comma separated list of nodes to collect logs from")
        group.add_argument("--redaction-level", dest="redaction_level", metavar="<none|partial>",
                           choices=["none", "partial"], help="Level of log redaction to apply")
        group.add_argument("--salt", dest="salt", metavar="<string>",
                           help="The salt to use to redact the log")
        group.add_argument("--output-directory", dest="output_dir", metavar="<directory>",
                           help="Output directory to place the generated logs file")
        group.add_argument("--temporary-directory", dest="tmp_dir", metavar="<directory>",
                           help="Temporary directory to use when generating the logs")
        group.add_argument("--upload", dest="upload", action="store_true",
                           default=False, help="Logs should be uploaded for Couchbase support")
        group.add_argument("--upload-host", dest="upload_host", metavar="<host>",
                           help="The host to upload logs to")
        group.add_argument("--upload-proxy", dest="upload_proxy", metavar="<proxy>",
                           help="The proxy to used to upload the logs via")
        group.add_argument("--customer", dest="upload_customer", metavar="<name>",
                           help="The name of the customer uploading logs")
        group.add_argument("--ticket", dest="upload_ticket", metavar="<num>",
                           help="The ticket number the logs correspond to")

    @rest_initialiser(cluster_init_check=True, version_check=True)
    def execute(self, opts):
        if not opts.nodes and not opts.all_nodes:
            _exit_if_errors(["Must specify either --all-nodes or --nodes"])

        if opts.nodes and opts.all_nodes:
            _exit_if_errors(["Cannot specify both --all-nodes and --nodes"])

        if opts.salt and opts.redaction_level != "partial":
            _exit_if_errors(["--redaction-level has to be set to 'partial' when --salt is specified"])

        servers = opts.nodes
        if opts.all_nodes:
            servers = "*"

        if opts.upload:
            if not opts.upload_host:
                _exit_if_errors(["--upload-host is required when --upload is specified"])
            if not opts.upload_customer:
                _exit_if_errors(["--upload-customer is required when --upload is specified"])
        else:
            if opts.upload_host:
                _warning("--upload-host has no effect with specifying --upload")
            if opts.upload_customer:
                _warning("--upload-customer has no effect with specifying --upload")
            if opts.upload_ticket:
                _warning("--upload_ticket has no effect with specifying --upload")
            if opts.upload_proxy:
                _warning("--upload_proxy has no effect with specifying --upload")

        _, errors = self.rest.collect_logs_start(servers, opts.redaction_level, opts.salt, opts.output_dir,
                                                 opts.tmp_dir, opts.upload, opts.upload_host, opts.upload_proxy,
                                                 opts.upload_customer, opts.upload_ticket)
        _exit_if_errors(errors)
        _success("Log collection started")

    @staticmethod
    def get_man_page_name():
        return get_doc_page_name("couchbase-cli-collect-logs-start")

    @staticmethod
    def get_description():
        return "Start cluster log collection"


class CollectLogsStatus(Subcommand):
    """The collect-logs-status subcommand"""

    def __init__(self):
        super(CollectLogsStatus, self).__init__()
        self.parser.prog = "couchbase-cli collect-logs-status"

    @rest_initialiser(cluster_init_check=True, version_check=True)
    def execute(self, opts):
        tasks, errors = self.rest.get_tasks()
        _exit_if_errors(errors)

        found = False
        for task in tasks:
            if isinstance(task, dict) and 'type' in task and task['type'] == 'clusterLogsCollection':
                found = True
                self._print_task(task)

        if not found:
            print("No log collection tasks were found")

    def _print_task(self, task):
        print(f'Status: {task["status"]}')
        if 'perNode' in task:
            print("Details:")
            for node, node_status in task["perNode"].items():
                print('\tNode:', node)
                print('\tStatus:', node_status['status'])
                for field in ["path", "statusCode", "url", "uploadStatusCode", "uploadOutput"]:
                    if field in node_status:
                        print('\t', field, ":", node_status[field])
            print()

    @staticmethod
    def get_man_page_name():
        return get_doc_page_name("couchbase-cli-collect-logs-status")

    @staticmethod
    def get_description():
        return "View the status of cluster log collection"


class CollectLogsStop(Subcommand):
    """The collect-logs-stop subcommand"""

    def __init__(self):
        super(CollectLogsStop, self).__init__()
        self.parser.prog = "couchbase-cli collect-logs-stop"

    @rest_initialiser(cluster_init_check=True, version_check=True)
    def execute(self, opts):
        _, errors = self.rest.collect_logs_stop()
        _exit_if_errors(errors)

        _success("Log collection stopped")

    @staticmethod
    def get_man_page_name():
        return get_doc_page_name("couchbase-cli-collect-logs-stop")

    @staticmethod
    def get_description():
        return "Stop cluster log collection"


class Failover(Subcommand):
    """The failover subcommand"""

    def __init__(self):
        super(Failover, self).__init__()
        self.parser.prog = "couchbase-cli failover"
        group = self.parser.add_argument_group("Failover options")
        group.add_argument("--server-failover", dest="servers_to_failover", metavar="<server_list>",
                           required=True, help="A list of servers to fail over")
        group.add_argument("--hard", dest="hard", action="store_true",
                           help="Hard failover the server")
        group.add_argument("--force", dest="force", action="store_true",
                           help="Force a hard failover")
        group.add_argument("--no-progress-bar", dest="no_bar", action="store_true",
                           default=False, help="Disables the progress bar")
        group.add_argument("--no-wait", dest="wait", action="store_false",
                           default=True, help="Don't wait for rebalance completion")

    @rest_initialiser(cluster_init_check=True, version_check=True)
    def execute(self, opts):
        if opts.force and not opts.hard:
            _exit_if_errors(["--hard is required with --force flag"])
        opts.servers_to_failover = apply_default_port(opts.servers_to_failover)
        _, errors = self.rest.failover(opts.servers_to_failover, opts.hard, opts.force)
        _exit_if_errors(errors)

        if not opts.hard:
            time.sleep(1)
            if opts.wait:
                bar = TopologyProgressBar(self.rest, 'Gracefully failing over', opts.no_bar)
                errors = bar.show()
                _exit_if_errors(errors)
                _success("Server failed over")
            else:
                _success("Server failed over started")

        else:
            _success("Server failed over")

    @staticmethod
    def get_man_page_name():
        return get_doc_page_name("couchbase-cli-failover")

    @staticmethod
    def get_description():
        return "Failover one or more servers"


class GroupManage(Subcommand):
    """The group manage subcommand"""

    def __init__(self):
        super(GroupManage, self).__init__()
        self.parser.prog = "couchbase-cli group-manage"
        group = self.parser.add_argument_group("Group manage options")
        group.add_argument("--create", dest="create", action="store_true",
                           default=None, help="Create a new server group")
        group.add_argument("--delete", dest="delete", action="store_true",
                           default=None, help="Delete a server group")
        group.add_argument("--list", dest="list", action="store_true",
                           default=None, help="List all server groups")
        group.add_argument("--rename", dest="rename", help="Rename a server group. It takes the new name of the group.")
        group.add_argument("--group-name", dest="name", metavar="<name>",
                           help="The name of the server group")
        group.add_argument("--move-servers", dest="move_servers", metavar="<server_list>",
                           help="A list of servers to move between groups")
        group.add_argument("--from-group", dest="from_group", metavar="<group>",
                           help="The group to move servers from")
        group.add_argument("--to-group", dest="to_group", metavar="<group>",
                           help="The group to move servers to")

    @rest_initialiser(cluster_init_check=True, version_check=True)
    def execute(self, opts):
        cmds = [opts.create, opts.delete, opts.list, opts.rename, opts.move_servers]
        if sum(cmd is not None for cmd in cmds) == 0:
            _exit_if_errors(["Must specify one of the following: --create, "
                           + "--delete, --list, --move-servers, or --rename"])
        elif sum(cmd is not None for cmd in cmds) != 1:
            _exit_if_errors(["Only one of the following may be specified: --create"
                           + ", --delete, --list, --move-servers, or --rename"])

        if opts.create:
            self._create(opts)
        elif opts.delete:
            self._delete(opts)
        elif opts.list:
            self._list(opts)
        elif opts.rename:
            self._rename(opts)
        elif opts.move_servers is not None:
            self._move(opts)

    def _create(self, opts):
        if opts.name is None:
            _exit_if_errors(["--group-name is required with --create flag"])
        _, errors = self.rest.create_server_group(opts.name)
        _exit_if_errors(errors)
        _success("Server group created")

    def _delete(self, opts):
        if opts.name is None:
            _exit_if_errors(["--group-name is required with --delete flag"])
        _, errors = self.rest.delete_server_group(opts.name)
        _exit_if_errors(errors)
        _success("Server group deleted")

    def _list(self, opts):
        groups, errors = self.rest.get_server_groups()
        _exit_if_errors(errors)

        found = False
        for group in groups["groups"]:
            if opts.name is None or opts.name == group['name']:
                found = True
                print(group['name'])
                for node in group['nodes']:
                    print(f' server: {node["hostname"]}')
        if not found and opts.name:
            _exit_if_errors([f'Invalid group name: {opts.name}'])

    def _move(self, opts):
        if opts.from_group is None:
            _exit_if_errors(["--from-group is required with --move-servers"])
        if opts.to_group is None:
            _exit_if_errors(["--to-group is required with --move-servers"])

        servers = apply_default_port(opts.move_servers)
        _, errors = self.rest.move_servers_between_groups(servers, opts.from_group, opts.to_group)
        _exit_if_errors(errors)
        _success("Servers moved between groups")

    def _rename(self, opts):
        if opts.name is None:
            _exit_if_errors(["--group-name is required with --rename option"])
        _, errors = self.rest.rename_server_group(opts.name, opts.rename)
        _exit_if_errors(errors)
        _success("Server group renamed")

    @staticmethod
    def get_man_page_name():
        return get_doc_page_name("couchbase-cli-group-manage")

    @staticmethod
    def get_description():
        return "Manage server groups"


class HostList(Subcommand):
    """The host list subcommand"""

    def __init__(self):
        super(HostList, self).__init__()
        self.parser.prog = "couchbase-cli host-list"

    @rest_initialiser(version_check=True)
    def execute(self, opts):
        result, errors = self.rest.pools('default')
        _exit_if_errors(errors)

        if opts.output == 'json':
            nodes_out = {'nodes': []}
            for node in result['nodes']:
                nodes_out['nodes'].append(node['configuredHostname'])
            print(json.dumps(nodes_out))
        else:
            for node in result['nodes']:
                print(node['configuredHostname'])

    @staticmethod
    def get_man_page_name():
        return get_doc_page_name("couchbase-cli-host-list")

    @staticmethod
    def get_description():
        return "List all hosts in a cluster"


class ResetCipherSuites(LocalSubcommand):
    """The reset cipher suites subcommand """

    def __init__(self):
        super(ResetCipherSuites, self).__init__()
        self.parser.prog = "couchbase-cli reset-cipher-suites"
        group = self.parser.add_argument_group("Reset Cipher Suites")
        group.add_argument("--force", action='store_true', default=False, help="Force resetting of the cipher suites")
        group.add_argument("-P", "--port", metavar="<port>", default="8091",
                           help="The REST API port, defaults to 8091")

    def execute(self, opts):
        token = _exit_on_file_read_failure(os.path.join(opts.config_path, "localtoken")).rstrip()
        rest = ClusterManager("http://127.0.0.1:" + opts.port, "@localtoken", token)
        check_cluster_initialized(rest)
        check_versions(rest)

        if not opts.force:
            confirm = str(input("Are you sure that the cipher should be reset?: Y/[N]"))
            if confirm != "Y":
                _success("Cipher suites have not been reset to default")

        _, errors = rest.reset_cipher_suites()
        _exit_if_errors(errors)
        _success("Cipher suites have been reset to the default")

    @staticmethod
    def get_man_page_name():
        return get_doc_page_name("couchbase-cli-reset-cipher-suites")

    @staticmethod
    def get_description():
        return "Rests cipher suites to the default"


class MasterPassword(LocalSubcommand):
    """The master password subcommand"""

    def __init__(self):
        super(MasterPassword, self).__init__()
        self.parser.prog = "couchbase-cli master-password"
        group = self.parser.add_argument_group("Master password options")
        group.add_argument("--send-password", dest="send_password", metavar="<password>",
                           required=False, action=CBNonEchoedAction, envvar=None,
                           prompt_text="Enter master password:",
                           help="Sends the master password to start the server")

    def execute(self, opts):
        if opts.send_password is not None:
            path = [CB_BIN_PATH, os.environ['PATH']]
            if os.name == 'posix':
                os.environ['PATH'] = ':'.join(path)
            else:
                os.environ['PATH'] = ';'.join(path)

            cookiefile = os.path.join(opts.config_path, "couchbase-server.babysitter.cookie")
            if not os.path.isfile(cookiefile):
                _exit_if_errors(["The node is down"])
            cookie = _exit_on_file_read_failure(cookiefile, "Insufficient privileges to send master password - Please"
                                                            " execute this command as a operating system user who has"
                                                            " file system read permission on the Couchbase Server "
                                                            " configuration").rstrip()

            nodefile = os.path.join(opts.config_path, "couchbase-server.babysitter.node")
            node = _exit_on_file_read_failure(nodefile).rstrip()

            self.prompt_for_master_pwd(node, cookie, opts.send_password, opts.config_path)
        else:
            _exit_if_errors(["No parameters set"])

    def prompt_for_master_pwd(self, node, cookie, password, cb_cfg_path):
        dist_cfg_file = os.path.join(cb_cfg_path, "config", "dist_cfg")

        if password == '':
            password = getpass.getpass("\nEnter master password:")

        name = 'executioner@cb.local'
        args = ['-pa', CB_NS_EBIN_PATH, CB_BABYSITTER_EBIN_PATH, '-noinput', '-name', name, '-proto_dist', 'cb',
                '-epmd_module', 'cb_epmd', '-kernel'] + CB_INETRC_OPT + \
               ['dist_config_file', f'"{dist_cfg_file}"', '-setcookie', cookie, '-run', 'encryption_service',
                'remote_set_password', node, password]

        rc, out, err = self.run_process("erl", args)

        if rc == 0:
            print("SUCCESS: Password accepted. Node started booting.")
        elif rc == 101:
            print("Incorrect password.")
            self.prompt_for_master_pwd(node, cookie, '', cb_cfg_path)
        elif rc == 102:
            _exit_if_errors(["Password was already supplied"])
        elif rc == 103:
            _exit_if_errors(["The node is down"])
        elif rc == 104:
            _exit_if_errors(["Incorrect password. Node shuts down."])
        else:
            _exit_if_errors([f'Unknown error: {rc} {out}, {err}'])

    def run_process(self, name, args):
        try:
            if os.name == "nt":
                name = name + ".exe"

            args.insert(0, name)
            p = subprocess.Popen(args, stdout=subprocess.PIPE, stderr=subprocess.PIPE)
            output = p.stdout.read()
            error = p.stderr.read()
            p.wait()
            rc = p.returncode
            return rc, output, error
        except OSError:
            _exit_if_errors([f'Could not locate the {name} executable'])

    @staticmethod
    def get_man_page_name():
        return get_doc_page_name("couchbase-cli-master-password")

    @staticmethod
    def get_description():
        return "Unlocking the master password"


class NodeInit(Subcommand):
    """The node initialization subcommand"""

    def __init__(self):
        super(NodeInit, self).__init__()
        self.parser.prog = "couchbase-cli node-init"
        group = self.parser.add_argument_group("Node initialization options")
        group.add_argument("--node-init-data-path", dest="data_path", metavar="<path>",
                           help="The path to store database files")
        group.add_argument("--node-init-index-path", dest="index_path", metavar="<path>",
                           help="The path to store index files")
        group.add_argument("--node-init-analytics-path", dest="analytics_path", metavar="<path>", action="append",
                           help="The path to store analytics files (supply one parameter for each path desired)")
        group.add_argument("--node-init-eventing-path", dest="eventing_path", metavar="<path>",
                           help="The path to store eventing files")
        group.add_argument("--node-init-java-home", dest="java_home", metavar="<path>",
                           help="The path of the Java Runtime Environment (JRE) to use on this server")
        group.add_argument("--node-init-hostname", dest="hostname", metavar="<hostname>",
                           help="Sets the hostname for this server")
        group.add_argument("--ipv6", dest="ipv6", action="store_true", default=False,
                           help="Configure the node to communicate via ipv6")
        group.add_argument("--ipv4", dest="ipv4", action="store_true", default=False,
                           help="Configure the node to communicate via ipv4")

    @rest_initialiser()
    def execute(self, opts):
        # Cluster does not need to be initialized for this command

        if (opts.data_path is None and opts.index_path is None and opts.analytics_path is None
                and opts.eventing_path is None and opts.java_home is None and opts.hostname is None
                and opts.ipv6 is None and opts.ipv4 is None):
            _exit_if_errors(["No node initialization parameters specified"])

        if opts.ipv4 and opts.ipv6:
            _exit_if_errors(["Use either --ipv4 or --ipv6"])

        if opts.ipv4:
            afamily = 'ipv4'
        elif opts.ipv6:
            afamily = 'ipv6'
        else:
            afamily = None

        _, errors = self.rest.node_init(hostname=opts.hostname,
                                        afamily=afamily,
                                        data_path=opts.data_path,
                                        index_path=opts.index_path,
                                        cbas_path=opts.analytics_path,
                                        eventing_path=opts.eventing_path,
                                        java_home=opts.java_home)

        _exit_if_errors(errors)
        _success("Node initialized")

    @staticmethod
    def get_man_page_name():
        return get_doc_page_name("couchbase-cli-node-init")

    @staticmethod
    def get_description():
        return "Set node specific settings"


class Rebalance(Subcommand):
    """The rebalance subcommand"""

    def __init__(self):
        super(Rebalance, self).__init__()
        self.parser.prog = "couchbase-cli rebalance"
        group = self.parser.add_argument_group("Rebalance options")
        group.add_argument("--server-remove", dest="server_remove", metavar="<server_list>",
                           help="A list of servers to remove from the cluster")
        group.add_argument("--no-progress-bar", dest="no_bar", action="store_true",
                           default=False, help="Disables the progress bar")
        group.add_argument("--no-wait", dest="wait", action="store_false",
                           default=True, help="Don't wait for rebalance completion")

    @rest_initialiser(cluster_init_check=True, version_check=True)
    def execute(self, opts):
        eject_nodes = []
        if opts.server_remove:
            eject_nodes = apply_default_port(opts.server_remove)

        _, errors = self.rest.rebalance(eject_nodes)
        _exit_if_errors(errors)

        time.sleep(1)

        if opts.wait:
            bar = TopologyProgressBar(self.rest, 'Rebalancing', opts.no_bar)
            errors = bar.show()
            _exit_if_errors(errors)
            _success("Rebalance complete")
        else:
            _success("Rebalance started")

    @staticmethod
    def get_man_page_name():
        return get_doc_page_name("couchbase-cli-rebalance")

    @staticmethod
    def get_description():
        return "Start a cluster rebalancing"


class RebalanceStatus(Subcommand):
    """The rebalance status subcommand"""

    def __init__(self):
        super(RebalanceStatus, self).__init__()
        self.parser.prog = "couchbase-cli rebalance-status"

    @rest_initialiser(cluster_init_check=True, version_check=True)
    def execute(self, opts):
        status, errors = self.rest.rebalance_status()
        _exit_if_errors(errors)

        print(json.dumps(status, indent=2))

    @staticmethod
    def get_man_page_name():
        return get_doc_page_name("couchbase-cli-rebalance-status")

    @staticmethod
    def get_description():
        return "Show rebalance status"


class RebalanceStop(Subcommand):
    """The rebalance stop subcommand"""

    def __init__(self):
        super(RebalanceStop, self).__init__()
        self.parser.prog = "couchbase-cli rebalance-stop"

    @rest_initialiser(cluster_init_check=True, version_check=True)
    def execute(self, opts):
        _, errors = self.rest.stop_rebalance()
        _exit_if_errors(errors)

        _success("Rebalance stopped")

    @staticmethod
    def get_man_page_name():
        return get_doc_page_name("couchbase-cli-rebalance-stop")

    @staticmethod
    def get_description():
        return "Stop a rebalance"


class Recovery(Subcommand):
    """The recovery command"""

    def __init__(self):
        super(Recovery, self).__init__()
        self.parser.prog = "couchbase-cli recovery"
        group = self.parser.add_argument_group("Recovery options")
        group.add_argument("--server-recovery", dest="servers", metavar="<server_list>",
                           required=True, help="The list of servers to recover")
        group.add_argument("--recovery-type", dest="recovery_type", metavar="type",
                           choices=["delta", "full"], default="delta",
                           help="The recovery type (delta or full)")

    @rest_initialiser(cluster_init_check=True, version_check=True)
    def execute(self, opts):
        servers = apply_default_port(opts.servers)
        for server in servers:
            _, errors = self.rest.recovery(server, opts.recovery_type)
            _exit_if_errors(errors)

        _success("Servers recovered")

    @staticmethod
    def get_man_page_name():
        return get_doc_page_name("couchbase-cli-recovery")

    @staticmethod
    def get_description():
        return "Recover one or more servers"


class ResetAdminPassword(LocalSubcommand):
    """The reset admin password command"""

    def __init__(self):
        super(ResetAdminPassword, self).__init__()
        self.parser.prog = "couchbase-cli reset-admin-password"
        group = self.parser.add_argument_group("Reset password options")
        group.add_argument("--new-password", dest="new_password", metavar="<password>",
                           required=False, action=CBNonEchoedAction, envvar=None,
                           prompt_text="Enter new administrator password:",
                           confirm_text="Confirm new administrator password:",
                           help="The new administrator password")
        group.add_argument("--regenerate", dest="regenerate", action="store_true",
                           help="Generates a random administrator password")
        group.add_argument("-P", "--port", metavar="<port>", default="8091",
                           help="The REST API port, defaults to 8091")

    def execute(self, opts):
        token = _exit_on_file_read_failure(os.path.join(opts.config_path, "localtoken")).rstrip()
        rest = ClusterManager("http://127.0.0.1:" + opts.port, "@localtoken", token)
        check_cluster_initialized(rest)
        check_versions(rest)

        if opts.new_password is not None and opts.regenerate:
            _exit_if_errors(["Cannot specify both --new-password and --regenerate at the same time"])
        elif opts.new_password is not None:
            _, errors = rest.set_admin_password(opts.new_password)
            _exit_if_errors(errors)
            _success("Administrator password changed")
        elif opts.regenerate:
            result, errors = rest.regenerate_admin_password()
            _exit_if_errors(errors)
            print(result["password"])
        else:
            _exit_if_errors(["No parameters specified"])

    @staticmethod
    def get_man_page_name():
        return get_doc_page_name("couchbase-cli-reset-admin-password")

    @staticmethod
    def get_description():
        return "Resets the administrator password"


class ServerAdd(Subcommand):
    """The server add command"""

    def __init__(self):
        super(ServerAdd, self).__init__()
        self.parser.prog = "couchbase-cli server-add"
        group = self.parser.add_argument_group("Server add options")
        group.add_argument("--server-add", dest="servers", metavar="<server_list>", required=True,
                           help="The list of servers to add")
        group.add_argument("--server-add-username", dest="server_username", metavar="<username>",
                           required=True, help="The username for the server to add")
        group.add_argument("--server-add-password", dest="server_password", metavar="<password>",
                           required=True, help="The password for the server to add")
        group.add_argument("--group-name", dest="group_name", metavar="<name>",
                           help="The server group to add this server into")
        group.add_argument("--services", dest="services", default="data", metavar="<services>",
                           help="The services this server will run")
        group.add_argument("--index-storage-setting", dest="index_storage_mode", metavar="<mode>",
                           choices=["default", "memopt"], help="The index storage mode")

    @rest_initialiser(cluster_init_check=True, version_check=True, enterprise_check=False)
    def execute(self, opts):
        if not self.enterprise and opts.index_storage_mode == 'memopt':
            _exit_if_errors(["memopt option for --index-storage-setting can only be configured on enterprise edition"])

        opts.services, errors = process_services(opts.services, self.enterprise)
        _exit_if_errors(errors)

        settings, errors = self.rest.index_settings()
        _exit_if_errors(errors)

        if opts.index_storage_mode is None and settings['storageMode'] == "" and "index" in opts.services:
            opts.index_storage_mode = "default"

        # For supporting the default index backend changing from forestdb to plasma in Couchbase 5.0
        default = "plasma"
        if opts.index_storage_mode == "default" and settings['storageMode'] == "forestdb" or not self.enterprise:
            default = "forestdb"

        if opts.index_storage_mode:
            param = index_storage_mode_to_param(opts.index_storage_mode, default)
            _, errors = self.rest.set_index_settings(param, None, None, None, None, None, None, None)
            _exit_if_errors(errors)

        servers = opts.servers.split(',')
        for server in servers:
            _, errors = self.rest.add_server(server, opts.group_name, opts.server_username, opts.server_password,
                                             opts.services)
            _exit_if_errors(errors)

        _success("Server added")

    @staticmethod
    def get_man_page_name():
        return get_doc_page_name("couchbase-cli-server-add")

    @staticmethod
    def get_description():
        return "Add servers to the cluster"


class ServerEshell(Subcommand):
    """The server eshell subcommand"""

    def __init__(self):
        super(ServerEshell, self).__init__()
        self.parser.prog = "couchbase-cli server-eshell"
        group = self.parser.add_argument_group("Server eshell options")
        group.add_argument("--vm", dest="vm", default="ns_server", metavar="<name>",
                           help="The vm to connect to")
        group.add_argument("--erl-path", dest="erl_path", metavar="<path>", default=CB_BIN_PATH,
                           help="Override the path to the erl executable")

    @rest_initialiser(version_check=True)
    def execute(self, opts):
        # Cluster does not need to be initialized for this command
        result, errors = self.rest.node_info()
        _exit_if_errors(errors)

        node = result['otpNode']
        cookie = result['otpCookie']

        if opts.vm != 'ns_server':
            cookie, errors = self.rest.get_babysitter_cookie()
            _exit_if_errors(errors)

            [short, _] = node.split('@')

            if opts.vm == 'babysitter':
                node = f'babysitter_of_{short}@cb.local'
            elif opts.vm == 'couchdb':
                node = f'couchdb_{short}@cb.local'
            else:
                _exit_if_errors([f'Unknown vm type `{opts.vm}`'])

        rand_chars = ''.join(random.choice(string.ascii_letters) for _ in range(20))
        name = f'ctl-{rand_chars}@127.0.0.1'

        if os.name == 'nt':
            cb_erl = os.path.join(opts.erl_path, 'erl.exe')
        else:
            cb_erl = os.path.join(opts.erl_path, 'erl')

        if os.path.isfile(cb_erl):
            path = cb_erl
        else:
            _warning("Cannot locate Couchbase erlang. Attempting to use non-Couchbase erlang")
            path = 'erl'


        with tempfile.NamedTemporaryFile() as temp:
            temp.write(f'[{{preferred_local_proto,{result["addressFamily"]}_tcp_dist}}].'.encode())
            temp.flush()
            temp_name = temp.name

            args = [path, '-name', name, '-setcookie', cookie, '-hidden', '-remsh', node, '-proto_dist', 'cb',
                    '-epmd_module', 'cb_epmd', '-pa', CB_NS_EBIN_PATH, '-kernel', 'dist_config_file',
                    f'"{temp_name}"'] + CB_INETRC_OPT

            if opts.debug:
                print(f'Running {" ".join(args)}')

            try:
                subprocess.call(args)
            except OSError:
                _exit_if_errors(["Unable to find the erl executable"])

    @staticmethod
    def get_man_page_name():
        return get_doc_page_name("couchbase-cli-server-eshell")

    @staticmethod
    def get_description():
        return "Opens a shell to the Couchbase cluster manager"

    @staticmethod
    def is_hidden():
        # Internal command not recommended for production use
        return True


class ServerInfo(Subcommand):
    """The server info subcommand"""

    def __init__(self):
        super(ServerInfo, self).__init__()
        self.parser.prog = "couchbase-cli server-info"

    @rest_initialiser(version_check=True)
    def execute(self, opts):
        # Cluster does not need to be initialized for this command
        result, errors = self.rest.node_info()
        _exit_if_errors(errors)

        print(json.dumps(result, sort_keys=True, indent=2))

    @staticmethod
    def get_man_page_name():
        return get_doc_page_name("couchbase-cli-server-info")

    @staticmethod
    def get_description():
        return "Show details of a node in the cluster"


class ServerList(Subcommand):
    """The server list subcommand"""

    def __init__(self):
        super(ServerList, self).__init__()
        self.parser.prog = "couchbase-cli server-list"

    @rest_initialiser(version_check=True)
    def execute(self, opts):
        result, errors = self.rest.pools('default')
        _exit_if_errors(errors)

        for node in result['nodes']:
            if node.get('otpNode') is None:
                raise Exception("could not access node")

            print(node['otpNode'], node['hostname'], node['status'], node['clusterMembership'])

    @staticmethod
    def get_man_page_name():
        return get_doc_page_name("couchbase-cli-server-list")

    @staticmethod
    def get_description():
        return "List all nodes in a cluster"


class ServerReadd(Subcommand):
    """The server readd subcommand (Deprecated)"""

    def __init__(self):
        super(ServerReadd, self).__init__()
        self.parser.prog = "couchbase-cli server-readd"
        group = self.parser.add_argument_group("Server re-add options")
        group.add_argument("--server-add", dest="servers", metavar="<server_list>", required=True,
                           help="The list of servers to recover")
        # The parameters are unused, but kept for backwards compatibility
        group.add_argument("--server-username", dest="server_username", metavar="<username>",
                           help="The admin username for the server")
        group.add_argument("--server-password", dest="server_password", metavar="<password>",
                           help="The admin password for the server")
        group.add_argument("--group-name", dest="name", metavar="<name>",
                           help="The name of the server group")

    @rest_initialiser(cluster_init_check=True, version_check=True)
    def execute(self, opts):
        _deprecated("Please use the recovery command instead")

        servers = apply_default_port(opts.servers)
        for server in servers:
            _, errors = self.rest.readd_server(server)
            _exit_if_errors(errors)

        _success("Servers recovered")

    @staticmethod
    def get_man_page_name():
        return get_doc_page_name("couchbase-cli-server-readd")

    @staticmethod
    def get_description():
        return "Add failed server back to the cluster"

    @staticmethod
    def is_hidden():
        # Deprecated command in 4.6, hidden in 5.0, pending removal
        return True


class SettingAlert(Subcommand):
    """The setting alert subcommand"""

    def __init__(self):
        super(SettingAlert, self).__init__()
        self.parser.prog = "couchbase-cli setting-alert"
        group = self.parser.add_argument_group("Alert settings")
        group.add_argument("--enable-email-alert", dest="enabled", metavar="<1|0>", required=True,
                           choices=["0", "1"], help="Enable/disable email alerts")
        group.add_argument("--email-recipients", dest="email_recipients", metavar="<email_list>",
                           help="A comma separated list of email addresses")
        group.add_argument("--email-sender", dest="email_sender", metavar="<email_addr>",
                           help="The sender email address")
        group.add_argument("--email-user", dest="email_username", metavar="<username>",
                           default="", help="The email server username")
        group.add_argument("--email-password", dest="email_password", metavar="<password>",
                           default="", help="The email server password")
        group.add_argument("--email-host", dest="email_host", metavar="<host>",
                           help="The email server host")
        group.add_argument("--email-port", dest="email_port", metavar="<port>",
                           help="The email server port")
        group.add_argument("--enable-email-encrypt", dest="email_encrypt", metavar="<1|0>",
                           choices=["0", "1"], help="Enable SSL encryption for emails")
        group.add_argument("--alert-auto-failover-node", dest="alert_af_node",
                           action="store_true", help="Alert when a node is auto-failed over")
        group.add_argument("--alert-auto-failover-max-reached", dest="alert_af_max_reached",
                           action="store_true",
                           help="Alert when the max number of auto-failover nodes was reached")
        group.add_argument("--alert-auto-failover-node-down", dest="alert_af_node_down",
                           action="store_true",
                           help="Alert when a node wasn't auto-failed over because other nodes "
                           + "were down")
        group.add_argument("--alert-auto-failover-cluster-small", dest="alert_af_small",
                           action="store_true",
                           help="Alert when a node wasn't auto-failed over because cluster was"
                           + " too small")
        group.add_argument("--alert-auto-failover-disable", dest="alert_af_disable",
                           action="store_true",
                           help="Alert when a node wasn't auto-failed over because auto-failover"
                           + " is disabled")
        group.add_argument("--alert-ip-changed", dest="alert_ip_changed", action="store_true",
                           help="Alert when a nodes IP address changed")
        group.add_argument("--alert-disk-space", dest="alert_disk_space", action="store_true",
                           help="Alert when disk usage on a node reaches 90%%")
        group.add_argument("--alert-meta-overhead", dest="alert_meta_overhead", action="store_true",
                           help="Alert when metadata overhead is more than 50%%")
        group.add_argument("--alert-meta-oom", dest="alert_meta_oom", action="store_true",
                           help="Alert when all bucket memory is used for metadata")
        group.add_argument("--alert-write-failed", dest="alert_write_failed", action="store_true",
                           help="Alert when writing data to disk has failed")
        group.add_argument("--alert-audit-msg-dropped", dest="alert_audit_dropped",
                           action="store_true", help="Alert when writing event to audit log failed")
        group.add_argument("--alert-indexer-max-ram", dest="alert_indexer_max_ram",
                           action="store_true", help="Alert when indexer is using all of its allocated memory")
        group.add_argument("--alert-timestamp-drift-exceeded", dest="alert_cas_drift",
                           action="store_true", help="Alert when clocks on two servers are more than five seconds"
                           + "apart")
        group.add_argument("--alert-communication-issue", dest="alert_communication_issue",
                           action="store_true", help="Alert when nodes are experiencing communication issues")

    @rest_initialiser(cluster_init_check=True, version_check=True)
    def execute(self, opts):
        if opts.enabled == "1":
            if opts.email_recipients is None:
                _exit_if_errors(["--email-recipient must be set when email alerts are enabled"])
            if opts.email_sender is None:
                _exit_if_errors(["--email-sender must be set when email alerts are enabled"])
            if opts.email_host is None:
                _exit_if_errors(["--email-host must be set when email alerts are enabled"])
            if opts.email_port is None:
                _exit_if_errors(["--email-port must be set when email alerts are enabled"])

        alerts = list()
        if opts.alert_af_node:
            alerts.append('auto_failover_node')
        if opts.alert_af_max_reached:
            alerts.append('auto_failover_maximum_reached')
        if opts.alert_af_node_down:
            alerts.append('auto_failover_other_nodes_down')
        if opts.alert_af_small:
            alerts.append('auto_failover_cluster_too_small')
        if opts.alert_af_disable:
            alerts.append('auto_failover_disabled')
        if opts.alert_ip_changed:
            alerts.append('ip')
        if opts.alert_disk_space:
            alerts.append('disk')
        if opts.alert_meta_overhead:
            alerts.append('overhead')
        if opts.alert_meta_oom:
            alerts.append('ep_oom_errors')
        if opts.alert_write_failed:
            alerts.append('ep_item_commit_failed')
        if opts.alert_audit_dropped:
            alerts.append('audit_dropped_events')
        if opts.alert_indexer_max_ram:
            alerts.append('indexer_ram_max_usage')
        if opts.alert_cas_drift:
            alerts.append('ep_clock_cas_drift_threshold_exceeded')
        if opts.alert_communication_issue:
            alerts.append('communication_issue')

        enabled = "true"
        if opts.enabled == "0":
            enabled = "false"

        email_encrypt = "false"
        if opts.email_encrypt == "1":
            email_encrypt = "true"

        _, errors = self.rest.set_alert_settings(enabled, opts.email_recipients, opts.email_sender, opts.email_username,
                                                 opts.email_password, opts.email_host, opts.email_port, email_encrypt,
                                                 ",".join(alerts))
        _exit_if_errors(errors)

        _success("Email alert settings modified")

    @staticmethod
    def get_man_page_name():
        return get_doc_page_name("couchbase-cli-setting-alert")

    @staticmethod
    def get_description():
        return "Modify email alert settings"


class SettingAudit(Subcommand):
    """The settings audit subcommand"""

    def __init__(self):
        super(SettingAudit, self).__init__()
        self.parser.prog = "couchbase-cli setting-audit"
        self.parser.description = "Available only in Couchbase Server Enterprise Edition"
        group = self.parser.add_argument_group("Audit settings")
        group.add_argument("--list-filterable-events", dest="list_events", action="store_true",
                           help="Retrieve a list of filterable event IDs and the descriptions")
        group.add_argument("--get-settings", dest="get_settings", action="store_true",
                           help="Retrieve current audit settings")
        group.add_argument("--set", dest="set_settings", action="store_true",
                           help="Set current audit settings")
        group.add_argument("--audit-enabled", dest="enabled", metavar="<1|0>", choices=["0", "1"],
                           help="Enable/disable auditing")
        group.add_argument("--audit-log-path", dest="log_path", metavar="<path>",
                           help="The audit log path")
        group.add_argument("--audit-log-rotate-interval", dest="rotate_interval", type=(int),
                           metavar="<seconds>", help="The audit log rotate interval")
        group.add_argument("--audit-log-rotate-size", dest="rotate_size", type=(int),
                           metavar="<bytes>", help="The audit log rotate size")
        group.add_argument("--disabled-users", dest="disabled_users", default=None,
                           help="A comma-separated list of users to ignore events from")
        group.add_argument("--disable-events", dest="disable_events", default=None,
                           help="A comma-separated list of audit-event IDs to not audit")

    @rest_initialiser(cluster_init_check=True, version_check=True)
    def execute(self, opts):
        flags = sum([opts.list_events, opts.get_settings, opts.set_settings])
        if flags != 1:
            _exit_if_errors(["One of the following is required: --list-filterable-events, --get-settings or --set"])

        if opts.list_events:
            descriptors, errors = self.rest.get_id_descriptors()
            _exit_if_errors(errors)
            if opts.output == 'json':
                print(json.dumps(descriptors, indent=4))
                return

            self.format_descriptors_in_table(descriptors)
        elif opts.get_settings:
            audit_settings, errors = self.rest.get_audit_settings()
            _exit_if_errors(errors)
            if opts.output == 'json':
                print(json.dumps(audit_settings, indent=4))
                return

            descriptors, errors = self.rest.get_id_descriptors()
            _exit_if_errors(errors)
            self.format_audit_settings(audit_settings, descriptors)
        elif opts.set_settings:
            if not (opts.enabled or opts.log_path or opts.rotate_interval or opts.rotate_size
                    or opts.disable_events is not None or opts.disabled_users is not None):
                _exit_if_errors(["At least one of [--audit-enabled, --audit-log-path, --audit-log-rotate-interval,"
                                 " --audit-log-rotate-size, --disabled-users, --disable-events] is required with"
                                 " --set"])

            if opts.enabled == "1":
                opts.enabled = "true"
            elif opts.enabled == "0":
                opts.enabled = "false"

            _, errors = self.rest.set_audit_settings(opts.enabled, opts.log_path, opts.rotate_interval,
                                                     opts.rotate_size, opts.disable_events, opts.disabled_users)
            _exit_if_errors(errors)
            _success("Audit settings modified")

    @staticmethod
    def format_audit_settings(audit_settings, json_descriptors):
        print(f'Audit enabled: {audit_settings["auditdEnabled"]}')
        print(f'UUID: {audit_settings["uid"]}')
        print(f'Log path: {audit_settings["logPath"] if "logPath" in audit_settings else "N/A"}')
        print(f'Rotate interval: {audit_settings["rotateInterval"]}')
        print(f'Rotate size: {audit_settings["rotateSize"]}')
        print(f'Disabled users: {audit_settings["disabledUsers"]}')

        if not audit_settings["auditdEnabled"]:
            return

        # change id lists to maps to make lookup o(1)
        disable_map = {eventID for eventID in audit_settings['disabled']}
        json_descriptors.sort(key=itemgetter('module', 'id'))
        all_descriptors_sets = {events["id"] for events in json_descriptors}

        padding_name = 12
        for descriptor in json_descriptors:
            if len(descriptor['name']) > padding_name:
                padding_name = len(descriptor['name'])

        padding_name += 2

        header = f'{"ID":<6}| {"Module":<15}| {"Name":<{padding_name}}| Enabled'
        print(header)
        print('-' * len(header))
        for descriptor in json_descriptors:
            print(f'{descriptor["id"]:<6}| {descriptor["module"]:<15}| {descriptor["name"]:<{padding_name}}| '
                  f'{"False" if descriptor["id"] in disable_map else "True"}')

        not_recognized = disable_map - all_descriptors_sets
        for unrecognized in not_recognized:
            print(f'{unrecognized:<6}| {"unknown":<15}| {"unknown":<{padding_name}}| False')

    @staticmethod
    def format_descriptors_in_table(json_descriptors):
        sorted_descriptors = sorted(json_descriptors, key=itemgetter('module', 'id'))
        padding_name = 15
        for descriptor in sorted_descriptors:
            if len(descriptor['name']) > padding_name:
                padding_name = len(descriptor['name'])

        padding_name += 2

        header = f'{"ID":<6}| {"Module":<15}| {"Name":<{padding_name}}| Description'
        print(header)
        print('-' * len(header))
        for descriptor in sorted_descriptors:
            print(f'{descriptor["id"]:<6}| {descriptor["module"]:<15}| {descriptor["name"]:<{padding_name}}| '
                  f'{descriptor["description"]}')

    @staticmethod
    def get_man_page_name():
        return get_doc_page_name("couchbase-cli-setting-audit")

    @staticmethod
    def get_description():
        return "Modify audit settings"


class SettingAutofailover(Subcommand):
    """The settings auto-failover subcommand"""

    def __init__(self):
        super(SettingAutofailover, self).__init__()
        self.parser.prog = "couchbase-cli setting-autofailover"
        group = self.parser.add_argument_group("Auto-failover settings")
        group.add_argument("--enable-auto-failover", dest="enabled", metavar="<1|0>",
                           choices=["0", "1"], help="Enable/disable auto-failover")
        group.add_argument("--auto-failover-timeout", dest="timeout", metavar="<seconds>",
                           type=(int), help="The auto-failover timeout")
        group.add_argument("--enable-failover-of-server-groups", dest="enable_failover_of_server_groups",
                           metavar="<1|0>", choices=["0", "1"], help="Enable/disable auto-failover of server Groups")
        group.add_argument("--max-failovers", dest="max_failovers", metavar="<1|2|3>", choices=["1", "2", "3"],
                           help="Maximum number of times an auto-failover event can happen")
        group.add_argument("--enable-failover-on-data-disk-issues", dest="enable_failover_on_data_disk_issues",
                           metavar="<1|0>", choices=["0", "1"],
                           help="Enable/disable auto-failover when the Data Service reports disk issues. "
                           + "Couchbase Server Enterprise Edition only.")
        group.add_argument("--failover-data-disk-period", dest="failover_on_data_disk_period",
                           metavar="<seconds>", type=(int),
                           help="The amount of time the Data Serivce disk failures has to be happening for to trigger"
                                " an auto-failover")
        group.add_argument("--can-abort-rebalance", metavar="<1|0>", choices=["1", "0"], dest="can_abort_rebalance",
                           help="Enables auto-failover to abort rebalance and perform the failover. (EE only)")

    @rest_initialiser(cluster_init_check=True, version_check=True, enterprise_check=False)
    def execute(self, opts):
        if opts.enabled == "1":
            opts.enabled = "true"
        elif opts.enabled == "0":
            opts.enabled = "false"

        if opts.enable_failover_on_data_disk_issues == "1":
            opts.enable_failover_on_data_disk_issues = "true"
        elif opts.enable_failover_on_data_disk_issues == "0":
            opts.enable_failover_on_data_disk_issues = "false"

        if opts.enable_failover_of_server_groups == "1":
            opts.enable_failover_of_server_groups = "true"
        elif opts.enable_failover_of_server_groups == "0":
            opts.enable_failover_of_server_groups = "false"

        if not self.enterprise:
            if opts.enable_failover_of_server_groups:
                _exit_if_errors(["--enable-failover-of-server-groups can only be configured on enterprise edition"])
            if opts.enable_failover_on_data_disk_issues or opts.failover_on_data_disk_period:
                _exit_if_errors(["Auto failover on Data Service disk issues can only be configured on enterprise"
                                 + " edition"])
            if opts.max_failovers:
                _exit_if_errors(["--max-count can only be configured on enterprise edition"])
            if opts.can_abort_rebalance:
                _exit_if_errors(["--can-abort-rebalance can only be configured on enterprise edition"])

        if not any([opts.enabled, opts.timeout, opts.enable_failover_on_data_disk_issues,
                    opts.failover_on_data_disk_period, opts.enable_failover_of_server_groups, opts.max_failovers]):
            _exit_if_errors(["No settings specified to be changed"])

        if ((opts.enable_failover_on_data_disk_issues is None or opts.enable_failover_on_data_disk_issues == "false")
                and opts.failover_on_data_disk_period):
            _exit_if_errors(["--enable-failover-on-data-disk-issues must be set to 1 when auto-failover Data"
                             " Service disk period has been set"])

        if opts.enable_failover_on_data_disk_issues and opts.failover_on_data_disk_period is None:
            _exit_if_errors(["--failover-data-disk-period must be set when auto-failover on Data Service disk"
                             " is enabled"])

        if opts.enabled == "false" or opts.enabled is None:
            if opts.enable_failover_on_data_disk_issues or opts.failover_on_data_disk_period:
                _exit_if_errors(["--enable-auto-failover must be set to 1 when auto-failover on Data Service disk issues"
                                 " settings are being configured"])
            if opts.enable_failover_of_server_groups:
                _exit_if_errors(["--enable-auto-failover must be set to 1 when enabling auto-failover of Server Groups"])
            if opts.timeout:
                _warning("Timeout specified will not take affect because auto-failover is being disabled")

        if opts.can_abort_rebalance == '1':
            opts.can_abort_rebalance = 'true'
        elif opts.can_abort_rebalance == '0':
            opts.can_abort_rebalance = 'false'

        _, errors = self.rest.set_autofailover_settings(opts.enabled, opts.timeout,
                                                        opts.enable_failover_of_server_groups, opts.max_failovers,
                                                        opts.enable_failover_on_data_disk_issues,
                                                        opts.failover_on_data_disk_period, opts.can_abort_rebalance)
        _exit_if_errors(errors)

        _success("Auto-failover settings modified")

    @staticmethod
    def get_man_page_name():
        return get_doc_page_name("couchbase-cli-setting-autofailover")

    @staticmethod
    def get_description():
        return "Modify auto failover settings"


class SettingAutoreprovision(Subcommand):
    """The settings auto-reprovision subcommand"""

    def __init__(self):
        super(SettingAutoreprovision, self).__init__()
        self.parser.prog = "couchbase-cli setting-autoreprovision"
        group = self.parser.add_argument_group("Auto-reprovision settings")
        group.add_argument("--enabled", dest="enabled", metavar="<1|0>", required=True,
                           choices=["0", "1"], help="Enable/disable auto-reprovision")
        group.add_argument("--max-nodes", dest="max_nodes", metavar="<num>", type=(int),
                           help="The numbers of server that can be auto-reprovisioned before a rebalance")

    @rest_initialiser(cluster_init_check=True, version_check=True)
    def execute(self, opts):
        if opts.enabled == "1":
            opts.enabled = "true"
        elif opts.enabled == "0":
            opts.enabled = "false"

        if opts.enabled == "true" and opts.max_nodes is None:
            _exit_if_errors(["--max-nodes must be specified if auto-reprovision is enabled"])

        if not (opts.enabled or opts.max_nodes):
            _exit_if_errors(["No settings specified to be changed"])

        if (opts.enabled is None or opts.enabled == "false") and opts.max_nodes:
            _warning("--max-servers will not take affect because auto-reprovision is being disabled")

        _, errors = self.rest.set_autoreprovision_settings(opts.enabled, opts.max_nodes)
        _exit_if_errors(errors)

        _success("Auto-reprovision settings modified")

    @staticmethod
    def get_man_page_name():
        return get_doc_page_name("couchbase-cli-setting-autoreprovision")

    @staticmethod
    def get_description():
        return "Modify auto-reprovision settings"


class SettingCluster(Subcommand):
    """The settings cluster subcommand"""

    def __init__(self):
        super(SettingCluster, self).__init__()
        self.parser.prog = "couchbase-cli setting-cluster"
        group = self.parser.add_argument_group("Cluster settings")
        group.add_argument("--cluster-username", dest="new_username", metavar="<username>",
                           help="The cluster administrator username")
        group.add_argument("--cluster-password", dest="new_password", metavar="<password>",
                           help="Only compact the data files")
        group.add_argument("--cluster-port", dest="port", type=(int), metavar="<port>",
                           help="The cluster administration console port")
        group.add_argument("--cluster-ramsize", dest="data_mem_quota", metavar="<quota>",
                           type=(int), help="The data service memory quota in mebibytes")
        group.add_argument("--cluster-index-ramsize", dest="index_mem_quota", metavar="<quota>",
                           type=(int), help="The index service memory quota in mebibytes")
        group.add_argument("--cluster-fts-ramsize", dest="fts_mem_quota", metavar="<quota>",
                           type=(int), help="The full-text service memory quota in mebibytes")
        group.add_argument("--cluster-eventing-ramsize", dest="eventing_mem_quota", metavar="<quota>",
                           type=(int), help="The Eventing service memory quota in mebibytes")
        group.add_argument("--cluster-analytics-ramsize", dest="cbas_mem_quota", metavar="<quota>",
                           type=(int), help="The analytics service memory quota in mebibytes")
        group.add_argument("--cluster-name", dest="name", metavar="<name>", help="The cluster name")

    @rest_initialiser(cluster_init_check=True, version_check=True)
    def execute(self, opts):
        if (opts.data_mem_quota or opts.index_mem_quota or opts.fts_mem_quota or opts.cbas_mem_quota
                or opts.eventing_mem_quota or opts.name):
            _, errors = self.rest.set_pools_default(opts.data_mem_quota, opts.index_mem_quota, opts.fts_mem_quota,
                                                    opts.cbas_mem_quota, opts.eventing_mem_quota, opts.name)
            _exit_if_errors(errors)

        if opts.new_username or opts.new_password or opts.port:
            username = opts.username
            if opts.new_username:
                username = opts.new_username

            password = opts.password
            if opts.new_password:
                password = opts.new_password

            _, errors = self.rest.set_admin_credentials(username, password, opts.port)
            _exit_if_errors(errors)

        _success("Cluster settings modified")

    @staticmethod
    def get_man_page_name():
        return get_doc_page_name("couchbase-cli-setting-cluster")

    @staticmethod
    def get_description():
        return "Modify cluster settings"


class ClusterEdit(SettingCluster):
    """The cluster edit subcommand (Deprecated)"""

    def __init__(self):
        super(ClusterEdit, self).__init__()
        self.parser.prog = "couchbase-cli cluster-edit"

    def execute(self, opts):
        _deprecated("Please use the setting-cluster command instead")
        super(ClusterEdit, self).execute(opts)

    @staticmethod
    def get_man_page_name():
        return get_doc_page_name("couchbase-cli-cluster-edit")

    @staticmethod
    def is_hidden():
        # Deprecated command in 4.6, hidden in 5.0, pending removal
        return True


class SettingCompaction(Subcommand):
    """The setting compaction subcommand"""

    def __init__(self):
        super(SettingCompaction, self).__init__()
        self.parser.prog = "couchbase-cli setting-compaction"
        group = self.parser.add_argument_group("Compaction settings")
        group.add_argument("--compaction-db-percentage", dest="db_perc", metavar="<perc>",
                           type=(int),
                           help="Compacts the db once the fragmentation reaches this percentage")
        group.add_argument("--compaction-db-size", dest="db_size", metavar="<mebibytes>",
                           type=(int),
                           help="Compacts db once the fragmentation reaches this size (MiB)")
        group.add_argument("--compaction-view-percentage", dest="view_perc", metavar="<perc>",
                           type=(int),
                           help="Compacts the view once the fragmentation reaches this percentage")
        group.add_argument("--compaction-view-size", dest="view_size", metavar="<mebibytes>",
                           type=(int),
                           help="Compacts view once the fragmentation reaches this size (MiB)")
        group.add_argument("--compaction-period-from", dest="from_period", metavar="<HH:MM>",
                           help="Only run compaction after this time")
        group.add_argument("--compaction-period-to", dest="to_period", metavar="<HH:MM>",
                           help="Only run compaction before this time")
        group.add_argument("--enable-compaction-abort", dest="enable_abort", metavar="<1|0>",
                           choices=["0", "1"], help="Allow compactions to be aborted")
        group.add_argument("--enable-compaction-parallel", dest="enable_parallel", metavar="<1|0>",
                           choices=["0", "1"], help="Allow parallel compactions")
        group.add_argument("--metadata-purge-interval", dest="purge_interval", metavar="<float>",
                           type=(float), help="The metadata purge interval")
        group.add_argument("--gsi-compaction-mode", dest="gsi_mode", choices=["append", "circular"],
                           help="Sets the gsi compaction mode (append or circular)")
        group.add_argument("--compaction-gsi-percentage", dest="gsi_perc", type=(int), metavar="<perc>",
                           help="Starts compaction once gsi file fragmentation has reached this percentage"
                           + "(Append mode only)")
        group.add_argument("--compaction-gsi-interval", dest="gsi_interval", metavar="<days>",
                           help="A comma separated list of days compaction can run (Circular mode only)")
        group.add_argument("--compaction-gsi-period-from", dest="gsi_from_period", metavar="<HH:MM>",
                           help="Allow gsi compaction to run after this time (Circular mode only)")
        group.add_argument("--compaction-gsi-period-to", dest="gsi_to_period", metavar="<HH:MM>",
                           help="Allow gsi compaction to run before this time (Circular mode only)")
        group.add_argument("--enable-gsi-compaction-abort", dest="enable_gsi_abort", metavar="<1|0>",
                           choices=["0", "1"],
                           help="Abort gsi compaction if when run outside of the accepted interaval"
                           + "(Circular mode only)")

    @rest_initialiser(cluster_init_check=True, version_check=True)
    def execute(self, opts):
        if opts.db_perc is not None and (opts.db_perc < 2 or opts.db_perc > 100):
            _exit_if_errors(["--compaction-db-percentage must be between 2 and 100"])

        if opts.view_perc is not None and (opts.view_perc < 2 or opts.view_perc > 100):
            _exit_if_errors(["--compaction-view-percentage must be between 2 and 100"])

        if opts.db_size is not None:
            if int(opts.db_size) < 1:
                _exit_if_errors(["--compaction-db-size must be between greater than 1 or infinity"])
            opts.db_size = int(opts.db_size) * 1024**2

        if opts.view_size is not None:
            if int(opts.view_size) < 1:
                _exit_if_errors(["--compaction-view-size must be between greater than 1 or infinity"])
            opts.view_size = int(opts.view_size) * 1024**2

        if opts.from_period and not (opts.to_period and opts.enable_abort):
            errors = []
            if opts.to_period is None:
                errors.append("--compaction-period-to is required when using --compaction-period-from")
            if opts.enable_abort is None:
                errors.append("--enable-compaction-abort is required when using --compaction-period-from")
            _exit_if_errors(errors)

        if opts.to_period and not (opts.from_period and opts.enable_abort):
            errors = []
            if opts.from_period is None:
                errors.append("--compaction-period-from is required when using --compaction-period-to")
            if opts.enable_abort is None:
                errors.append("--enable-compaction-abort is required when using --compaction-period-to")
            _exit_if_errors(errors)

        if opts.enable_abort and not (opts.from_period and opts.to_period):
            errors = []
            if opts.from_period is None:
                errors.append("--compaction-period-from is required when using --enable-compaction-abort")
            if opts.to_period is None:
                errors.append("--compaction-period-to is required when using --enable-compaction-abort")
            _exit_if_errors(errors)

        from_hour, from_min = self._handle_timevalue(opts.from_period,
                                                     "--compaction-period-from")
        to_hour, to_min = self._handle_timevalue(opts.to_period, "--compaction-period-to")

        if opts.enable_abort == "1":
            opts.enable_abort = "true"
        elif opts.enable_abort == "0":
            opts.enable_abort = "false"

        if opts.enable_parallel == "1":
            opts.enable_parallel = "true"
        else:
            opts.enable_parallel = "false"

        if opts.purge_interval is not None and (opts.purge_interval < 0.04 or opts.purge_interval > 60.0):
            _exit_if_errors(["--metadata-purge-interval must be between 0.04 and 60.0"])

        g_from_hour = None
        g_from_min = None
        g_to_hour = None
        g_to_min = None
        if opts.gsi_mode == "append":
            opts.gsi_mode = "full"
            if opts.gsi_perc is None:
                _exit_if_errors(['--compaction-gsi-percentage must be specified when --gsi-compaction-mode is set '
                               'to append'])
        elif opts.gsi_mode == "circular":
            if opts.gsi_from_period is not None and opts.gsi_to_period is None:
                _exit_if_errors(["--compaction-gsi-period-to is required with --compaction-gsi-period-from"])
            if opts.gsi_to_period is not None and opts.gsi_from_period is None:
                _exit_if_errors(["--compaction-gsi-period-from is required with --compaction-gsi-period-to"])

            g_from_hour, g_from_min = self._handle_timevalue(opts.gsi_from_period, "--compaction-gsi-period-from")
            g_to_hour, g_to_min = self._handle_timevalue(opts.gsi_to_period, "--compaction-gsi-period-to")

            if opts.enable_gsi_abort == "1":
                opts.enable_gsi_abort = "true"
            else:
                opts.enable_gsi_abort = "false"

        _, errors = self.rest.set_compaction_settings(opts.db_perc, opts.db_size, opts.view_perc, opts.view_size,
                                                      from_hour, from_min, to_hour, to_min, opts.enable_abort,
                                                      opts.enable_parallel, opts.purge_interval, opts.gsi_mode,
                                                      opts.gsi_perc, opts.gsi_interval, g_from_hour, g_from_min,
                                                      g_to_hour, g_to_min, opts.enable_gsi_abort)
        _exit_if_errors(errors)

        _success("Compaction settings modified")

    def _handle_timevalue(self, opt_value, opt_name):
        hour = None
        minute = None
        if opt_value:
            if opt_value.find(':') == -1:
                _exit_if_errors([f'Invalid value for {opt_name}, must be in form XX:XX'])
            hour, minute = opt_value.split(':', 1)
            try:
                hour = int(hour)
            except ValueError:
                _exit_if_errors([f'Invalid hour value for {opt_name}, must be an integer'])
            if hour not in range(24):
                _exit_if_errors([f'Invalid hour value for {opt_name}, must be 0-23'])

            try:
                minute = int(minute)
            except ValueError:
                _exit_if_errors([f'Invalid minute value for {opt_name}, must be an integer'])
            if minute not in range(60):
                _exit_if_errors([f'Invalid minute value for {opt_name}, must be 0-59'])
        return hour, minute

    @staticmethod
    def get_man_page_name():
        return get_doc_page_name("couchbase-cli-setting-compaction")

    @staticmethod
    def get_description():
        return "Modify auto-compaction settings"


class SettingIndex(Subcommand):
    """The setting index subcommand"""

    def __init__(self):
        super(SettingIndex, self).__init__()
        self.parser.prog = "couchbase-cli setting-index"
        group = self.parser.add_argument_group("Index settings")
        group.add_argument("--index-max-rollback-points", dest="max_rollback", metavar="<num>",
                           type=(int), help="Max rollback points")
        group.add_argument("--index-stable-snapshot-interval", dest="stable_snap", type=(int),
                           metavar="<seconds>", help="Stable snapshot interval in seconds")
        group.add_argument("--index-memory-snapshot-interval", dest="mem_snap", metavar="<ms>",
                           type=(int), help="Stable snapshot interval in milliseconds")
        group.add_argument("--index-storage-setting", dest="storage_mode", metavar="<mode>",
                           choices=["default", "memopt"], help="The index storage backend")
        group.add_argument("--index-threads", dest="threads", metavar="<num>",
                           type=(int), help="The number of indexer threads")
        group.add_argument("--index-log-level", dest="log_level", metavar="<level>",
                           choices=["debug", "silent", "fatal", "error", "warn", "info", "verbose",
                                    "timing", "trace"],
                           help="The indexer log level")
        group.add_argument('--replicas', metavar='<num>', type=int, help='Number of index replicas')
        group.add_argument('--optimize-placement', metavar='<1|0>', type=str,
                           help='Optimize index placement on a rebalance.')

    @rest_initialiser(cluster_init_check=True, version_check=True, enterprise_check=False)
    def execute(self, opts):
        if (opts.max_rollback is None and opts.stable_snap is None
                and opts.mem_snap is None and opts.storage_mode is None
                and opts.threads is None and opts.log_level is None and opts.replicas is None
                and opts.optimize_placement is None):
            _exit_if_errors(["No settings specified to be changed"])

        settings, errors = self.rest.index_settings()
        _exit_if_errors(errors)

        # For supporting the default index backend changing from forestdb to plasma in Couchbase 5.0
        default = "plasma"
        if opts.storage_mode == "default" and settings['storageMode'] == "forestdb" or not self.enterprise:
            default = "forestdb"

        opts.storage_mode = index_storage_mode_to_param(opts.storage_mode, default)
        _, errors = self.rest.set_index_settings(opts.storage_mode, opts.max_rollback, opts.stable_snap, opts.mem_snap,
                                                 opts.threads, opts.log_level, opts.replicas, opts.optimize_placement)
        _exit_if_errors(errors)

        _success("Indexer settings modified")

    @staticmethod
    def get_man_page_name():
        return get_doc_page_name("couchbase-cli-setting-index")

    @staticmethod
    def get_description():
        return "Modify index settings"


class SettingSaslauthd(Subcommand):
    """The setting sasl subcommand"""

    def __init__(self):
        super(SettingSaslauthd, self).__init__()
        self.parser.prog = "couchbase-cli setting-saslauthd"
        group = self.parser.add_argument_group("saslauthd settings")
        group.add_argument("--enabled", dest="enabled", metavar="<1|0>", required=True,
                           choices=["0", "1"], help="Enable/disable saslauthd")
        group.add_argument("--admins", dest="admins", metavar="<user_list>",
                           help="A comma separated list of full admins")
        group.add_argument("--roadmins", dest="roadmins", metavar="<user_list>",
                           help="A comma separated list of read only admins")
        group.add_argument("--default", dest="default", default="none",
                           choices=["admins", "roadmins", "none"], metavar="<default>",
                           help="Default roles for saslauthd users")

    @rest_initialiser(cluster_init_check=True, version_check=True)
    def execute(self, opts):
        admins = ""
        if opts.admins:
            admins = opts.admins.replace(",", "\n")

        ro_admins = ""
        if opts.roadmins:
            ro_admins = opts.roadmins.replace(",", "\n")

        errors = None
        if opts.enabled == '1':
            if opts.default == 'admins':
                if ro_admins:
                    _warning("--ro-admins option ignored since default is read only admins")
                _, errors = self.rest.sasl_settings('true', ro_admins, None)
            elif opts.default == 'roadmins':
                if admins:
                    _warning("--admins option ignored since default is admins")
                _, errors = self.rest.sasl_settings('true', None, admins)
            else:
                _, errors = self.rest.sasl_settings('true', ro_admins, admins)
        else:
            if admins:
                _warning("--admins option ignored since saslauthd is being disabled")
            if ro_admins:
                _warning("--roadmins option ignored since saslauthd is being disabled")
            _, errors = self.rest.sasl_settings('false', "", "")

        _exit_if_errors(errors)

        _success("saslauthd settings modified")

    @staticmethod
    def get_man_page_name():
        return get_doc_page_name("couchbase-cli-setting-saslauthd")

    @staticmethod
    def get_description():
        return "Modify saslauthd settings"


class SettingLdap(Subcommand):
    """The setting Ldap subcommand"""

    def __init__(self):
        super(SettingLdap, self).__init__()
        self.parser.prog = "couchbase-cli setting-ldap"
        group = self.parser.add_argument_group("LDAP settings")
        group.add_argument("--get", dest="get", default=False, action="store_true",
                           help='When the get flag is provided it will retrieve the current ldap settings')
        group.add_argument("--authentication-enabled", dest="authentication_enabled", metavar="<1|0>",
                           choices=["1", "0"], help="Enable LDAP authentication, otherwise it defaults to disable")
        group.add_argument("--authorization-enabled", dest="authorization_enabled", metavar="<1|0>",
                           choices=["1", "0"], help="Enable LDAP authorization, otherwise defaults to false")
        group.add_argument("--hosts", dest="hosts", metavar="<host_list>",
                           help="Coma separated list of LDAP servers")
        group.add_argument("--port", dest="port", metavar="<port>", help="LDAP port", type=int)
        group.add_argument("--encryption", dest="encryption", metavar="<tls|startTLS|none>",
                           choices=["tls", "startTLS", "none"], help="Encryption used")
        group.add_argument("--server-cert-validation", dest="server_cert_val", metavar="<1|0>", choices=["0", "1"],
                           help="Enable or disable certificate validation when connecting to LDAP server")
        group.add_argument("--ldap-cacert", dest="cacert_ldap", metavar="<path>",
                           help="CA certificate to be used for LDAP server certificate validation, required if"
                           + " certificate validation is not disabled")
        group.add_argument("--user-dn-query", metavar="<query>", dest="user_dn_query",
                           help="LDAP query to get user's DN. Must contains at least one instance of %%u")
        group.add_argument("--user-dn-template", metavar="<template>", dest="user_dn_template",
                           help="Template to construct user's DN. Must contain at least one instance of %%u")
        group.add_argument("--client-cert", metavar="<path>", dest="client_cert",
                           help="The client TLS certificate for authentication")
        group.add_argument("--client-key", metavar="<path>", dest="client_key",
                           help="The client TLS key for authentication")
        group.add_argument("--request-timeout", metavar="<ms>", dest="timeout",
                           help="Request time out in milliseconds")
        group.add_argument("--max-parallel", dest="max_parallel", metavar="<max>", type=int,
                           help="Maximum number of parallel connections that can be established")
        group.add_argument("--max-cache-size", dest="max_cache_size", metavar="<size>",
                           help="Maximum number of cached LDAP requests")
        group.add_argument("--cache-value-lifetime", dest="cache_value_lifetime", metavar="<ms>",
                           help="Cache value lifetime in milliseconds")
        group.add_argument("--bind-dn", dest="bind_dn", metavar="<DN>",
                           help="The DN of a user to bind as to performance lookups")
        group.add_argument("--bind-password", dest="bind_password", metavar="<password>",
                           help="The password of the bind user")
        group.add_argument("--group-query", dest="group_query", metavar="<query>",
                           help="LDAP query to get user's groups by username")
        group.add_argument("--enable-nested-groups", dest="nested_groups", metavar="<1|0>",
                           choices=["0", "1"])
        group.add_argument("--nested-group-max-depth", dest="nested_max_depth", metavar="<max>", type=int,
                           help="Maximum number of recursive group requests allowed. [1 - 100]")

    @rest_initialiser(cluster_init_check=True, version_check=True, enterprise_check=True)
    def execute(self, opts):
        if opts.get:
            data, rv = self.rest.get_ldap()
            _exit_if_errors(rv)
            print(json.dumps(data))
        else:
            self._set(opts)

    def _set(self, opts):
        if opts.authentication_enabled == '1':
            opts.authentication_enabled = 'true'
        elif opts.authentication_enabled == '0':
            opts.authentication_enabled = 'false'

        if opts.authorization_enabled == '1':
            opts.authorization_enabled = 'true'
        elif opts.authorization_enabled == '0':
            opts.authorization_enabled = 'false'

        if opts.server_cert_val == '1':
            opts.server_cert_val = 'true'
        elif opts.server_cert_val == '0':
            opts.server_cert_val = 'false'

        if opts.server_cert_val == 'false' and opts.cacert_ldap is not None:
            _exit_if_errors(['--server-cert-validation 0 and --ldap-cert can not be used together'])

        if opts.cacert_ldap is not None:
            opts.cacert_ldap = _exit_on_file_read_failure(opts.cacert_ldap)

        if opts.encryption == "tls":
            opts.encryption = "TLS"
        elif opts.encryption == "startTLS":
            opts.encryption = "StartTLSExtension"
        elif opts.encryption == "none":
            opts.encryption = "None"

        if opts.nested_groups == '1':
            opts.nested_groups = 'true'
        elif opts.nested_groups == '0':
            opts.nested_groups = 'false'

        if opts.user_dn_query is not None and opts.user_dn_template is not None:
            _exit_if_errors(['--user-dn-query and --user-dn-template can not be used together'])

        mapping = None
        if opts.user_dn_query is not None:
            mapping = f'{{"query": "{opts.user_dn_query}"}}'

        if opts.user_dn_template is not None:
            mapping = f'{{"template": "{opts.user_dn_template}"}}'

        if (opts.client_cert and not opts.client_key) or (not opts.client_cert and opts.client_key):
            _exit_if_errors(['--client-cert and --client--key have to be used together'])

        if opts.client_cert is not None:
            opts.client_cert = _exit_on_file_read_failure(opts.client_cert)

        if opts.client_key is not None:
            opts.client_key = _exit_on_file_read_failure(opts.client_key)

        _, errors = self.rest.ldap_settings(opts.authentication_enabled, opts.authorization_enabled, opts.hosts,
                                            opts.port, opts.encryption, mapping, opts.timeout, opts.max_parallel,
                                            opts.max_cache_size, opts.cache_value_lifetime, opts.bind_dn,
                                            opts.bind_password, opts.client_cert, opts.client_key, opts.group_query,
                                            opts.nested_groups, opts.nested_max_depth, opts.server_cert_val,
                                            opts.cacert_ldap)

        _exit_if_errors(errors)
        _success("LDAP settings modified")

    @staticmethod
    def get_man_page_name():
        return get_doc_page_name("couchbase-cli-setting-ldap")

    @staticmethod
    def get_description():
        return "Modify LDAP settings"


class SettingNotification(Subcommand):
    """The settings notification subcommand"""

    def __init__(self):
        super(SettingNotification, self).__init__()
        self.parser.prog = "couchbase-cli setting-notification"
        group = self.parser.add_argument_group("Notification Settings")
        group.add_argument("--enable-notifications", dest="enabled", metavar="<1|0>", required=True,
                           choices=["0", "1"], help="Enables/disable software notifications")

    @rest_initialiser(version_check=True)
    def execute(self, opts):
        enabled = None
        if opts.enabled == "1":
            enabled = True
        elif opts.enabled == "0":
            enabled = False

        _, errors = self.rest.enable_notifications(enabled)
        _exit_if_errors(errors)

        _success("Software notification settings updated")

    @staticmethod
    def get_man_page_name():
        return get_doc_page_name("couchbase-cli-setting-notification")

    @staticmethod
    def get_description():
        return "Modify software notification settings"


class SettingPasswordPolicy(Subcommand):
    """The settings password policy subcommand"""

    def __init__(self):
        super(SettingPasswordPolicy, self).__init__()
        self.parser.prog = "couchbase-cli setting-password-policy"
        group = self.parser.add_argument_group("Password Policy Settings")
        group.add_argument("--get", dest="get", action="store_true", default=False,
                           help="Get the current password policy")
        group.add_argument("--set", dest="set", action="store_true", default=False,
                           help="Set a new password policy")
        group.add_argument("--min-length", dest="min_length", type=int, default=None, metavar="<num>",
                           help="Specifies the minimum password length for new passwords")
        group.add_argument("--uppercase", dest="upper_case", metavar="<0|1>", choices=["0", "1"],
                           help="Specifies new passwords must contain an upper case character")
        group.add_argument("--lowercase", dest="lower_case", metavar="<0|1>", choices=["0", "1"],
                           help="Specifies new passwords must contain a lower case character")
        group.add_argument("--digit", dest="digit", metavar="<0|1>", choices=["0", "1"],
                           help="Specifies new passwords must at least one digit")
        group.add_argument("--special-char", dest="special_char", metavar="<0|1>", choices=["0", "1"],
                           help="Specifies new passwords must at least one special character")

    @rest_initialiser(version_check=True)
    def execute(self, opts):
        actions = sum([opts.get, opts.set])
        if actions == 0:
            _exit_if_errors(["Must specify either --get or --set"])
        elif actions > 1:
            _exit_if_errors(["The --get and --set flags may not be specified at the same time"])
        elif opts.get:
            if opts.min_length is not None or any([opts.upper_case, opts.lower_case, opts.digit, opts.special_char]):
                _exit_if_errors(["The --get flag must be used without any other arguments"])
            self._get()
        elif opts.set:
            if opts.min_length is None:
                _exit_if_errors(["--min-length is required when using --set flag"])
            if opts.min_length <= 0:
                _exit_if_errors(["--min-length has to be greater than 0"])
            self._set(opts)

    def _get(self):
        policy, errors = self.rest.get_password_policy()
        _exit_if_errors(errors)
        print(json.dumps(policy, sort_keys=True, indent=2))

    def _set(self, opts):
        _, errors = self.rest.set_password_policy(opts.min_length, opts.upper_case, opts.lower_case, opts.digit,
                                                  opts.special_char)
        _exit_if_errors(errors)
        _success("Password policy updated")

    @staticmethod
    def get_man_page_name():
        return get_doc_page_name("couchbase-cli-setting-password-policy")

    @staticmethod
    def get_description():
        return "Modify the password policy"


class SettingSecurity(Subcommand):
    """The settings security subcommand"""

    def __init__(self):
        super(SettingSecurity, self).__init__()
        self.parser.prog = "couchbase-cli setting-security"
        group = self.parser.add_argument_group("Cluster Security Settings")
        group.add_argument('--get', default=False, action='store_true', help='Get security settings.')
        group.add_argument('--set', default=False, action='store_true', help='Set security settings.')
        group.add_argument("--disable-http-ui", dest="disable_http_ui", metavar="<0|1>", choices=['0', '1'],
                           default=None, help="Disables access to the UI over HTTP (0 or 1)")
        group.add_argument("--disable-www-authenticate", dest="disable_www_authenticate",
                           metavar="<0|1>", choices=['0', '1'], default=None,
                           help="Disables use of WWW-Authenticate (0 or 1")
        group.add_argument("--cluster-encryption-level", dest="cluster_encryption_level", metavar="<all|control|strict>",
                           choices=['all', 'control', 'strict'], default=None,
                           help="Set cluster encryption level, only used when cluster encryption enabled.")
        group.add_argument('--tls-min-version', dest='tls_min_version', metavar='<tlsv1|tlsv1.1|tlsv1.2>',
                           choices=['tlsv1', 'tlsv1.1', 'tlsv1.2'], default=None, help='Set the minimum TLS version')
        group.add_argument('--tls-honor-cipher-order', dest='tls_honor_cipher_order', metavar='<1|0>',
                           choices=['1', '0'], help='Specify or not the cipher order has to be followed.', default=None)
        group.add_argument('--cipher-suites', metavar='<ciphers>', default=None,
                           help='Comma separated list of ciphers to use.If an empty string (e.g "") given it will'
                                ' reset ciphers to default.')
        group.add_argument('--hsts-max-age', dest='hsts_max_age', metavar='<seconds>', type=int,
                           help='Sets the max-ages directive the server uses in the Strict-Transport-Security header',
                           default=None)
        group.add_argument("--hsts-preload-enabled", dest="hsts_preload",
                           metavar="<0|1>", choices=['0', '1'], default=None,
                           help="Enable the preloadDirectives directive the server uses in the"
                                " Strict-Transport-Security header")
        group.add_argument("--hsts-include-sub-domains-enabled", dest="hsts_include_sub_domains",
                           metavar="<0|1>", choices=['0', '1'], default=None,
                           help="Enable the includeSubDomains directive the server uses in the"
                                " Strict-Transport-Security header")

    @rest_initialiser(version_check=True)
    def execute(self, opts):
        if sum([opts.get, opts.set]) != 1:
            _exit_if_errors(['Provided either --set or --get.'])

        if opts.get:
            val, err = self.rest.get_security_settings()
            _exit_if_errors(err)
            print(json.dumps(val))
        elif opts.set:
            self._set(self.rest, opts.disable_http_ui, opts.cluster_encryption_level, opts.tls_min_version,
                      opts.tls_honor_cipher_order, opts.cipher_suites, opts.disable_www_authenticate,
                      opts.hsts_max_age, opts.hsts_preload, opts.hsts_include_sub_domains)

    @staticmethod
    def _set(rest, disable_http_ui, encryption_level, tls_min_version, honor_order, cipher_suites,
             disable_www_authenticate, hsts_max_age, hsts_preload, hsts_include_sub_domains):
        if not any([True if x is not None else False for x in [disable_http_ui, encryption_level, tls_min_version,
                                                               honor_order, cipher_suites, disable_www_authenticate,
                                                               hsts_max_age, hsts_preload, hsts_include_sub_domains]]):
            _exit_if_errors(['please provide at least one of --cluster-encryption-level, --disable-http-ui,'
                             ' --tls-min-version, --tls-honor-cipher-order, --cipher-suites, --hsts-max-age,'
                             ' --hsts-preload-enabled or --hsts-includeSubDomains-enabled together with --set'])

        if disable_http_ui == '1':
            disable_http_ui = 'true'
        elif disable_http_ui == '0':
            disable_http_ui = 'false'

        if disable_www_authenticate == '1':
            disable_www_authenticate = 'true'
        elif disable_www_authenticate == '0':
            disable_www_authenticate = 'false'

        if honor_order == '1':
            honor_order = 'true'
        elif honor_order == '0':
            honor_order = 'false'

        if cipher_suites == '':
            cipher_suites = json.dumps([])
        elif cipher_suites is not None:
            cipher_suites = json.dumps(cipher_suites.split(','))

        if hsts_preload == '1':
            hsts_preload = True
        elif hsts_preload == '0':
            hsts_preload = False

        if hsts_include_sub_domains == '1':
            hsts_include_sub_domains = True
        elif hsts_include_sub_domains == '0':
            hsts_include_sub_domains = False

        _, errors = rest.set_security_settings(disable_http_ui, encryption_level, tls_min_version, honor_order,
                                               cipher_suites, disable_www_authenticate, hsts_max_age, hsts_preload,
                                               hsts_include_sub_domains)
        _exit_if_errors(errors)
        _success("Security settings updated")

    @staticmethod
    def get_man_page_name():
        return get_doc_page_name("couchbase-cli-setting-security")

    @staticmethod
    def get_description():
        return "Modify security settings"


class SettingXdcr(Subcommand):
    """The setting xdcr subcommand"""

    def __init__(self):
        super(SettingXdcr, self).__init__()
        self.parser.prog = "couchbase-cli setting-xdcr"
        group = self.parser.add_argument_group("XDCR Settings")
        group.add_argument("--checkpoint-interval", dest="chk_int", type=(int), metavar="<num>",
                           help="Intervals between checkpoints in seconds (60 to 14400)")
        group.add_argument("--worker-batch-size", dest="worker_batch_size", metavar="<num>",
                           type=(int), help="Doc batch size (500 to 10000)")
        group.add_argument("--doc-batch-size", dest="doc_batch_size", type=(int), metavar="<KB>",
                           help="Document batching size in KB (10 to 100000)")
        group.add_argument("--failure-restart-interval", dest="fail_interval", metavar="<seconds>",
                           type=(int),
                           help="Interval for restarting failed xdcr in seconds (1 to 300)")
        group.add_argument("--optimistic-replication-threshold", dest="rep_thresh", type=(int),
                           metavar="<bytes>",
                           help="Document body size threshold (bytes) to trigger optimistic "
                           + "replication")
        group.add_argument("--source-nozzle-per-node", dest="src_nozzles", metavar="<num>",
                           type=(int),
                           help="The number of source nozzles per source node (1 to 10)")
        group.add_argument("--target-nozzle-per-node", dest="dst_nozzles", metavar="<num>",
                           type=(int),
                           help="The number of outgoing nozzles per target node (1 to 10)")
        group.add_argument("--bandwidth-usage-limit", dest="usage_limit", type=(int),
                           metavar="<num>", help="The bandwidth usage limit in MiB/Sec")
        group.add_argument("--enable-compression", dest="compression", metavar="<1|0>", choices=["1", "0"],
                           help="Enable/disable compression")
        group.add_argument("--log-level", dest="log_level", metavar="<level>",
                           choices=["Error", "Info", "Debug", "Trace"],
                           help="The XDCR log level")
        group.add_argument("--stats-interval", dest="stats_interval", metavar="<ms>",
                           help="The interval for statistics updates (in milliseconds)")
        group.add_argument('--max-processes', dest='max_proc', metavar="<num>", type=int,
                           help='Number of processes to be allocated to XDCR. The default is 4.')

    @rest_initialiser(version_check=True, cluster_init_check=True, enterprise_check=False)
    def execute(self, opts):
        if not self.enterprise and opts.compression:
            _exit_if_errors(["--enable-compression can only be configured on enterprise edition"])

        if opts.compression == "0":
            opts.compression = "None"
        elif opts.compression == "1":
            opts.compression = "Auto"

        _, errors = self.rest.xdcr_global_settings(opts.chk_int, opts.worker_batch_size, opts.doc_batch_size,
                                                   opts.fail_interval, opts.rep_thresh, opts.src_nozzles,
                                                   opts.dst_nozzles, opts.usage_limit, opts.compression, opts.log_level,
                                                   opts.stats_interval, opts.max_proc)
        _exit_if_errors(errors)

        _success("Global XDCR settings updated")

    @staticmethod
    def get_man_page_name():
        return get_doc_page_name("couchbase-cli-setting-xdcr")

    @staticmethod
    def get_description():
        return "Modify XDCR related settings"


class SettingMasterPassword(Subcommand):
    """The setting master password subcommand"""

    def __init__(self):
        super(SettingMasterPassword, self).__init__()
        self.parser.prog = "couchbase-cli setting-master-password"
        group = self.parser.add_argument_group("Master password options")
        group.add_argument("--new-password", dest="new_password", metavar="<password>",
                           required=False, action=CBNonEchoedAction, envvar=None,
                           prompt_text="Enter new master password:",
                           confirm_text="Confirm new master password:",
                           help="Sets a new master password")
        group.add_argument("--rotate-data-key", dest="rotate_data_key", action="store_true",
                           help="Rotates the master password data key")

    @rest_initialiser(version_check=True)
    def execute(self, opts):
        if opts.new_password is not None:
            _, errors = self.rest.set_master_pwd(opts.new_password)
            _exit_if_errors(errors)
            _success("New master password set")
        elif opts.rotate_data_key:
            _, errors = self.rest.rotate_master_pwd()
            _exit_if_errors(errors)
            _success("Data key rotated")
        else:
            _exit_if_errors(["No parameters set"])

    @staticmethod
    def get_man_page_name():
        return get_doc_page_name("couchbase-cli-setting-master-password")

    @staticmethod
    def get_description():
        return "Changing the settings of the master password"


class SslManage(Subcommand):
    """The user manage subcommand"""

    def __init__(self):
        super(SslManage, self).__init__()
        self.parser.prog = "couchbase-cli ssl-manage"
        group = self.parser.add_argument_group("SSL manage options")
        group.add_argument("--cluster-cert-info", dest="cluster_cert", action="store_true",
                           default=False, help="Gets the cluster certificate")
        group.add_argument("--node-cert-info", dest="node_cert", action="store_true",
                           default=False, help="Gets the node certificate")
        group.add_argument("--regenerate-cert", dest="regenerate", metavar="<path>",
                           help="Regenerate the cluster certificate and save it to a file")
        group.add_argument("--set-node-certificate", dest="set_cert", action="store_true",
                           default=False, help="Sets the node certificate")
        group.add_argument("--upload-cluster-ca", dest="upload_cert", metavar="<path>",
                           help="Upload a new cluster certificate")
        group.add_argument("--set-client-auth", dest="client_auth_path", metavar="<path>",
                           help="A path to a file containing the client auth configuration")
        group.add_argument("--client-auth", dest="show_client_auth", action="store_true",
                           help="Show ssl client certificate authentication value")
        group.add_argument("--extended", dest="extended", action="store_true",
                           default=False, help="Print extended certificate information")

    @rest_initialiser(cluster_init_check=True, version_check=True)
    def execute(self, opts):
        if opts.regenerate is not None:
            try:
                open(opts.regenerate, 'a').close()
            except IOError:
                _exit_if_errors([f'Unable to create file at `{opts.regenerate}`'])
            certificate, errors = self.rest.regenerate_cluster_certificate()
            _exit_if_errors(errors)
            _exit_on_file_write_failure(opts.regenerate, certificate)
            _success(f'Certificate regenerate and copied to `{opts.regenerate}`')
        elif opts.cluster_cert:
            certificate, errors = self.rest.retrieve_cluster_certificate(opts.extended)
            _exit_if_errors(errors)
            if isinstance(certificate, dict):
                print(json.dumps(certificate, sort_keys=True, indent=2))
            else:
                print(certificate)
        elif opts.node_cert:
            host = urllib.parse.urlparse(opts.cluster).netloc
            certificate, errors = self.rest.retrieve_node_certificate(host)
            _exit_if_errors(errors)
            print(json.dumps(certificate, sort_keys=True, indent=2))
        elif opts.upload_cert:
            certificate = _exit_on_file_read_failure(opts.upload_cert)
            _, errors = self.rest.upload_cluster_certificate(certificate)
            _exit_if_errors(errors)
            _success(f'Uploaded cluster certificate to {opts.cluster}')
        elif opts.set_cert:
            _, errors = self.rest.set_node_certificate()
            _exit_if_errors(errors)
            _success("Node certificate set")
        elif opts.client_auth_path:
            data = _exit_on_file_read_failure(opts.client_auth_path)
            try:
                config = json.loads(data)
            except ValueError as e:
                _exit_if_errors([f'Client auth config does not contain valid json: {e}'])
            _, errors = self.rest.set_client_cert_auth(config)
            _exit_if_errors(errors)
            _success("SSL client auth updated")
        elif opts.show_client_auth:
            result, errors = self.rest.retrieve_client_cert_auth()
            _exit_if_errors(errors)
            print(json.dumps(result, sort_keys=True, indent=2))
        else:
            _exit_if_errors(["No options specified"])

    @staticmethod
    def get_man_page_name():
        return get_doc_page_name("couchbase-cli-ssl-manage")

    @staticmethod
    def get_description():
        return "Manage cluster certificates"


class UserManage(Subcommand):
    """The user manage subcommand"""

    def __init__(self):
        super(UserManage, self).__init__()
        self.parser.prog = "couchbase-cli user-manage"
        group = self.parser.add_argument_group("User manage options")
        group.add_argument("--delete", dest="delete", action="store_true", default=False,
                           help="Delete an existing RBAC user")
        group.add_argument("--get", dest="get", action="store_true", default=False,
                           help="Display RBAC user details")
        group.add_argument("--list", dest="list", action="store_true", default=False,
                           help="List all RBAC users and their roles")
        group.add_argument("--my-roles", dest="my_roles", action="store_true", default=False,
                           help="List my roles")
        group.add_argument("--set", dest="set", action="store_true", default=False,
                           help="Create or edit an RBAC user")
        group.add_argument("--set-group", dest="set_group", action="store_true", default=False,
                           help="Create or edit a user group")
        group.add_argument("--delete-group", dest="delete_group", action="store_true", default=False,
                           help="Delete a user group")
        group.add_argument("--list-groups", dest="list_group", action="store_true", default=False,
                           help="List all groups")
        group.add_argument("--get-group", dest="get_group", action="store_true", default=False,
                           help="Get group")
        group.add_argument("--rbac-username", dest="rbac_user", metavar="<username>",
                           help="The RBAC username")
        group.add_argument("--rbac-password", dest="rbac_pass", metavar="<password>",
                           help="The RBAC password")
        group.add_argument("--rbac-name", dest="rbac_name", metavar="<name>",
                           help="The full name of the user")
        group.add_argument("--roles", dest="roles", metavar="<roles_list>",
                           help="The roles for the specified user")
        group.add_argument("--auth-domain", dest="auth_domain", metavar="<domain>",
                           choices=["external", "local"],
                           help="The authentication type for the specified user")
        group.add_argument("--user-groups", dest="groups", metavar="<groups>",
                           help="List of groups for the user to be added to")
        group.add_argument("--group-name", dest="group", metavar="<group>", help="Group name")
        group.add_argument("--group-description", dest="description", metavar="<text>", help="Group description")
        group.add_argument("--ldap-ref", dest="ldap_ref", metavar="<ref>", help="LDAP group's distinguished name")

    @rest_initialiser(cluster_init_check=True, version_check=True)
    def execute(self, opts):
        num_selectors = sum([opts.delete, opts.list, opts.my_roles, opts.set, opts.get, opts.get_group,
                             opts.list_group, opts.delete_group, opts.set_group])
        if num_selectors == 0:
            _exit_if_errors(['Must specify --delete, --list, --my_roles, --set, --get, --get-group, --set-group, '
                           '--list-groups or --delete-group'])
        elif num_selectors != 1:
            _exit_if_errors(['Only one of the following can be specified:--delete, --list, --my_roles, --set, --get,'
                           ' --get-group, --set-group, --list-groups or --delete-group'])

        if opts.delete:
            self._delete(opts)
        elif opts.list:
            self._list(opts)
        elif opts.my_roles:
            self._my_roles(opts)
        elif opts.set:
            self._set(opts)
        elif opts.get:
            self._get(opts)
        elif opts.get_group:
            self._get_group(opts)
        elif opts.set_group:
            self._set_group(opts)
        elif opts.list_group:
            self._list_groups()
        elif opts.delete_group:
            self._delete_group(opts)

    def _delete_group(self, opts):
        if opts.group is None:
            _exit_if_errors(['--group-name is required with the --delete-group option'])

        _, errors = self.rest.delete_user_group(opts.group)
        _exit_if_errors(errors)
        _success(f"Group '{opts.group}' was deleted")

    def _get_group(self, opts):
        if opts.group is None:
            _exit_if_errors(['--group-name is required with the --get-group option'])

        group, errors = self.rest.get_user_group(opts.group)
        _exit_if_errors(errors)
        print(json.dumps(group, indent=2))

    def _set_group(self, opts):
        if opts.group is None:
            _exit_if_errors(['--group-name is required with --set-group'])

        _, errors = self.rest.set_user_group(opts.group, opts.roles, opts.description, opts.ldap_ref)
        _exit_if_errors(errors)
        _success(f"Group '{opts.group}' set")

    def _list_groups(self):
        groups, errors = self.rest.list_user_groups()
        _exit_if_errors(errors)
        print(json.dumps(groups, indent=2))

    def _delete(self, opts):
        if opts.rbac_user is None:
            _exit_if_errors(["--rbac-username is required with the --delete option"])
        if opts.rbac_pass is not None:
            _warning("--rbac-password is not used with the --delete option")
        if opts.rbac_name is not None:
            _warning("--rbac-name is not used with the --delete option")
        if opts.roles is not None:
            _warning("--roles is not used with the --delete option")
        if opts.auth_domain is None:
            _exit_if_errors(["--auth-domain is required with the --delete option"])

        _, errors = self.rest.delete_rbac_user(opts.rbac_user, opts.auth_domain)
        _exit_if_errors(errors)
        _success(f"User '{opts.rbac_user}' was removed")

    def _list(self, opts):
        if opts.rbac_user is not None:
            _warning(["--rbac-username is not used with the --list option"])
        if opts.rbac_pass is not None:
            _warning(["--rbac-password is not used with the --list option"])
        if opts.rbac_name is not None:
            _warning("--rbac-name is not used with the --list option")
        if opts.roles is not None:
            _warning("--roles is not used with the --list option")
        if opts.auth_domain is not None:
            _warning("--auth-domain is not used with the --list option")

        result, errors = self.rest.list_rbac_users()
        _exit_if_errors(errors)
        print(json.dumps(result, indent=2))

    def _get(self, opts):
        if opts.rbac_user is None:
            _exit_if_errors(["--rbac-username is required with the --get option"])
        if opts.rbac_pass is not None:
            _warning("--rbac-password is not used with the --get option")
        if opts.rbac_name is not None:
            _warning("--rbac-name is not used with the --get option")
        if opts.roles is not None:
            _warning("--roles is not used with the --get option")
        if opts.auth_domain is not None:
            _warning("--auth-domain is not used with the --get option")

        result, errors = self.rest.list_rbac_users()
        _exit_if_errors(errors)
        user = [u for u in result if u['id'] == opts.rbac_user]

        if len(user) != 0:
            print(json.dumps(user, indent=2))
        else:
            _exit_if_errors([f'no user {opts.rbac_user}'])

    def _my_roles(self, opts):
        if opts.rbac_user is not None:
            _warning("--rbac-username is not used with the --my-roles option")
        if opts.rbac_pass is not None:
            _warning("--rbac-password is not used with the --my-roles option")
        if opts.rbac_name is not None:
            _warning("--rbac-name is not used with the --my-roles option")
        if opts.roles is not None:
            _warning("--roles is not used with the --my-roles option")
        if opts.auth_domain is not None:
            _warning("--auth-domain is not used with the --my-roles option")

        result, errors = self.rest.my_roles()
        _exit_if_errors(errors)
        print(json.dumps(result, indent=2))

    def _set(self, opts):
        if opts.rbac_user is None:
            _exit_if_errors(["--rbac-username is required with the --set option"])
        if opts.rbac_pass is not None and opts.auth_domain == "external":
            _warning("--rbac-password cannot be used with the external auth domain")
            opts.rbac_pass = None
        if opts.auth_domain is None:
            _exit_if_errors(["--auth-domain is required with the --set option"])

        _, errors = self.rest.set_rbac_user(opts.rbac_user, opts.rbac_pass, opts.rbac_name, opts.roles,
                                            opts.auth_domain, opts.groups)
        _exit_if_errors(errors)

        if opts.roles is not None and "query_external_access" in opts.roles:
            _warning('Granting the query_external_access role permits execution of the N1QL '
                     'function CURL() and may allow access to other network endpoints in the local network and'
                     'the Internet.')

        _success(f"User {opts.rbac_user} set")

    @staticmethod
    def get_man_page_name():
        return get_doc_page_name("couchbase-cli-user-manage")

    @staticmethod
    def get_description():
        return "Manage RBAC users"


class XdcrReplicate(Subcommand):
    """The xdcr replicate subcommand"""

    def __init__(self):
        super(XdcrReplicate, self).__init__()
        self.parser.prog = "couchbase-cli xdcr-replicate"
        group = self.parser.add_argument_group("XDCR replicate options")
        group.add_argument("--get", action="store_true", help="Retrieve the settings of a XDCR replication.")
        group.add_argument("--create", dest="create", action="store_true",
                           default=False, help="Create an XDCR replication")
        group.add_argument("--delete", dest="delete", action="store_true",
                           default=False, help="Delete an XDCR replication")
        group.add_argument("--pause", dest="pause", action="store_true",
                           default=False, help="Pause an XDCR replication")
        group.add_argument("--list", dest="list", action="store_true",
                           default=False, help="List all XDCR replications")
        group.add_argument("--resume", dest="resume", action="store_true",
                           default=False, help="Resume an XDCR replication")
        group.add_argument("--settings", dest="settings", action="store_true",
                           default=False, help="Set advanced settings for an XDCR replication")
        group.add_argument("--xdcr-from-bucket", dest="from_bucket", metavar="<bucket>",
                           help="The name bucket to replicate data from")
        group.add_argument("--xdcr-to-bucket", dest="to_bucket", metavar="<bucket>",
                           help="The name bucket to replicate data to")
        group.add_argument("--xdcr-cluster-name", dest="cluster_name", metavar="<name>",
                           help="The name of the cluster reference to replicate to")
        group.add_argument("--xdcr-replication-mode", dest="rep_mode", metavar="<mode>",
                           choices=["xmem", "capi"], action=CBDeprecatedAction, help=SUPPRESS)
        group.add_argument("--filter-expression", dest="filter", metavar="<regex>",
                           help="Regular expression to filter replication streams")
        group.add_argument("--filter-skip-restream", dest="filter_skip", action="store_true", default=False,
                           help="Restart the replication. It must be specified together with --filter-expression")
        group.add_argument("--xdcr-replicator", dest="replicator_id", metavar="<id>",
                           help="Replication ID")
        group.add_argument("--checkpoint-interval", dest="chk_int", type=(int), metavar="<seconds>",
                           help="Intervals between checkpoints in seconds (60 to 14400)")
        group.add_argument("--worker-batch-size", dest="worker_batch_size", type=(int),
                           metavar="<num>", help="Doc batch size (500 to 10000)")
        group.add_argument("--doc-batch-size", dest="doc_batch_size", type=(int), metavar="<KB>",
                           help="Document batching size in KB (10 to 100000)")
        group.add_argument("--failure-restart-interval", dest="fail_interval", type=(int),
                           metavar="<seconds>",
                           help="Interval for restarting failed xdcr in seconds (1 to 300)")
        group.add_argument("--optimistic-replication-threshold", dest="rep_thresh", type=(int),
                           metavar="<bytes>",
                           help="Document body size threshold to trigger optimistic replication"
                           + " (bytes)")
        group.add_argument("--source-nozzle-per-node", dest="src_nozzles", type=(int),
                           metavar="<num>",
                           help="The number of source nozzles per source node (1 to 10)")
        group.add_argument("--target-nozzle-per-node", dest="dst_nozzles", type=(int),
                           metavar="<num>",
                           help="The number of outgoing nozzles per target node (1 to 10)")
        group.add_argument("--bandwidth-usage-limit", dest="usage_limit", type=(int),
                           metavar="<num>", help="The bandwidth usage limit in MiB/Sec")
        group.add_argument("--enable-compression", dest="compression", metavar="<1|0>", choices=["1", "0"],
                           help="Enable/disable compression")
        group.add_argument("--log-level", dest="log_level", metavar="<level>",
                           choices=["Error", "Warn", "Info", "Debug", "Trace"],
                           help="The XDCR log level")
        group.add_argument("--stats-interval", dest="stats_interval", metavar="<ms>",
                           help="The interval for statistics updates (in milliseconds)")
        group.add_argument("--priority", dest="priority", choices=['High', 'Medium', 'Low'],
                           metavar="<High|Medium|Low>", help='XDCR priority, by default set to High')
        group.add_argument('--reset-expiry', choices=['1', '0'], metavar='<1|0>', dest='reset_expiry',
                           default=None, help='When set to true the expiry of mutations will be set to zero')
        group.add_argument('--filter-deletion', choices=['1', '0'], metavar='<1|0>', default=None, dest='filter_del',
                           help='When set to true delete mutations will be filter out and not sent to the target '
                                'cluster')
        group.add_argument('--filter-expiration', choices=['1', '0'], metavar='<1|0>', default=None, dest='filter_exp',
                           help='When set to true expiry mutations will be filter out and not sent to the target '
                                'cluster')

        collection_group = self.parser.add_argument_group("Collection options")
        collection_group.add_argument('--collection-explicit-mappings', choices=['1', '0'], metavar='<1|0>',
                                      default=None, help='If explicit collection mappings is to be used. '
                                                         '(Enterprise Edition Only)')
        collection_group.add_argument('--collection-migration',  choices=['1', '0'], metavar='<1|0>',
                                      default=None, help='If XDCR is to run in collection migration mode. '
                                                         '(Enterprise Edition only)')
        collection_group.add_argument('--collection-mapping-rules', type=str, default=None, metavar='<mappings>',
                                      help='The mapping rules specified as a JSON formatted string. '
                                           '(Enterprise Edition Only)')

    @rest_initialiser(cluster_init_check=True, version_check=True, enterprise_check=False)
    def execute(self, opts):
        if not self.enterprise and opts.compression:
            _exit_if_errors(["--enable-compression can only be configured on enterprise edition"])
        if not self.enterprise and (opts.collection_migration or opts.collection_explicit_mappings is not None
                                    or opts.collection_mapping_rules is not None):
            _exit_if_errors(["[--collection-migration, --collection-explicit-mappings, --collection-mapping-rules] can"
                             " only be configured on enterprise edition"])

        if opts.compression == "0":
            opts.compression = "None"
        elif opts.compression == "1":
            opts.compression = "Auto"

        actions = sum([opts.create, opts.delete, opts.pause, opts.list, opts.resume, opts.settings, opts.get])
        if actions == 0:
            _exit_if_errors(['Must specify one of --create, --delete, --pause, --list, --resume, --settings, --get'])
        elif actions > 1:
            _exit_if_errors(['The --create, --delete, --pause, --list, --resume, --settings, --get flags may not be '
                           'specified at the same time'])
        elif opts.create:
            self._create(opts)
        elif opts.delete:
            self._delete(opts)
        elif opts.pause or opts.resume:
            self._pause_resume(opts)
        elif opts.list:
            self._list()
        elif opts.settings:
            self._settings(opts)
        elif opts.get:
            self._get(opts)

    def _get(self, opts):
        if opts.replicator_id is None:
            _exit_if_errors(["--xdcr-replicator is need to get the replicator settings"])

        settings, errors = self.rest.get_xdcr_replicator_settings(opts.replicator_id)
        _exit_if_errors(errors)
        print(json.dumps(settings, indent=4, sort_keys=True))

    def _create(self, opts):
        if opts.collection_migration == '1' and opts.collection_explicit_mappings == '1':
            _exit_if_errors(['cannot enable both collection migration and explicit mappings'])
        if opts.filter_skip and opts.filter is None:
            _exit_if_errors(["--filter-expersion is needed with the --filter-skip-restream option"])
        _, errors = self.rest.create_xdcr_replication(opts.cluster_name, opts.to_bucket, opts.from_bucket, opts.chk_int,
                                                      opts.worker_batch_size, opts.doc_batch_size, opts.fail_interval,
                                                      opts.rep_thresh, opts.src_nozzles, opts.dst_nozzles,
                                                      opts.usage_limit, opts.compression, opts.log_level,
                                                      opts.stats_interval, opts.filter, opts.priority,
                                                      opts.reset_expiry, opts.filter_del, opts.filter_exp,
                                                      opts.collection_explicit_mappings, opts.collection_migration,
                                                      opts.collection_mapping_rules)
        _exit_if_errors(errors)

        _success("XDCR replication created")

    def _delete(self, opts):
        if opts.replicator_id is None:
            _exit_if_errors(["--xdcr-replicator is needed to delete a replication"])

        _, errors = self.rest.delete_xdcr_replicator(opts.replicator_id)
        _exit_if_errors(errors)

        _success("XDCR replication deleted")

    def _pause_resume(self, opts):
        if opts.replicator_id is None:
            _exit_if_errors(["--xdcr-replicator is needed to pause or resume a replication"])

        tasks, errors = self.rest.get_tasks()
        _exit_if_errors(errors)
        for task in tasks:
            if task["type"] == "xdcr" and task["id"] == opts.replicator_id:
                if opts.pause and task["status"] == "notRunning":
                    _exit_if_errors(["The replication is not running yet. Pause is not needed"])
                if opts.resume and task["status"] == "running":
                    _exit_if_errors(["The replication is running already. Resume is not needed"])
                break

        if opts.pause:
            _, errors = self.rest.pause_xdcr_replication(opts.replicator_id)
            _exit_if_errors(errors)
            _success("XDCR replication paused")
        elif opts.resume:
            _, errors = self.rest.resume_xdcr_replication(opts.replicator_id)
            _exit_if_errors(errors)
            _success("XDCR replication resume")

    def _list(self):
        tasks, errors = self.rest.get_tasks()
        _exit_if_errors(errors)
        for task in tasks:
            if task["type"] == "xdcr":
                print(f'stream id: {task["id"]}')
                print(f'   status: {task["status"]}')
                print(f'   source: {task["source"]}')
                print(f'   target: {task["target"]}')
                if "filterExpression" in task and task["filterExpression"] != "":
                    print(f'   filter: {task["filterExpression"]}')

    def _settings(self, opts):
        if opts.replicator_id is None:
            _exit_if_errors(["--xdcr-replicator is needed to change a replicators settings"])
        if opts.filter_skip and opts.filter is None:
            _exit_if_errors(["--filter-expersion is needed with the --filter-skip-restream option"])
        if opts.collection_migration == '1' and opts.collection_explicit_mappings == '1':
            _exit_if_errors(['cannot enable both collection migration and explicit mappings'])
        _, errors = self.rest.xdcr_replicator_settings(opts.chk_int, opts.worker_batch_size, opts.doc_batch_size,
                                                       opts.fail_interval, opts.rep_thresh, opts.src_nozzles,
                                                       opts.dst_nozzles, opts.usage_limit, opts.compression,
                                                       opts.log_level, opts.stats_interval, opts.replicator_id,
                                                       opts.filter, opts.filter_skip, opts.priority, opts.reset_expiry,
                                                       opts.filter_del, opts.filter_exp,
                                                       opts.collection_explicit_mappings, opts.collection_migration,
                                                       opts.collection_mapping_rules)
        _exit_if_errors(errors)

        _success("XDCR replicator settings updated")

    @staticmethod
    def get_man_page_name():
        return get_doc_page_name("couchbase-cli-xdcr-replicate")

    @staticmethod
    def get_description():
        return "Manage XDCR cluster references"


class XdcrSetup(Subcommand):
    """The xdcr setup subcommand"""

    def __init__(self):
        super(XdcrSetup, self).__init__()
        self.parser.prog = "couchbase-cli xdcr-setup"
        group = self.parser.add_argument_group("XDCR setup options")
        group.add_argument("--create", dest="create", action="store_true",
                           default=False, help="Create an XDCR remote reference")
        group.add_argument("--delete", dest="delete", action="store_true",
                           default=False, help="Delete an XDCR remote reference")
        group.add_argument("--edit", dest="edit", action="store_true",
                           default=False, help="Set the local read-only user")
        group.add_argument("--list", dest="list", action="store_true",
                           default=False, help="List all XDCR remote references")
        group.add_argument("--xdcr-cluster-name", dest="name", metavar="<name>",
                           help="The name for the remote cluster reference")
        group.add_argument("--xdcr-hostname", dest="hostname", metavar="<hostname>",
                           help="The hostname of the remote cluster reference")
        group.add_argument("--xdcr-username", dest="r_username", metavar="<username>",
                           help="The username of the remote cluster reference")
        group.add_argument("--xdcr-password", dest="r_password", metavar="<password>",
                           help="The password of the remote cluster reference")
        group.add_argument("--xdcr-user-certificate", dest="r_certificate", metavar="<path>",
                           help="The user certificate for authentication")
        group.add_argument("--xdcr-user-key", dest="r_key", metavar="<path>",
                           help="The user key for authentication")
        group.add_argument("--xdcr-demand-encryption", dest="encrypt", choices=["0", "1"],
                           action=CBDeprecatedAction, help=SUPPRESS)
        group.add_argument("--xdcr-encryption-type", dest="encryption_type", choices=["full", "half"],
                           metavar="<type>", action=CBDeprecatedAction, help=SUPPRESS)
        group.add_argument("--xdcr-certificate", dest="certificate", metavar="<path>",
                           help="The certificate used for encryption")
        group.add_argument("--xdcr-secure-connection", dest="secure_connection", choices=["none", "full", "half"],
                           metavar="<type>", help="The XDCR secure connection type")

    @rest_initialiser(cluster_init_check=True, version_check=True)
    def execute(self, opts):
        actions = sum([opts.create, opts.delete, opts.edit, opts.list])
        if actions == 0:
            _exit_if_errors(["Must specify one of --create, --delete, --edit, --list"])
        elif actions > 1:
            _exit_if_errors(["The --create, --delete, --edit, --list flags may not be specified at the same time"])
        elif opts.create or opts.edit:
            self._set(opts)
        elif opts.delete:
            self._delete(opts)
        elif opts.list:
            self._list()

    def _set(self, opts):
        cmd = "create"
        if opts.edit:
            cmd = "edit"

        if opts.name is None:
            _exit_if_errors([f'--xdcr-cluster-name is required to {cmd} a cluster connection'])
        if opts.hostname is None:
            _exit_if_errors([f'--xdcr-hostname is required to {cmd} a cluster connections'])
        if opts.username is None:
            _exit_if_errors([f'--xdcr-username is required to {cmd} a cluster connections'])
        if opts.password is None:
            _exit_if_errors([f'--xdcr-password is required to {cmd} a cluster connections'])
        if (opts.encrypt is not None or opts.encryption_type is not None) and opts.secure_connection is not None:
            _exit_if_errors(["Cannot use deprecated flags --xdcr-demand-encryption or --xdcr-encryption-type with"
                           " --xdcr-secure-connection"])

        if opts.secure_connection == "none":
            opts.encrypt = "0"
            opts.encryption_type = None
        elif opts.secure_connection == "half":
            opts.encrypt = "1"
            opts.encryption_type = "half"
        elif opts.secure_connection == "full":
            opts.encrypt = "1"
            opts.encryption_type = "full"
        elif opts.encrypt is None and opts.encryption_type is None:
            opts.encrypt = "0"
            opts.encryption_type = None

        raw_cert = None
        if opts.encrypt == "1":
            if opts.encryption_type is None:
                opts.encryption_type = "full"

            if opts.encryption_type == "full":
                if opts.certificate is None:
                    _exit_if_errors(["certificate required if encryption is demanded"])
                raw_cert = _exit_on_file_read_failure(opts.certificate)

        raw_user_key = None
        if opts.r_key:
            raw_user_key = _exit_on_file_read_failure(opts.r_key)
        raw_user_cert = None
        if opts.r_certificate:
            raw_user_cert = _exit_on_file_read_failure(opts.r_certificate)

        if opts.create:
            _, errors = self.rest.create_xdcr_reference(opts.name, opts.hostname, opts.r_username, opts.r_password,
                                                        opts.encrypt, opts.encryption_type, raw_cert, raw_user_cert,
                                                        raw_user_key)
            _exit_if_errors(errors)
            _success("Cluster reference created")
        else:
            _, errors = self.rest.edit_xdcr_reference(opts.name, opts.hostname, opts.r_username, opts.r_password,
                                                      opts.encrypt, opts.encryption_type, raw_cert, raw_user_cert,
                                                      raw_user_key)
            _exit_if_errors(errors)
            _success("Cluster reference edited")

    def _delete(self, opts):
        if opts.name is None:
            _exit_if_errors(["--xdcr-cluster-name is required to deleta a cluster connection"])

        _, errors = self.rest.delete_xdcr_reference(opts.name)
        _exit_if_errors(errors)

        _success("Cluster reference deleted")

    def _list(self):
        clusters, errors = self.rest.list_xdcr_references()
        _exit_if_errors(errors)

        for cluster in clusters:
            if not cluster["deleted"]:
                print(f'cluster name: {cluster["name"]}')
                print(f'        uuid: {cluster["uuid"]}')
                print(f'   host name: {cluster["hostname"]}')
                print(f'   user name: {cluster["username"]}')
                print(f'         uri: {cluster["uri"]}')

    @staticmethod
    def get_man_page_name():
        return get_doc_page_name("couchbase-cli-xdcr-setup")

    @staticmethod
    def get_description():
        return "Manage XDCR replications"


class EventingFunctionSetup(Subcommand):
    """The Eventing Service Function setup subcommand"""

    def __init__(self):
        super(EventingFunctionSetup, self).__init__()
        self.parser.prog = "couchbase-cli eventing-function-setup"
        group = self.parser.add_argument_group("Eventing Service Function setup options")
        group.add_argument("--import", dest="_import", action="store_true",
                           default=False, help="Import functions")
        group.add_argument("--export", dest="export", action="store_true",
                           default=False, help="Export a function")
        group.add_argument("--export-all", dest="export_all", action="store_true",
                           default=False, help="Export all functions")
        group.add_argument("--delete", dest="delete", action="store_true",
                           default=False, help="Delete a function")
        group.add_argument("--list", dest="list", action="store_true",
                           default=False, help="List all functions")
        group.add_argument("--deploy", dest="deploy", action="store_true",
                           default=False, help="Deploy a function")
        group.add_argument("--undeploy", dest="undeploy", action="store_true",
                           default=False, help="Undeploy a function")
        group.add_argument("--boundary", dest="boundary", metavar="<from-everything|from-now>",
                           choices=["from-everything", "from-now"], default=False,
                           help="Set the function deployment boundary")
        group.add_argument("--name", dest="name", metavar="<name>",
                           default=False, help="The name of the function to take an action on")
        group.add_argument("--file", dest="filename", metavar="<file>",
                           default=False, help="The file to export and import function(s) to and from")
        group.add_argument("--pause", dest="pause", action="store_true", help="Pause a function")
        group.add_argument("--resume", dest="resume", action="store_true", help="Resume a function")

    @rest_initialiser(cluster_init_check=True, version_check=True)
    def execute(self, opts):
        # pylint: disable=protected-access
        actions = sum([opts._import, opts.export, opts.export_all, opts.delete, opts.list, opts.deploy, opts.undeploy,
                       opts.pause, opts.resume])
        if actions == 0:
            _exit_if_errors(["Must specify one of --import, --export, --export-all, --delete, --list, --deploy,"
                           " --undeploy, --pause, --resume"])
        elif actions > 1:
            _exit_if_errors(['The --import, --export, --export-all, --delete, --list, --deploy, --undeploy, --pause, '
                           '--resume flags may not be specified at the same time'])
        elif opts._import:  # pylint: disable=protected-access
            self._import(opts)
        elif opts.export:
            self._export(opts)
        elif opts.export_all:
            self._export_all(opts)
        elif opts.delete:
            self._delete(opts)
        elif opts.list:
            self._list()
        elif opts.deploy:
            self._deploy_undeploy(opts, True)
        elif opts.undeploy:
            self._deploy_undeploy(opts, False)
        elif opts.pause:
            self._pause_resume(opts, True)
        elif opts.resume:
            self._pause_resume(opts, False)

    def _pause_resume(self, opts, pause):
        if not opts.name:
            _exit_if_errors([f"Flag --name is required with the {'--pause' if pause else '--resume'} flag"])
        _, err = self.rest.pause_resume_function(opts.name, pause)
        _exit_if_errors(err)
        _success(f"Function was {'paused' if pause else 'resumed'}")

    def _import(self, opts):
        if not opts.filename:
            _exit_if_errors(["--file is needed to import functions"])
        import_functions = _exit_on_file_read_failure(opts.filename)
        import_functions = json.loads(import_functions)
        _, errors = self.rest.import_functions(import_functions)
        _exit_if_errors(errors)
        _success("Events imported")

    def _export(self, opts):
        if not opts.filename:
            _exit_if_errors(["--file is needed to export a function"])
        if not opts.name:
            _exit_if_errors(["--name is needed to export a function"])
        functions, errors = self.rest.export_functions()
        _exit_if_errors(errors)
        exported_function = None
        for function in functions:
            if function["appname"] == opts.name:
                exported_function = [function]
        if not exported_function:
            _exit_if_errors([f'Function {opts.name} does not exist'])
        _exit_on_file_write_failure(opts.filename, json.dumps(exported_function, separators=(',', ':')))
        _success("Function exported to: " + opts.filename)

    def _export_all(self, opts):
        if not opts.filename:
            _exit_if_errors(["--file is needed to export all functions"])
        exported_functions, errors = self.rest.export_functions()
        _exit_if_errors(errors)
        _exit_on_file_write_failure(opts.filename, json.dumps(exported_functions, separators=(',', ':')))
        _success(f'All functions exported to: {opts.filename}')

    def _delete(self, opts):
        if not opts.name:
            _exit_if_errors(["--name is needed to delete a function"])
        _, errors = self.rest.delete_function(opts.name)
        _exit_if_errors(errors)
        _success("Request to delete the function was accepted")

    def _deploy_undeploy(self, opts, deploy):
        if not opts.name:
            _exit_if_errors([f"--name is needed to {'deploy' if deploy else 'undeploy'} a function"])
        if deploy and not opts.boundary:
            _exit_if_errors(["--boundary is needed to deploy a function"])
        _, errors = self.rest.deploy_undeploy_function(opts.name, deploy, opts.boundary)
        _exit_if_errors(errors)
        _success(f"Request to {'deploy' if deploy else 'undeploy'} the function was accepted")

    def _list(self):
        functions, errors = self.rest.list_functions()
        _exit_if_errors(errors)
        statuses, errors = self.rest.get_functions_status()
        _exit_if_errors(errors)
        if statuses['apps'] is not None:
            statuses = {x['name']: x['composite_status'] for x in statuses['apps']}
            for function in functions:
                if function['appname'] in statuses:
                    print(function['appname'])
                    print(f' Status: {statuses[function["appname"]]}')
                    if 'source_scope' in function["depcfg"]:
                        print(f' Source: {function["depcfg"]["source_bucket"]}.{function["depcfg"]["source_scope"]}.'
                              f'{function["depcfg"]["source_collection"]}')
                        print(f' Metadata: {function["depcfg"]["metadata_bucket"]}.{function["depcfg"]["metadata_scope"]}.'
                              f'{function["depcfg"]["metadata_collection"]}')
                    else:
                        print(f' Source Bucket: {function["depcfg"]["source_bucket"]}')
                        print(f' Metadata Bucket: {function["depcfg"]["metadata_bucket"]}')
        else:
            print('The cluster has no functions')


    @staticmethod
    def get_man_page_name():
        return get_doc_page_name("couchbase-cli-eventing-function-setup")

    @staticmethod
    def get_description():
        return "Manage Eventing Service Functions"


class AnalyticsLinkSetup(Subcommand):
    """The analytics link setup subcommand"""

    def __init__(self):
        super(AnalyticsLinkSetup, self).__init__()
        self.parser.prog = "couchbase-cli analytics-link-setup"
        group = self.parser.add_argument_group("Analytics Service link setup options")
        group.add_argument("--create", dest="create", action="store_true",
                           default=False, help="Create a link")
        group.add_argument("--delete", dest="delete", action="store_true",
                           default=False, help="Delete a link")
        group.add_argument("--edit", dest="edit", action="store_true",
                           default=False, help="Modify a link")
        group.add_argument("--list", dest="list", action="store_true",
                           default=False, help="List all links")
        group.add_argument("--dataverse", dest="dataverse", metavar="<name>",
                           help="The dataverse of the link (Deprecated)")
        group.add_argument("--scope", dest="scope", metavar="<name>",
                           help="The analytics scope of the link in its canonical form")
        group.add_argument("--name", dest="name", metavar="<name>",
                           help="The name of the link")
        group.add_argument("--type", dest="type", metavar="<type>", choices=["couchbase", "s3", "azureblob"],
                           help="The type of the link ('couchbase', 's3' or 'azureblob')")

        group = self.parser.add_argument_group("Analytics Service Couchbase link setup options")
        group.add_argument("--hostname", dest="hostname", metavar="<hostname>",
                           help="The hostname of the link")
        group.add_argument("--link-username", dest="link_username", metavar="<username>",
                           help="The username of the link")
        group.add_argument("--link-password", dest="link_password", metavar="<password>",
                           help="The password of the link")
        group.add_argument("--user-certificate", dest="user_certificate", metavar="<path>",
                           help="The user certificate for authentication")
        group.add_argument("--user-key", dest="user_key", metavar="<path>",
                           help="The user key for authentication")
        group.add_argument("--certificate", dest="certificate", metavar="<path>",
                           help="The certificate used for encryption")
        group.add_argument("--encryption", dest="encryption", choices=["none", "full", "half"],
                           metavar="<type>",
                           help="The link encryption type ('none', 'full' or 'half')")

        group = self.parser.add_argument_group("Analytics Service S3 link setup options")
        group.add_argument("--access-key-id", dest="access_key_id", metavar="<id>",
                           help="The access key ID of the link")
        group.add_argument("--secret-access-key", dest="secret_access_key", metavar="<key>",
                           help="The secret access key of the link")
        group.add_argument("--session-token", dest="session_token", metavar="<token>",
                           help="Temporary credentials session token")
        group.add_argument("--region", dest="region", metavar="<region>",
                           help="The region of the link")
        group.add_argument("--service-endpoint", dest="service_endpoint", metavar="<url>",
                           help="The service endpoint of the link (optional)")

        group = self.parser.add_argument_group("Analytics Service Azure Blob link setup options")
        group.add_argument("--connection-string", dest="connection_string", metavar="<key>",
                           help="The connection string of the link")
        group.add_argument("--account-name", dest="account_name", metavar="<id>",
                           help="The account name of the link")
        group.add_argument("--account-key", dest="account_key", metavar="<key>",
                           help="The account key of the link")
        group.add_argument("--shared-access-signature", dest="shared_access_signature", metavar="<token>",
                           help="The shared access signature of the link")
        group.add_argument("--blob-endpoint", dest="blob_endpoint", metavar="<url>",
                           help="The blob endpoint of the link (optional)")
        group.add_argument("--endpoint-suffix", dest="endpoint_suffix", metavar="<url>",
                           help="The endpoint suffix of the link (optional)")

    @rest_initialiser(cluster_init_check=True, version_check=True)
    def execute(self, opts):
        actions = sum([opts.create, opts.delete, opts.edit, opts.list])
        if actions == 0:
            _exit_if_errors(["Must specify one of --create, --delete, --edit, --list"])
        elif actions > 1:
            _exit_if_errors(["The --create, --delete, --edit, --list flags may not be specified at the same time"])
        if opts.dataverse:
            _deprecated("--dataverse is deprecated, please use --scope instead")
        if opts.dataverse and opts.scope:
            _exit_if_errors(['Only one of --dataverse and --scope is allowed'])
        if opts.create or opts.edit:
            self._set(opts)
        elif opts.delete:
            self._delete(opts)
        elif opts.list:
            self._list(opts)

    def _set(self, opts):
        cmd = "create"
        if opts.edit:
            cmd = "edit"

        if opts.dataverse is None and opts.scope is None:
            _exit_if_errors([f'--dataverse or --scope is required to {cmd} a link'])
        if opts.name is None:
            _exit_if_errors([f'--name is required to {cmd} a link'])
        if opts.create and opts.type is None:
            _exit_if_errors([f'--type is required to {cmd} a link'])

        if opts.type == 'azureblob':
            if opts.connection_string is None and opts.account_key is None and opts.shared_access_signature is None:
                _exit_if_errors(['No authentication parameters provided'])
            if opts.connection_string and (opts.account_key or opts.shared_access_signature):
                _exit_if_errors(['Only a single authentication method is allowed'])
            if opts.account_key and opts.shared_access_signature:
                _exit_if_errors(['Only a single authentication method is allowed'])

        if opts.dataverse:
            opts.scope = opts.dataverse
        if opts.certificate:
            opts.certificate = _exit_on_file_read_failure(opts.certificate)
        if opts.user_key:
            opts.user_key = _exit_on_file_read_failure(opts.user_key)
        if opts.user_certificate:
            opts.user_certificate = _exit_on_file_read_failure(opts.user_certificate)

        if opts.create:
            _, errors = self.rest.create_analytics_link(opts)
            _exit_if_errors(errors)
            _success("Link created")
        else:
            _, errors = self.rest.edit_analytics_link(opts)
            _exit_if_errors(errors)
            _success("Link edited")

    def _delete(self, opts):
        if opts.dataverse is None and opts.scope is None:
            _exit_if_errors(['--dataverse or --scope is required to delete a link'])
        if opts.name is None:
            _exit_if_errors(['--name is required to delete a link'])
        if opts.dataverse:
            opts.scope = opts.dataverse

        _, errors = self.rest.delete_analytics_link(opts.scope, opts.name)
        _exit_if_errors(errors)
        _success("Link deleted")

    def _list(self, opts):
        if opts.dataverse:
            opts.scope = opts.dataverse
        clusters, errors = self.rest.list_analytics_links(opts.scope, opts.name, opts.type)
        _exit_if_errors(errors)
        print(json.dumps(clusters, sort_keys=True, indent=2))

    @staticmethod
    def get_man_page_name():
        return get_doc_page_name("couchbase-cli-analytics-link-setup")

    @staticmethod
    def get_description():
        return "Manage Analytics Links"


class UserChangePassword(Subcommand):
    """The change password subcommand"""

    def __init__(self):
        super(UserChangePassword, self).__init__()
        self.parser.prog = "couchbase-cli user-change-password"
        group = self.parser.add_argument_group("User password change option")
        group.add_argument("--new-password", dest="new_pass", metavar="<password>", required=True,
                           help="The new password")

    @rest_initialiser(cluster_init_check=True, version_check=True)
    def execute(self, opts):
        if opts.new_pass is None:
            _exit_if_errors(["--new-password is required"])

        _, rv = self.rest.user_change_passsword(opts.new_pass)
        _exit_if_errors(rv)
        _success(f'Changed password for {opts.username}')

    @staticmethod
    def get_man_page_name():
        return get_doc_page_name("couchbase-cli-user-change-password")

    @staticmethod
    def get_description():
        return "Change user password"


class CollectionManage(Subcommand):
    """The collections-manage subcommand"""

    def __init__(self):
        super(CollectionManage, self).__init__()
        self.parser.prog = "couchbase-cli collection-manage"
        group = self.parser.add_argument_group("Collection manage option")
        group.add_argument("--bucket", dest="bucket", metavar="<bucket>", required=True, help="The bucket to use")
        group.add_argument("--create-scope", dest="create_scope", metavar="<scope>", default=None,
                           help="The name of the scope to make")
        group.add_argument("--drop-scope", dest="drop_scope", metavar="<scope>", default=None,
                           help="The name of the scope to remove")
        group.add_argument("--list-scopes", dest="list_scopes", action="store_true", default=None,
                           help="List all of the scopes in the bucket")
        group.add_argument("--create-collection", dest="create_collection", metavar="<collection>", default=None,
                           help="The path to the collection to make")
        group.add_argument("--drop-collection", dest="drop_collection", metavar="<collection>", default=None,
                           help="The path to the collection to remove")
        group.add_argument("--list-collections", dest="list_collections", metavar="<scope_list>", default=None,
                           const="", nargs='?', help="List all of the collections in the provided scopes. If no scopes "
                                                     "are provided it will print all collections")
        group.add_argument("--max-ttl", dest="max_ttl", metavar="<seconds>", type=int,
                           help="Set the maximum TTL the collection will accept")

    @rest_initialiser(cluster_init_check=True, version_check=True)
    def execute(self, opts):
        cmds = [opts.create_scope, opts.drop_scope, opts.list_scopes, opts.create_collection, opts.drop_collection,
                opts.list_collections]
        cmd_total = sum(cmd is not None for cmd in cmds)

        args = "--create-scope, --drop-scope, --list-scopes, --create-collection, --drop-collection, or " \
               "--list-collections"
        if cmd_total == 0:
            _exit_if_errors([f'Must specify one of the following: {args}'])
        elif cmd_total != 1:
            _exit_if_errors([f'Only one of the following may be specified: {args}'])

        if opts.max_ttl is not None and opts.create_collection is None:
            _exit_if_errors(["--max-ttl can only be set with --create-collection"])

        if opts.create_scope:
            self._create_scope(opts)
        if opts.drop_scope:
            self._drop_scope(opts)
        if opts.list_scopes:
            self._list_scopes(opts)
        if opts.create_collection:
            self._create_collection(opts)
        if opts.drop_collection:
            self._drop_collection(opts)
        if opts.list_collections is not None:
            self._list_collections(opts)

    def _create_scope(self, opts):
        _, errors = self.rest.create_scope(opts.bucket, opts.create_scope)
        _exit_if_errors(errors)
        _success("Scope created")

    def _drop_scope(self, opts):
        _, errors = self.rest.drop_scope(opts.bucket, opts.drop_scope)
        _exit_if_errors(errors)
        _success("Scope dropped")

    def _list_scopes(self, opts):
        manifest, errors = self.rest.get_manifest(opts.bucket)
        _exit_if_errors(errors)
        for scope in manifest['scopes']:
            print(scope['name'])

    def _create_collection(self, opts):
        scope, collection = self._get_scope_collection(opts.create_collection)
        _, errors = self.rest.create_collection(opts.bucket, scope, collection, opts.max_ttl)
        _exit_if_errors(errors)
        _success("Collection created")

    def _drop_collection(self, opts):
        scope, collection = self._get_scope_collection(opts.drop_collection)
        _, errors = self.rest.drop_collection(opts.bucket, scope, collection)
        _exit_if_errors(errors)
        _success("Collection dropped")

    def _list_collections(self, opts):
        manifest, errors = self.rest.get_manifest(opts.bucket)
        _exit_if_errors(errors)

        if opts.list_collections == "":
            scope_dict = {}
        else:
            scope_dict = {scope: False for scope in opts.list_collections.split(',')}

        if opts.output == 'json':
            self._json_list_collections(manifest, scope_dict)
            return

        for scope in manifest['scopes']:
            if len(scope_dict) == 0 or scope['name'] in scope_dict:
                if len(scope_dict) > 0:
                    scope_dict[scope['name']] = True

                print(f'Scope {scope["name"]}:')
                for collection in scope['collections']:
                    print(f'    - {collection["name"]}')

        if len(scope_dict) > 0:
            for scope, found in scope_dict.items():
                if not found:
                    _warning(f'Scope "{scope}" does not exist')

    @staticmethod
    def _json_list_collections(manifest: Dict[str, Any], scope_dict: Dict[str, bool]):
        out = {}
        for scope in manifest['scopes']:
            if len(scope_dict) == 0 or scope['name'] in scope_dict:
                out[scope['name']] = [collection["name"] for collection in scope['collections']]
        print(json.dumps(out, indent=4))

    def _get_scope_collection(self, path):
        scope, collection, err = self.expand_collection_shortcut(path)
        if err is not None:
            _exit_if_errors([err])
        return scope, collection

    @staticmethod
    def expand_collection_shortcut(path):
        parts = path.split('.')
        if len(parts) != 2:
            return None, None, f'invalid collection path {path}'
        parts = ['_default' if x == '' else x for x in parts]
        return parts[0], parts[1], None

    @staticmethod
    def get_man_page_name():
        return get_doc_page_name("couchbase-cli-collection-manage")

    @staticmethod
    def get_description():
        return "Manage collections in a bucket"


class EnableDeveloperPreview(Subcommand):
    """"The enable developer preview command"""

    def __init__(self):
        super(EnableDeveloperPreview, self).__init__()
        self.parser.prog = "couchbase-cli enable-developer-preview"
        group = self.parser.add_argument_group("Developer preview option")
        group.add_argument('--enable', dest='enable', required=False, action="store_true",
                           help='Enable developer preview mode in target cluster')
        group.add_argument('--list', dest='list', required=False, action="store_true",
                           help='Check if cluster is in developer preview mode')

    @rest_initialiser(version_check=True)
    def execute(self, opts):
        if not (opts.enable or opts.list):
            _exit_if_errors(['--enable or --list must be provided'])
        if opts.enable and opts.list:
            _exit_if_errors(['cannot provide both --enable and --list'])

        if opts.enable:
            confirm = input('Developer preview cannot be disabled once it is enabled. '
                            'If you enter developer preview mode you will not be able to '
                            'upgrade. DO NOT USE IN PRODUCTION.\nAre you sure [y/n]: ')
            if confirm == 'y':
                _, errors = self.rest.set_dp_mode()
                _exit_if_errors(errors)
                _success("Cluster is in developer preview mode")
            elif confirm == 'n':
                _success("Developer preview mode has NOT been enabled")
            else:
                _exit_if_errors(["Unknown option provided"])

        if opts.list:
            pools, rv = self.rest.pools()
            _exit_if_errors(rv)
            if 'isDeveloperPreview' in pools and pools['isDeveloperPreview']:
                print('Cluster is in developer preview mode')
            else:
                print('Cluster is NOT in developer preview mode')

    @staticmethod
    def get_man_page_name():
        return get_doc_page_name("couchbase-cli-enable-developer-preview")

    @staticmethod
    def get_description():
        return "Enable developer preview mode in target cluster"


class SettingAlternateAddress(Subcommand):
    """"Setting alternate address command"""

    def __init__(self):
        super(SettingAlternateAddress, self).__init__()
        self.parser.prog = "couchbase-cli setting-alternate-address"
        group = self.parser.add_argument_group("Configure alternate addresses")
        group.add_argument('--set', dest='set', required=False, action="store_true",
                           help='Set external address configuration for the node')
        group.add_argument('--remove', dest='remove', required=False, action="store_true",
                           help='Remove external address configuration')
        group.add_argument('--list', dest='list', required=False, action='store_true',
                           help='Retrieve current alternate address configuration for all nodes')
        group.add_argument('--node', dest='node', metavar="<node>", help="Specify the node to update")
        group.add_argument('--hostname', dest='alternate_hostname', metavar="<host>", help='Alternate address')
        group.add_argument('--ports', dest='ports', metavar="<ports>",
                           help="A comma separated list specifying port mappings for the services")

    @rest_initialiser(version_check=True)
    def execute(self, opts):
        flags_used = sum([opts.set, opts.list, opts.remove])
        if flags_used != 1:
            _exit_if_errors(['Use exactly one of --set, --list or --remove'])
        if opts.set or opts.remove:
            if not opts.node:
                _exit_if_errors(['--node has to be set when using --set or --remove'])
            # Alternate address can only be set on the node it self. The opts.cluster
            # is updated with the opts.node instead to allow ease of use.
            # The node name can have a port number (./cluster_run)
            hostname, port = self._get_host_port(opts.node)
            url = urllib.parse.urlparse(opts.cluster)
            if url.scheme:
                scheme = url.scheme
                if url.port and not port:
                    port = url.port
            elif not port:
                _, old_port = self._get_host_port(opts.cluster)
                if old_port:
                    port = old_port
            if scheme:
                cluster = f'{scheme}://'
            cluster += hostname
            if port:
                cluster += f':{port}'
            opts.cluster = cluster

            # override rest client so it uses the node to be altered
            self.rest = ClusterManager(opts.cluster, opts.username, opts.password, opts.ssl, opts.ssl_verify,
                                       opts.cacert, opts.debug)

        if opts.set:
            ports, error = self._parse_ports(opts.ports)
<<<<<<< HEAD
            _exit_if_errors(error)
            _, error = self.rest.set_alternate_address(opts.alternate_hostname, ports)
            _exit_if_errors(error)
=======
            _exitIfErrors(error)
            _, error = rest.set_alternate_address(opts.alternate_hostname, ports)
            _exitIfErrors(error)
            _success('Alternate address configuration updated')
>>>>>>> ed1c25f4
        if opts.remove:
            _, error = self.rest.delete_alternate_address()
            _exit_if_errors(error)
            _success('Alternate address configuration deleted')
        if opts.list:
            add, error = self.rest.get_alternate_address()
            _exit_if_errors(error)
            if opts.output == 'standard':
                port_names = set()
                for node in add:
<<<<<<< HEAD
                    if 'alternateAddresses' in node and 'ports' in node['alternateAddresses']['external']:
                        for port in node['alternateAddresses']['external']['ports'].keys():
                            port_names.add(port)
                print('{:20}{:20}{}'.format('Hostname', 'Alternate Address', 'Ports (Primary/Alternate)'))
                print('{:40}'.format(' '), end='')
=======
                    if 'alternateAddresses' in node:
                        if 'ports' in node['alternateAddresses']['external']:
                            for port in node['alternateAddresses']['external']['ports'].keys():
                                port_names.add(port)
                # Limiting the display of hostnames to 42, same length as a IPv6 address
                print('{:43}{:43}{}'.format('Hostname', 'Alternate Address', 'Ports (Primary/Alternate)'))
                print('{:86}'.format(' '), end='')
>>>>>>> ed1c25f4
                port_names = sorted(port_names)
                for port in port_names:
                    column_size = len(port) + 1
                    if column_size < 11:
                        column_size = 12
                    print(f'{port:{column_size}}', end='')
                print()
                for node in add:
                    if 'alternateAddresses' in node:
                        # For cluster_run and single node clusters there is no hostname
<<<<<<< HEAD
                        try:
                            print(f'{node["hostname"]:20}{node["alternateAddresses"]["external"]["hostname"]:20}',
                                  end='')
                        except KeyError:
=======
                        if 'hostname' in node:
                            host = node["hostname"]
                        else:
>>>>>>> ed1c25f4
                            host = 'UNKNOWN'
                        # Limiting the display of hostnames to 42 chars, same length as IPv6 address
                        if len(host) > 42:
                            host = host[:40] + '..'
                        alternateAddresses = node["alternateAddresses"]["external"]["hostname"]
                        if len(alternateAddresses) > 42:
                            alternateAddresses = alternateAddresses[:40] + '..'
                        print(f'{host:43}{alternateAddresses:43}', end='')
                        for port in port_names:
                            column_size = len(port) + 1
                            if column_size < 11:
                                column_size = 12
                            ports = ' '
                            if port in node['alternateAddresses']['external']['ports']:
                                ports = f'{str(node["services"][port])}' \
                                        f'/{str(node["alternateAddresses"]["external"]["ports"][port])}'
                            print(f'{ports:{column_size}}', end='')
                        print()
                    else:
                        # For cluster_run and single node clusters there is no hostanme
                        try:
                            print(f'{node["hostname"]}')
                        except KeyError:
                            print('UNKNOWN')
            else:
                print(json.dumps(add))

    @staticmethod
    def _parse_ports(ports):
        if ports is None:
            return None, None

        port_mappings = ports.split(',')
        port_tuple_list = []
        for port_value_pair in port_mappings:
            p_v = port_value_pair.split('=')
            if len(p_v) != 2:
                return None, [f'invalid port mapping: {port_value_pair}']
            try:
                int(p_v[1])
            except ValueError:
                return None, [f'invalid port mapping: {port_value_pair}']
            port_tuple_list.append((p_v[0], p_v[1]))
        return port_tuple_list, None

    @staticmethod
    def _get_host_port(host):
        if ']' in host:
            host_port = host.split(']:')
            if len(host_port) == 2:
                return host_port[0] + ']', host_port[1]
            return host_port[0], None
        else:
            host_port = host.split(':')
            if len(host_port) == 2:
                return host_port[0], host_port[1]
            return host_port[0], None

    @staticmethod
    def get_man_page_name():
        return get_doc_page_name("couchbase-cli-setting-alternate-address")

    @staticmethod
    def get_description():
        return "Configure alternate addresses"


class SettingQuery(Subcommand):
    """"Command to configure query settings"""

    def __init__(self):
        super(SettingQuery, self).__init__()
        self.parser.prog = "couchbase-cli setting-query"
        group = self.parser.add_argument_group("Query service settings")
        group.add_argument('--set', dest='set', action="store_true",
                           help='Set query settings')
        group.add_argument('--get', dest='get', action="store_true",
                           help='Retrieve current query settings')
        group.add_argument('--pipeline-batch', metavar='<num>', type=int, default=None,
                           help='Number of items execution operators can batch.')
        group.add_argument('--pipeline-cap', metavar='<num>', type=int, default=None,
                           help='Maximum number of items each execution operator can buffer.')
        group.add_argument('--scan-cap', metavar='<size>', type=int, default=None,
                           help='Maximum buffer size for index scans.')
        group.add_argument('--timeout', metavar='<ms>', type=int, default=None,
                           help='Server execution timeout.')
        group.add_argument('--prepared-limit', metavar='<max>', type=int, default=None,
                           help='Maximum number of prepared statements.')
        group.add_argument('--completed-limit', metavar='<max>', type=int, default=None,
                           help='Maximum number of completed requests.')
        group.add_argument('--completed-threshold', metavar='<ms>', type=int, default=None,
                           help='Cache completed query lasting longer than this many milliseconds.')
        group.add_argument('--log-level', choices=['trace', 'debug', 'info', 'warn', 'error', 'sever', 'none'],
                           default=None, metavar='<trace|debug|info|warn|error|server|none>',
                           help='Log level: debug, trace, info, warn, error, severe, none.')
        group.add_argument('--max-parallelism', metavar='<max>', type=int, default=None,
                           help='Maximum parallelism per query.')
        group.add_argument('--n1ql-feature-control', metavar='<num>', type=int, default=None,
                           help='N1QL Feature Controls')
        group.add_argument('--temp-dir', metavar='<path>', type=str, default=None,
                           help='This specifies the directory for temporary query data.')
        group.add_argument('--temp-dir-size', metavar='<mebibytes>', type=int, default=None,
                           help='Specify the maximum size in mebibytes for the temporary query data directory.')
        group.add_argument('--cost-based-optimizer', metavar='<1|0>', type=str, default=None,
                           help='Use cost-based optimizer (Developer Preview).')
        group.add_argument('--memory-quota', metavar='<mebibytes>', type=int, default=None,
                           help='Sets the query memory quota in MiB.')
        group.add_argument('--transaction-timeout', metavar='<duration>', type=str, default=None,
                           help='A duration string for the transaction timeout i.e (100ns, 10ms, 1s, 1m).')

        access_list_group = self.parser.add_argument_group('Query curl access settings')
        access_list_group.add_argument('--curl-access', choices=['restricted', 'unrestricted'], default=None,
                                       help='Specify either unrestricted or restricted, to determine which URLs are'
                                            ' permitted to be accessed by the curl function.')
        access_list_group.add_argument('--allowed-urls', metavar='<urls>', type=str, default=None,
                                       help='Comma separated lists of URLs that are allowed to be accessed by the curl'
                                            ' function.')
        access_list_group.add_argument('--disallowed-urls', metavar='<urls>', type=str, default=None,
                                       help='Comma separated lists of URLs that are disallowed to be accessed by the'
                                            ' curl function.')

    @rest_initialiser(version_check=True)
    def execute(self, opts):
        if sum([opts.get, opts.set]) != 1:
            _exit_if_errors(['Please provide --set or --get, both can not be provided at the same time'])

        if opts.get:
            settings, err = self.rest.get_query_settings()
            _exit_if_errors(err)
            print(json.dumps(settings))
        if opts.set:
            access_list = self._post_query_access_list(opts)
            self._post_query_settings(opts, access_list)
            _success('Updated the query settings')

    def _post_query_access_list(self, opts) -> bool:
        if opts.curl_access != 'restricted' and (opts.allowed_urls is not None or opts.disallowed_urls is not None):
            _exit_if_errors(['Can only provide --allowed-urls or --disallowed-urls with --curl-access restricted'])
        if opts.curl_access:
            allowed = opts.allowed_urls.strip().split(',') if opts.allowed_urls is not None else None
            disallowed = opts.disallowed_urls.strip().split(',') if opts.disallowed_urls is not None else None
            _, err = self.rest.post_query_curl_access_settings(opts.curl_access == 'restricted', allowed, disallowed)
            _exit_if_errors(err)
            return True
        return False

    def _post_query_settings(self, opts, access_list):
        if all(v is None for v in [opts.pipeline_batch, opts.pipeline_cap, opts.scan_cap, opts.timeout,
                                   opts.prepared_limit, opts.completed_limit, opts.completed_threshold,
                                   opts.log_level, opts.max_parallelism, opts.n1ql_feature_control, opts.temp_dir,
                                   opts.temp_dir_size, opts.cost_based_optimizer, opts.memory_quota,
                                   opts.transaction_timeout]):
            if access_list:
                return

            _exit_if_errors(['Please provide at least one other option with --set'])

        _, err = self.rest.post_query_settings(opts.pipeline_batch, opts.pipeline_cap, opts.scan_cap, opts.timeout,
                                               opts.prepared_limit, opts.completed_limit, opts.completed_threshold,
                                               opts.log_level, opts.max_parallelism, opts.n1ql_feature_control,
                                               opts.temp_dir, opts.temp_dir_size, opts.cost_based_optimizer,
                                               opts.memory_quota, opts.transaction_timeout)
        _exit_if_errors(err)

    @staticmethod
    def get_man_page_name():
        return get_doc_page_name("couchbase-cli-setting-query")

    @staticmethod
    def get_description():
        return "Manage query settings"


class IpFamily(Subcommand):
    """"Command to switch between IP family for node to node communication"""

    def __init__(self):
        super(IpFamily, self).__init__()
        self.parser.prog = "couchbase-cli ip-family"
        group = self.parser.add_argument_group("IP family options")
        group.add_argument('--get', action="store_true", default=False, help='Retrieve current used IP family')
        group.add_argument('--set', action="store_true", default=False, help='Change current used IP family')
        group.add_argument('--ipv4', dest='ipv4', default=False, action="store_true",
                           help='Set IP family to IPv4')
        group.add_argument('--ipv4only', dest='ipv4only', default=False, action="store_true",
                           help='Set IP family to IPv4 only')
        group.add_argument('--ipv6', dest='ipv6', default=False, action="store_true",
                           help='Set IP family to IPv6')
        group.add_argument('--ipv6only', dest='ipv6only', default=False, action="store_true",
                           help='Set IP family to IPv6 only')

    @rest_initialiser(version_check=True)
    def execute(self, opts):
        flags_used = sum([opts.set, opts.get])
        if flags_used == 0:
            _exit_if_errors(['Please provide one of --set, or --get'])
        elif flags_used > 1:
            _exit_if_errors(['Please provide only one of --set, or --get'])

        if opts.get:
            self._get(self.rest)
        if opts.set:
            if sum([opts.ipv6, opts.ipv6only, opts.ipv4, opts.ipv4only]) != 1:
                _exit_if_errors(['Provided exactly one of --ipv4, --ipv4only, --ipv6 or --ipv6only together with the'
                                 ' --set option'])
            only = opts.ipv6only or opts.ipv4only
            if opts.ipv6only:
                opts.ipv6 = True
            self._set(self.rest, opts.ipv6, opts.ssl, only)

    @staticmethod
    def _set(rest, ipv6, ssl, ip_only):
        ip_fam, ip_fam_disable = ('ipv6', 'ipv4') if ipv6 else ('ipv4', 'ipv6')
        node_data, err = rest.pools('nodes')

        if err and err[0] == '"unknown pool"':
            _, err = rest.enable_external_listener(ipfamily=ip_fam)
            _exit_if_errors(err)
            _, err = rest.setup_net_config(ipfamily=ip_fam, ipfamilyonly=ip_only)
            _exit_if_errors(err)
            _, err = rest.disable_unused_external_listeners(ipfamily=ip_fam_disable)
            _exit_if_errors(err)
            _success('Switched IP family of the cluster')
            return

        _exit_if_errors(err)

        ssl = ssl or force_communicate_tls(rest)

        hosts = []
        for n in node_data['nodes']:
            host = f'http://{n["hostname"]}'
            if ssl:
                addr = n["hostname"].rsplit(":", 1)[0]
                host = f'https://{addr}:{n["ports"]["httpsMgmt"]}'
            _, err = rest.enable_external_listener(host=host, ipfamily=ip_fam)
            _exit_if_errors(err)
            hosts.append(host)

        for h in hosts:
            _, err = rest.setup_net_config(host=h, ipfamily=ip_fam, ipfamilyonly=ip_only)
            _exit_if_errors(err)
            print(f'Switched IP family for node: {h}')

        for h in hosts:
            _, err = rest.disable_unused_external_listeners(host=h, ipfamily=ip_fam_disable)
            _exit_if_errors(err)

        _success('Switched IP family of the cluster')

    @staticmethod
    def _get(rest):
        nodes, err = rest.nodes_info()
        _exit_if_errors(err)
        ip_families = set()
        for n in nodes:
            if 'addressFamilyOnly' in n and n['addressFamilyOnly']:
                ip_families.add(n['addressFamily']+'only')
            else:
                ip_families.add(n['addressFamily'])

        if len(ip_families) == 1:
            ip_family = ip_families.pop()
            mode = 'UNKNOWN'
            if ip_family in ['inet', 'inet_tls']:
                mode = 'ipv4'
            elif ip_family in ['inetonly', 'inet_tlsonly']:
                mode = 'ipv4only'
            elif ip_family in ['inet6', 'inet6_tls']:
                mode = 'ipv6'
            elif ip_family in ['inet6only', 'inet6_tlsonly']:
                mode = 'ipv6only'

            print(f'Cluster using {mode}')
        else:
            print('Cluster is in mixed mode')

    @staticmethod
    def get_man_page_name():
        return get_doc_page_name("couchbase-cli-ip-family")

    @staticmethod
    def get_description():
        return "Change or get the address family"


class NodeToNodeEncryption(Subcommand):
    """"Command to enable/disable cluster encryption"""

    def __init__(self):
        super(NodeToNodeEncryption, self).__init__()
        self.parser.prog = "couchbase-cli node-to-node-encryption"
        group = self.parser.add_argument_group("Node-to-node encryption options")
        group.add_argument('--enable', action="store_true", default=False, help='Enable node-to-node encryption')
        group.add_argument('--disable', action="store_true", default=False, help='Disable node-to-node encryption')
        group.add_argument('--get', action="store_true", default=False,
                           help='Retrieve current status of node-to-node encryption (on or off)')

    @rest_initialiser(version_check=True)
    def execute(self, opts):
        flags_used = sum([opts.enable, opts.disable, opts.get])
        if flags_used == 0:
            _exit_if_errors(['Please provide one of --enable, --disable or --get'])
        elif flags_used > 1:
            _exit_if_errors(['Please provide only one of --enable, --disable or --get'])

        if opts.get:
            self._get(self.rest)
        elif opts.enable:
            self._change_encryption(self.rest, 'on', opts.ssl)
        elif opts.disable:
            self._change_encryption(self.rest, 'off', opts.ssl)

    @staticmethod
    def _change_encryption(rest, encryption, ssl):
        node_data, err = rest.pools('nodes')
        encryption_disable = 'off' if encryption == 'on' else 'on'

        if err and err[0] == '"unknown pool"':
            _, err = rest.enable_external_listener(encryption=encryption)
            _exit_if_errors(err)
            _, err = rest.setup_net_config(encryption=encryption)
            _exit_if_errors(err)
            _, err = rest.disable_unused_external_listeners(encryption=encryption_disable)
            _exit_if_errors(err)
            _success(f'Switched node-to-node encryption {encryption}')
            return

        _exit_if_errors(err)

        ssl = ssl or force_communicate_tls(rest)

        hosts = []
        for n in node_data['nodes']:
            host = f'http://{n["hostname"]}'
            if ssl:
                addr = n["hostname"].rsplit(":", 1)[0]
                host = f'https://{addr}:{n["ports"]["httpsMgmt"]}'
            _, err = rest.enable_external_listener(host=host, encryption=encryption)
            _exit_if_errors(err)
            hosts.append(host)

        for h in hosts:
            _, err = rest.setup_net_config(host=h, encryption=encryption)
            _exit_if_errors(err)
            print(f'Turned {encryption} encryption for node: {h}')

        for h in hosts:
            _, err = rest.disable_unused_external_listeners(host=h, encryption=encryption_disable)
            _exit_if_errors(err)

        _success(f'Switched node-to-node encryption {encryption}')

    @staticmethod
    def _get(rest):
        # this will start the correct listeners in all the nodes
        nodes, err = rest.nodes_info()
        _exit_if_errors(err)
        encrypted_nodes = []
        unencrpyted_nodes = []
        for n in nodes:
            if n['nodeEncryption']:
                encrypted_nodes.append(n['hostname'])
            else:
                unencrpyted_nodes.append(n['hostname'])

        if len(encrypted_nodes) == len(nodes):
            print('Node-to-node encryption is enabled')
        elif len(unencrpyted_nodes) == len(nodes):
            print('Node-to-node encryption is disabled')
        else:
            print('Cluster is in mixed mode')
            print(f'Nodes with encryption enabled: {encrypted_nodes}')
            print(f'Nodes with encryption disabled: {unencrpyted_nodes}')

    @staticmethod
    def get_man_page_name():
        return get_doc_page_name("couchbase-cli-node-to-node-encryption")

    @staticmethod
    def get_description():
        return "Change or get the cluster encryption configuration"


class SettingRebalance(Subcommand):
    """The rebalance subcommand"""

    def __init__(self):
        super(SettingRebalance, self).__init__()
        self.parser.prog = "couchbase-cli setting-rebalance"
        group = self.parser.add_argument_group("Rebalance configuration")
        group.add_argument("--set", default=False, action='store_true',
                           help='Set the automatic rebalance retry settings.')
        group.add_argument("--get", default=False, action='store_true',
                           help='Get the automatic rebalance retry settings.')
        group.add_argument('--cancel', default=False, action='store_true',
                           help='Cancel pending rebalance retry.')
        group.add_argument('--moves-per-node', type=int, metavar='<num>',
                           help='Specify the number of [1-64] vBuckets to move concurrently')
        group.add_argument('--pending-info', default=False, action='store_true',
                           help='Get info for pending rebalance retry.')
        group.add_argument("--enable", metavar="<1|0>", choices=["1", "0"],
                           help="Enable or disable automatic rebalance retry")
        group.add_argument("--wait-for", metavar="<sec>", type=int,
                           help="Specify the time to wat before retrying the rebalance [5-3600] seconds.")
        group.add_argument("--max-attempts", metavar="<num>", type=int,
                           help="Maximum number of rebalance retires [1-3].")
        group.add_argument('--rebalance-id', metavar='<id>',
                           help='Specify the id of the failed rebalance to cancel the retry.')

    @rest_initialiser(cluster_init_check=True, version_check=True, enterprise_check=False)
    def execute(self, opts):
        if sum([opts.set, opts.get, opts.cancel, opts.pending_info]) != 1:
            _exit_if_errors(['Provide either --set, --get, --cancel or --pending-info'])

        if opts.get:
            settings, err = self.rest.get_settings_rebalance()
            _exit_if_errors(err)
            if self.enterprise:
                retry_settings, err = self.rest.get_settings_rebalance_retry()
                _exit_if_errors(err)
                settings.update(retry_settings)
            if opts.output == 'json':
                print(json.dumps(settings))
            else:
                if self.enterprise:
                    print(f'Automatic rebalance retry {"enabled" if settings["enabled"] else "disabled"}')
                    print(f'Retry wait time: {settings["afterTimePeriod"]}')
                    print(f'Maximum number of retries: {settings["maxAttempts"]}')
                print(f'Maximum number of vBucket move per node: {settings["rebalanceMovesPerNode"]}')
        elif opts.set:
            if (not self.enterprise and (opts.enable is not None or opts.wait_for is not None
                    or opts.max_attempts is not None)):
                _exit_if_errors(["Automatic rebalance retry configuration is an Enterprise Edition only feature"])
            if opts.enable == '1':
                opts.enable = 'true'
            else:
                opts.enable = 'false'

            if opts.wait_for is not None and (opts.wait_for < 5 or opts.wait_for > 3600):
                _exit_if_errors(['--wait-for must be a value between 5 and 3600'])
            if opts.max_attempts is not None and (opts.max_attempts < 1 or opts.max_attempts > 3):
                _exit_if_errors(['--max-attempts must be a value between 1 and 3'])

            if self.enterprise:
                _, err = self.rest.set_settings_rebalance_retry(opts.enable, opts.wait_for, opts.max_attempts)
                _exit_if_errors(err)

            if opts.moves_per_node is not None:
                if not 1 <= opts.moves_per_node <= 64:
                    _exit_if_errors(['--moves-per-node must be a value between 1 and 64'])
                _, err = self.rest.set_settings_rebalance(opts.moves_per_node)
                _exit_if_errors(err)

            _success('Rebalance settings updated')
        elif opts.cancel and not self.enterprise:
            _exit_if_errors(["Automatic rebalance retry configuration is an Enterprise Edition only feature"])

            if opts.rebalance_id is None:
                _exit_if_errors(['Provide the failed rebalance id using --rebalance-id <id>'])
            _, err = self.rest.cancel_rebalance_retry(opts.rebalance_id)
            _exit_if_errors(err)
            _success('Rebalance retry canceled')
        else:
            if not self.enterprise:
                _exit_if_errors(["Automatic rebalance retry configuration is an Enterprise Edition only feature"])
            rebalance_info, err = self.rest.get_rebalance_info()
            _exit_if_errors(err)
            print(json.dumps(rebalance_info))

    @staticmethod
    def get_man_page_name():
        return get_doc_page_name("couchbase-cli-setting-rebalance")

    @staticmethod
    def get_description():
        return "Configure automatic rebalance settings"


class BackupService(Subcommand):
    """BackupService class is a subcommand that will contain other commands to configure the service as well as manage
    it. This approach attempts to make the interface more intuitive by keeping a hierarchical structure where the
    service can have all its options under one command instead of having multiple completely separate commands (e.g
    settings-backups, manage-backups and repository-setup-backup.)

    The idea is that the interface will look like:
    couchbase-cli backup-service [settings | plans | repositories | cloud-credentials] where each element in [] is a
    subcommand to manage those options for that part of the backup service. As such if the user is not sure of what they
    want to do they can always do couchbase-cli backup-service -h to get a top level details and then move down the
    hierarchy to a more concrete option.
    """

    def __init__(self):
        super(BackupService, self).__init__()
        self.parser.prog = "couchbase-cli backup-service"
        self.subparser = self.parser.add_subparsers(help='Sub command help', dest='sub_cmd', metavar='<subcommand>')
        self.settings_cmd = BackupServiceSettings(self.subparser)
        self.repository_cmd = BackupServiceRepository(self.subparser)
        self.plan_cmd = BackupServicePlan(self.subparser)

    def execute(self, opts):
        if opts.sub_cmd is None or opts.sub_cmd not in ['settings', 'repository', 'plan']:
            _exit_if_errors(['<subcommand> must be one off [settings, repository, plan]'])

        if opts.sub_cmd == 'settings':
            self.settings_cmd.execute(opts)
        elif opts.sub_cmd == 'repository':
            self.repository_cmd.execute(opts)
        elif opts.sub_cmd == 'plan':
            self.plan_cmd.execute(opts)

    @staticmethod
    def get_man_page_name():
        return 'couchbase-cli-backup-service' + '.1' if os.name != 'nt' else '.html'

    @staticmethod
    def get_description():
        return "Manage the backup service"


class BackupServiceSettings:
    """Backup service settings is a nested command and manages the backup service settings"""

    def __init__(self, subparser):
        self.rest = None
        setting_parser = subparser.add_parser('settings', help='Manage backup service settings', add_help=False,
                                              allow_abbrev=False)
        group = setting_parser.add_argument_group('Backup service settings options')
        group.add_argument('--get', action='store_true', help='Get current backup service configuration')
        group.add_argument('--set', action='store_true', help='Change the service configuration')
        group.add_argument('--history-rotation-period', dest='rotation_period', type=int, metavar='<days>',
                           help='The number of days after which the task history should be rotated')
        group.add_argument('--history-rotation-size', dest='rotation_size', type=int, metavar='<mebibytes>',
                           help='The size in MiB at which to rotate the task history')
        group.add_argument("-h", "--help", action=CBHelpAction, klass=self,
                           help="Prints the short or long help message")

    @rest_initialiser(version_check=True, enterprise_check=True, cluster_init_check=True)
    def execute(self, opts):
        if sum([opts.get, opts.set]) != 1:
            _exit_if_errors(['Must use one and only one of [--get, --set]'])

        if opts.get:
            self._get(opts)
        if opts.set:
            self._set(opts)

    def _get(self, opts):
        config, err = self.rest.get_backup_service_settings()
        _exit_if_errors(err)

        if opts.output == 'json':
            print(json.dumps(config, indent=4))
        else:
            print('-- Backup service configuration --')
            size = config['history_rotation_size'] if 'history_rotation_size' in config else 'N/A'
            period = config['history_rotation_period'] if 'history_rotation_period' in config else 'N/A'
            print(f'History rotation size: {size} MiB')
            print(
                f'History rotation period: {period} days')

    def _set(self, opts):
        if opts.rotation_period is None and opts.rotation_size is None:
            _exit_if_errors(['At least one of --history-rotation-period or --history-rotation-size is required'])

        _, err = self.rest.patch_backup_service_settings(opts.rotation_period, opts.rotation_size)
        _exit_if_errors(err)
        _success('Backup service settings patched')

    @staticmethod
    def get_man_page_name():
        return 'couchbase-cli-backup-service-settings' + '.1' if os.name != 'nt' else '.html'

    @staticmethod
    def get_description():
        return 'Manage backup service settings'


class BackupServiceRepository:
    """This command manages backup services repositories.

    Things this command can do is:
    - List repositories
    - Get repository
    - Add repository
    - Archive repository
    - Import repository
    - Delete repository
    """

    def __init__(self, subparser):
        """setup the parser"""
        self.rest = None
        repository_parser = subparser.add_parser('repository', help='Manage backup repositories', add_help=False,
                                               allow_abbrev=False)

        # action flags are mutually exclusive
        action_group = repository_parser.add_mutually_exclusive_group(required=True)
        action_group.add_argument('--list', action='store_true', help='Get all repositories')
        action_group.add_argument('--get', action='store_true', help='Get repository by id')
        action_group.add_argument('--archive', action='store_true', help='Archive a repository')
        action_group.add_argument('--add', action='store_true', help='Add a new active repository')
        action_group.add_argument('--remove', action='store_true', help='Remove an archived/imported repository')
        action_group.add_argument('-h', '--help', action=CBHelpAction, klass=self,
                                  help="Prints the short or long help message")

        # other arguments
        group = repository_parser.add_argument_group('Backup service repository configuration')
        group.add_argument('--id', metavar='<id>', help='The repository id')
        group.add_argument('--new-id', metavar='<id>', help='The new repository id')
        group.add_argument('--state', metavar='<state>', choices=['active', 'archived', 'imported'],
                           help='The repository state.')
        group.add_argument('--plan', metavar='<plan_name>', help='The plan to use as base for the repository')
        group.add_argument('--backup-archive', metavar='<archive>', help='The location to store the backups in')
        group.add_argument('--bucket-name', metavar='<name>', help='The bucket to backup')
        group.add_argument('--remove-data', action='store_true', help='Used to delete the repository data')

        # the cloud arguments are given the own group so that the short help is a bit more readable
        cloud_group = repository_parser.add_argument_group('Backup repository cloud arguments')
        cloud_group.add_argument('--cloud-credentials-name', metavar='<name>',
                                 help='The stored clouds credential name to use for the new repository')
        cloud_group.add_argument('--cloud-staging-dir', metavar='<path>', help='The path to the staging directory')
        cloud_group.add_argument('--cloud-credentials-id', metavar='<id>',
                                 help='The ID to use to communicate with the object store')
        cloud_group.add_argument('--cloud-credentials-key', metavar='<key>',
                                 help='The key to use to communicate with the object store')
        cloud_group.add_argument('--cloud-credentials-region', metavar='<region>',
                                 help='The region for the object store')
        cloud_group.add_argument('--cloud-endpoint', metavar='<endpoint>',
                                 help='Overrides the default endpoint used to communicate with the cloud provider. '
                                      'Use for object store compatible third party solutions')
        cloud_group.add_argument('--s3-force-path-style', action='store_true',
                                 help='When using S3 or S3 compatible storage it will use the old path style.')

    @rest_initialiser(version_check=True, enterprise_check=True, cluster_init_check=True)
    def execute(self, opts):
        """Run the backup-service repository subcommand"""
        if opts.list:
            self.list_repositories(opts.state, opts.output == 'json')
        elif opts.get:
            self.get_repository(opts.id, opts.state, opts.output == 'json')
        elif opts.archive:
            self.archive_repository(opts.id, opts.new_id)
        elif opts.remove:
            self.remove_repository(opts.id, opts.state, opts.remove_data)
        elif opts.add:
            self.add_active_repository(opts.id, opts.plan, opts.backup_archive, bucket_name=opts.bucket_name,
                                     credentials_name=opts.cloud_credentials_name,
                                     credentials_id=opts.cloud_credentials_id,
                                     credentials_key=opts.cloud_credentials_key,
                                     cloud_region=opts.cloud_credentials_region, staging_dir=opts.cloud_staging_dir,
                                     cloud_endpoint=opts.cloud_endpoint, s3_path_style=opts.s3_force_path_style)

    def remove_repository(self, repository_id: str, state: str, delete_repo: bool = False):
        """Removes the repository in state 'state' and with id 'repository_id'
        Args:
            repository_id (str): The repository id
            state (str): It must be either archived or imported otherwise it will return an error
            delete_repo (bool): Whether or not the backup repository should be deleted
        """
        if not repository_id:
            _exit_if_errors(['--id is required'])
        # the following is devided in two options to give better error messages depending if state is missing or if it
        # is invalid
        if not state:
            _exit_if_errors(['--state is required'])
        if state not in ['archived', 'imported']:
            _exit_if_errors(['can only delete archived or imported repositories to delete an active repository it needs to '
                             'be archived first'])
        # can only delete repo of archived repositories
        if delete_repo and state == 'imported':
            _exit_if_errors(['cannot delete the repository for an imported repository'])

        _, errors = self.rest.delete_backup_repository(repository_id, state, delete_repo)
        _exit_if_errors(errors)
        _success('Repository was deleted')

    def add_active_repository(self, repository_id: str, plan: str, archive: str, **kwargs):
        """Adds a new active repository identified by 'repository_id' and that uses 'plan' as base.

        Args:
            repository_id (str): The ID to give to the repository. This must be unique, if it is not an error will be
                returned.
            plan (str): The name of the plan to use as base for the repository. If it does not exist the service
                will return an error.
            archive (str): The location to store the data in. It must be accessible by all nodes. To use S3 instead of
                providing a path to a filesystem directory use the syntax.
                s3://<bucket-name>/<optional_prefix>/<archive>
            **kwargs: Optional parameters [bucket_name, credentials_name, credentials_id, credentials_key, cloud_region,
                staging_dir, cloud_endpoint, s3_path_style]
        """
        if not repository_id:
            _exit_if_errors(['--id is required'])
        if not plan:
            _exit_if_errors(['--plan is required'])
        if not archive:
            _exit_if_errors(['--backup-archive is required'])

        _exit_if_errors(self.check_cloud_params(archive, **kwargs))

        add_request_body = {
            'plan': plan,
            'archive': archive,
        }

        if kwargs.get('bucket_name', False):
            add_request_body['bucket_name'] = kwargs.get('bucket_name')
        if kwargs.get('credentials_name', False):
            add_request_body['cloud_credential_name'] = kwargs.get('credentials_name')
        if kwargs.get('credentials_id', False):
            add_request_body['cloud_credentials_id'] = kwargs.get('credentials_id')
        if kwargs.get('credentials_key', False):
            add_request_body['cloud_credentials_key'] = kwargs.get('credentials_key')
        if kwargs.get('cloud_region', False):
            add_request_body['cloud_credentials_region'] = kwargs.get('cloud_region')
        if kwargs.get('cloud_endpoint', False):
            add_request_body['cloud_endpoint'] = kwargs.get('cloud_endpoint')
        if kwargs.get('s3_path_style', False):
            add_request_body['cloud_force_path_style'] = kwargs.get('s3_path_style')

        _, errors = self.rest.add_backup_active_repository(repository_id, add_request_body)
        _exit_if_errors(errors)
        _success('Added repository')

    @staticmethod
    def check_cloud_params(archive: str, **kwargs) -> Optional[List[str]]:
        """Checks that inside kwargs there is a valid set of parameters to add a cloud repository
        Args:
            archive (str): The archive to use for the repository.
        """
        # If not an s3 archive skip this
        if not archive.startswith('s3://'):
            return None

        creds_name = kwargs.get('credentials_name')
        region = kwargs.get('cloud_region')
        creds_id = kwargs.get('credentials_id')
        creds_key = kwargs.get('credentials_key')
        staging_dir = kwargs.get('staging_dir')

        if (creds_name and (creds_id or creds_key)) or (not creds_name and not (creds_id or creds_key)):
            return ['must provide either --cloud-credentials-name or --cloud-credentials-key and '
                    '--cloud-credentials-id']
        if not staging_dir:
            return ['--cloud-staging-dir is required']
        if not creds_name and not region:
            return ['--cloud-credentials-region is required']

        return None

    def archive_repository(self, repository_id, new_id):
        """Archive an repository. The archived repository will have the id `new_id`

        Args:
            repository_id (str): The active repository ID to be archived
            new_id (str): The id that will be given to the archived repository
        """
        if not repository_id:
            _exit_if_errors(['--id is required'])
        if not new_id:
            _exit_if_errors(['--new-id is required'])

        _, errors = self.rest.archive_backup_repository(repository_id, new_id)
        _exit_if_errors(errors)
        _success('Archived repository')

    def list_repositories(self, state=None, json_out=False):
        """List the backup repositories.

        If a repository state is given only repositories in that state will be listed. This command supports listing both in
        json and human friendly format.

        Args:
            state (str, optional): One of ['active', 'imported', 'archived']. The repository on this state will be
                retrieved.
            json_out (bool): If True the output will be JSON otherwise it will be a human friendly format.
        """
        states = ['active', 'archived', 'imported'] if state is None else [state]
        results = {}
        for get_state in states:
            repositories, errors = self.rest.get_backup_service_repositories(state=get_state)
            _exit_if_errors(errors)
            results[get_state] = repositories

        if json_out:
            print(json.dumps(results, indent=2))
        else:
            self.human_friendly_print_repositories(results)

    def get_repository(self, repository_id, state, json_out=False):
        """Retrieves one repository from the backup service

        If the repository does not exist an error will be returned

        Args:
            repository_id (str): The repository id to be retrieved
            state (str): The state of the repository to retrieve
            json_out (bool): If True the output will be JSON otherwise it will be a human friendly format.
        """
        if not repository_id:
            _exit_if_errors(['--id is required'])
        if not state:
            _exit_if_errors(['--state is required'])

        repository, errors = self.rest.get_backup_service_repository(repository_id, state)
        _exit_if_errors(errors)
        if json_out:
            print(json.dumps(repository, indent=2))
        else:
            self.human_firendly_print_repository(repository)

    @staticmethod
    def human_firendly_print_repository(repository):
        """Print the repository in a human friendly format

        Args:
            repository (obj): The backup repository information
        """

        print(f'ID: {repository["id"]}')
        print(f'State: {repository["state"]}')
        print(f'Healthy: {(not ("health" in repository and not repository["health"]["healthy"]))!s}')
        print(f'Archive: {repository["archive"]}')
        print(f'Repository: {repository["repo"]}')
        if 'bucket' in repository:
            print(f'Bucket: {repository["bucket"]["name"]}')
        if 'plan_name' in repository and repository['plan_name'] != "":
            print(f'plan: {repository["plan_name"]}')
        print(f'Creation time: {repository["creation_time"]}')

        if 'scheduled' in repository and repository['scheduled']:
            print()
            BackupServiceRepository.human_firendly_print_repository_scheduled_tasks(repository['scheduled'])

        one_off = repository['running_one_off'] if 'running_one_off' in repository else None
        running_scheduled = repository['running_tasks'] if 'running_tasks' in repository else None
        if one_off or running_scheduled:
            print()
            BackupServiceRepository.human_friendly_print_running_tasks(one_off, running_scheduled)

    @staticmethod
    def human_friendly_print_running_tasks(one_off, scheduled):
        """Prints the running task summary in a human friendly way

        Args:
            one_off (map<str, task object>): Running one off tasks
            scheduled (map<str, task object>): Running scheduled tasks
        """
        all_vals = []
        name_pad = 5
        if one_off:
            for name in one_off:
                if len(name) > name_pad:
                    name_pad = len(name)
            all_vals += one_off.values()

        if scheduled:
            for name in scheduled:
                if len(name) > name_pad:
                    name_pad = len(name)
            all_vals += scheduled.values()

        name_pad += 1

        header = f'{"Name":<{name_pad}}| Task type | Status  | Start'
        print(header)
        print('-' * (len(header) + 5))
        for task in all_vals:
            print(f'{task["name"]:<{name_pad}}| {task["type"].title():<10}| {task["status"]:<8} | {task["start"]}')

    @staticmethod
    def human_firendly_print_repository_scheduled_tasks(scheduled):
        """Print the scheduled task in a tabular format"""
        name_pad = 5
        for name in scheduled:
            if len(name) > name_pad:
                name_pad = len(name)
        name_pad += 1

        header = f'{"Name":<{name_pad}}| Task type | Next run'
        print('Scheduled tasks:')
        print(header)
        print('-' * (len(header) + 5))

        for task in scheduled.values():
            print(f'{task["name"]:<{name_pad}}| {task["task_type"].title():<10}| {task["next_run"]}')

    @staticmethod
    def human_friendly_print_repositories(repositories_map):
        """This will print the repositories in a tabular format

        Args:
            repository_map (map<state (str), repository (list of objects)>)
        """
        repository_count = 0
        id_pad = 5
        plan_pad = 7
        for repositories in repositories_map.values():
            for repository in repositories:
                repository_count += 1
                if id_pad < len(repository['id']):
                    id_pad = len(repository['id'])
                if 'plan_name' in repository and plan_pad < len(repository['plan_name']):
                    plan_pad = len(repository['plan_name'])

        if repository_count == 0:
            print('No repositories found')
            return

        # Get an extra space between the the information and the column separator
        plan_pad += 1
        id_pad += 1

        # build header
        header = f'{"ID":<{id_pad}}| {"State":<9}| {"plan":<{plan_pad}}| Healthy | Repository'
        print(header)
        print('-' * len(header))

        # print repository summary
        for _, repositories in sorted(repositories_map.items()):
            for repository in repositories:
                healthy = not ('health' in repository and not repository['health']['healthy'])
                # archived and imported repositories may not have plans so we have to replace the empty string with N/A
                plan_name = 'N/A'
                if 'plan_name' in repository and len(repository['plan_name']) != 0:
                    plan_name = repository['plan_name']

                print(f"{repository['id']:<{id_pad}}| {repository['state']:<9}| {plan_name:<{plan_pad}}| "
                      f" {healthy!s:<7}| {repository['repo']}")

    @staticmethod
    def get_man_page_name():
        return 'couchbase-cli-backup-service-repository' + '.1' if os.name != 'nt' else '.html'

    @staticmethod
    def get_description():
        return 'Manage backup service repositories'


class BackupServicePlan:
    """This command manages backup services plans.

    Things this command can do is:
    - List plans
    - Add delete
    - Delete plans
    """

    def __init__(self, subparser):
        """setup the parser"""
        self.rest = None
        plan_parser = subparser.add_parser('plan', help='Manage backup plans', add_help=False,
                                              allow_abbrev=False)

        # action flags are mutually exclusive
        action_group = plan_parser.add_mutually_exclusive_group(required=True)
        action_group.add_argument('--list', action='store_true', help='List all available backup plans')
        action_group.add_argument('--get', action='store_true', help='Get a plan by name')
        action_group.add_argument('--remove', action='store_true', help='Remove a plan by name')
        action_group.add_argument('--add', action='store_true', help='Add a new plan')
        action_group.add_argument('-h', '--help', action=CBHelpAction, klass=self,
                                  help="Prints the short or long help message")

        options = plan_parser.add_argument_group('Plan options')
        options.add_argument('--name', metavar='<name>', help='Plan name')
        options.add_argument('--description', metavar='<description>', help='Optional description')
        options.add_argument('--services', metavar='<services>', help='A comma separated list of services to backup')
        options.add_argument('--task', metavar='<tasks>', nargs='+', help='JSON task definition')

    @rest_initialiser(version_check=True, enterprise_check=True, cluster_init_check=True)
    def execute(self, opts):
        """Run the backup plan managment command"""
        if opts.list:
            self.list_plans(opts.output == 'json')
        elif opts.get:
            self.get_plan(opts.name, opts.output == 'json')
        elif opts.remove:
            self.remove_plan(opts.name)
        elif opts.add:
            self.add_plan(opts.name, opts.services, opts.task, opts.description)

    def add_plan(self, name: str, services: Optional[str], tasks: Optional[List[str]], description: Optional[str]):
        """Add a new backup plan

        The validation of the inputs in the CLI is intentionally lacking as this is offloaded to the backup service.
        Args:
            name (str): The name to give the new plan. It must be unique.
            services (optional list): A list of services to backup if empty all services are backed up.
            tasks (optional list): A list of JSON strings representing the tasks to be run.
            description (optional str): A optional description string.
        """
        if not name:
            _exit_if_errors(['--name is required'])

        service_list = []
        if services:
            service_list = [service.strip() for service in services.split(',')]

        tasks_objects = []
        if tasks:
            for task_str in tasks:
                try:
                    task = json.loads(task_str)
                    tasks_objects.append(task)
                except json.decoder.JSONDecodeError as json_error:
                    _exit_if_errors([f'invalid task {json_error!s}'])

        plan = {}
        if service_list:
            plan['services'] = service_list
        if tasks_objects:
            plan['tasks'] = tasks_objects
        if description:
            plan['description'] = description

        _, errors = self.rest.add_backup_plan(name, plan)
        _exit_if_errors(errors)
        _success('Added plan')

    def remove_plan(self, name: str):
        """Removes a plan by name"""
        if not name:
            _exit_if_errors(['--name is required'])

        _, errors = self.rest.delete_backup_plan(name)
        _exit_if_errors(errors)
        _success('Plan removed')

    def get_plan(self, name: str, json_output: bool = False):
        """Gets a backup plan by name

        Args:
            name (str): The name of the plan to retrieve
            json_output (bool): Whether to print in JSON or a more human friendly way
        """
        if not name:
            _exit_if_errors(['--name is required'])

        plan, errors = self.rest.get_backup_plan(name)
        _exit_if_errors(errors)
        if json_output:
            print(json.dumps(plan, indent=2))
        else:
            self.human_print_plan(plan)

    def list_plans(self, json_output: bool = False):
        """Prints all the plans stored in the backup service

        Args:
            json_output (bool): Whether to print in JSON or a more human friendly way
        """
        plans, errors = self.rest.list_backup_plans()
        _exit_if_errors(errors)
        if json_output:
            print(json.dumps(plans, indent=2))
        else:
            self.human_print_plans(plans)

    @staticmethod
    def human_print_plan(plan: object):
        """Prints the plan in a human friendly way"""
        print(f'Name: {plan["name"]}')
        print(f'Description: {plan["description"] if "description" in plan else "N/A"}')
        print(f'Services: {BackupServicePlan.service_list_to_str(plan["services"])}')
        print(f'Default: {(plan["default"] if "deafult" in plan else False)!s}')

        # If the are no tasks return
        if not plan["tasks"]:
            return

        print()
        print('Tasks:')
        task_name_pad = 5
        schedule_pad = 10
        for task in plan['tasks']:
            if len(task['name']) > task_name_pad:
                task_name_pad = len(task['name'])

            task['schedule_str'] = BackupServicePlan.format_schedule(task['schedule'])
            if len(task['schedule_str']) > schedule_pad:
                schedule_pad = len(task['schedule_str'])

        task_name_pad += 1
        schedule_pad += 1

        header = f'{"Name":<{task_name_pad}} | {"Schedule":<{schedule_pad}} | Options'
        print(header)
        print('-' * (len(header) + 5))

        for task in plan['tasks']:
            options = BackupServicePlan.format_options(task)
            print(f'{task["name"]:<{task_name_pad}} | {task["schedule_str"]:<{schedule_pad}} | {options}')

    @staticmethod
    def format_options(task: object) -> str:
        """Format the full backup or merge options"""
        options = 'N/A'
        if task['task_type'] == 'BACKUP' and task['full_backup']:
            options = 'Full backup'
        elif task['task_type'] == 'MERGE':
            if 'merge_options' in task:
                options = (f'Merge from {task["merge_options"]["offset_start"]} to '
                           f'{task["merge_options"]["offset_end"]}')
            else:
                options = 'Merge everything'
        return options

    @staticmethod
    def format_schedule(schedule: object) -> str:
        """Format the schedule object in a string of the format <task> every <frequency>? <period> (at <time>)?"""
        task_start = f'{schedule["job_type"].lower()}'
        frequency_part = 'every'
        if schedule['frequency'] == 1:
            period = schedule["period"].lower()
            period = period if period[-1] != 's' else period[:-1]
            frequency_part += f' {period}'
        else:
            frequency_part += f' {schedule["frequency"]} {schedule["period"].lower()}'
        time_part = f' at {schedule["time"]}' if 'time' in schedule else ''
        return f'{task_start} {frequency_part}{time_part}'

    @staticmethod
    def human_print_plans(plans: List[Any]):
        """Prints a table with an overview of each plan"""
        # if plans is empty or none print no plans message
        if not plans:
            print('No plans')
            return

        name_pad = 5
        service_pad = 8
        for plan in plans:
            if len(plan['name']) > name_pad:
                name_pad = len(plan['name'])
            services_str = BackupServicePlan.service_list_to_str(plan['services'])
            if len(services_str) > service_pad:
                service_pad = len(services_str)

        name_pad += 1
        service_pad += 1
        header = f'{"Name":<{name_pad}} | # Tasks | {"Services":<{service_pad}} | Default'
        print(header)
        print('-' * (len(header) + 5))
        for plan in plans:
            task_len = len(plan['tasks']) if 'tasks' in plan and plan['tasks'] else 0
            print(f'{plan["name"]:<{name_pad}} | {task_len:<7} | '
                  f'{BackupServicePlan.service_list_to_str(plan["services"]):<{service_pad}} | '
                  f'{(plan["default"] if "default" in plan else False)!s}')

    @staticmethod
    def service_list_to_str(services: Optional[List[Any]]) -> str:
        """convert the list of services to a concise list of services"""
        if not services:
            return 'all'

        # a way to convert codenames to visible name
        convert = {'gsi': 'Indexing', 'cbas': 'Analytics', 'ft': 'Full Text Search'}
        return ', '.join([convert[service] if service in convert else service.title() for service in services])

    @staticmethod
    def get_man_page_name():
        return 'couchbase-cli-backup-service-plan' + '.1' if os.name != 'nt' else '.html'

    @staticmethod
    def get_description():
        return 'Manage backup service plans'<|MERGE_RESOLUTION|>--- conflicted
+++ resolved
@@ -4442,16 +4442,10 @@
 
         if opts.set:
             ports, error = self._parse_ports(opts.ports)
-<<<<<<< HEAD
             _exit_if_errors(error)
             _, error = self.rest.set_alternate_address(opts.alternate_hostname, ports)
             _exit_if_errors(error)
-=======
-            _exitIfErrors(error)
-            _, error = rest.set_alternate_address(opts.alternate_hostname, ports)
-            _exitIfErrors(error)
             _success('Alternate address configuration updated')
->>>>>>> ed1c25f4
         if opts.remove:
             _, error = self.rest.delete_alternate_address()
             _exit_if_errors(error)
@@ -4462,13 +4456,6 @@
             if opts.output == 'standard':
                 port_names = set()
                 for node in add:
-<<<<<<< HEAD
-                    if 'alternateAddresses' in node and 'ports' in node['alternateAddresses']['external']:
-                        for port in node['alternateAddresses']['external']['ports'].keys():
-                            port_names.add(port)
-                print('{:20}{:20}{}'.format('Hostname', 'Alternate Address', 'Ports (Primary/Alternate)'))
-                print('{:40}'.format(' '), end='')
-=======
                     if 'alternateAddresses' in node:
                         if 'ports' in node['alternateAddresses']['external']:
                             for port in node['alternateAddresses']['external']['ports'].keys():
@@ -4476,7 +4463,6 @@
                 # Limiting the display of hostnames to 42, same length as a IPv6 address
                 print('{:43}{:43}{}'.format('Hostname', 'Alternate Address', 'Ports (Primary/Alternate)'))
                 print('{:86}'.format(' '), end='')
->>>>>>> ed1c25f4
                 port_names = sorted(port_names)
                 for port in port_names:
                     column_size = len(port) + 1
@@ -4487,16 +4473,9 @@
                 for node in add:
                     if 'alternateAddresses' in node:
                         # For cluster_run and single node clusters there is no hostname
-<<<<<<< HEAD
-                        try:
-                            print(f'{node["hostname"]:20}{node["alternateAddresses"]["external"]["hostname"]:20}',
-                                  end='')
-                        except KeyError:
-=======
                         if 'hostname' in node:
                             host = node["hostname"]
                         else:
->>>>>>> ed1c25f4
                             host = 'UNKNOWN'
                         # Limiting the display of hostnames to 42 chars, same length as IPv6 address
                         if len(host) > 42:

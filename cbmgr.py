"""A Couchbase  CLI subcommand"""

import getpass
import inspect
import ipaddress
import json
import os
import platform
import random
import re
import string
import subprocess
import sys
import urllib.parse
import time

from argparse import ArgumentError, ArgumentParser, HelpFormatter, Action, SUPPRESS
from operator import itemgetter
from cluster_manager import ClusterManager
from pbar import TopologyProgressBar

try:
    from cb_version import VERSION  # pylint: disable=import-error
except ImportError:
    VERSION = "0.0.0-0000-community"
    print(f'WARNING: Could not import cb_version, setting VERSION to {VERSION}')

COUCHBASE_DEFAULT_PORT = 8091

BUCKET_PRIORITY_HIGH_INT = 8
BUCKET_PRIORITY_HIGH_STR = "high"
BUCKET_PRIORITY_LOW_INT = 3
BUCKET_PRIORITY_LOW_STR = "low"

BUCKET_TYPE_COUCHBASE = "membase"
BUCKET_TYPE_MEMCACHED = "memcached"

CB_BIN_PATH = os.path.abspath(os.path.join(os.path.dirname(__file__), "..", "..", "bin"))
CB_ETC_PATH = os.path.abspath(os.path.join(os.path.dirname(__file__), "..", "..", "etc", "couchbase"))
CB_LIB_PATH = os.path.abspath(os.path.join(os.path.dirname(__file__), "..", "..", "lib"))

# On MacOS the config is store in the users home directory
if platform.system() == "Darwin":
    CB_CFG_PATH = os.path.expanduser("~/Library/Application Support/Couchbase/var/lib/couchbase")
else:
    CB_CFG_PATH = os.path.abspath(os.path.join(os.path.dirname(__file__), "..", "..", "var", "lib", "couchbase"))

CB_MAN_PATH = os.path.abspath(os.path.join(os.path.dirname(__file__), "..", "..", "share"))

if os.name == "nt":
    CB_MAN_PATH = os.path.join(CB_MAN_PATH, "html")
else:
    CB_MAN_PATH = os.path.join(CB_MAN_PATH, "man", "man1")


def rest_initialiser(cluster_init_check=False, version_check=False, enterprise_check=None):
    """rest_initialiser is a decorator that does common subcommand tasks.

    The decorator will always creates a cluster manager and assign it to the subcommand variable rest
    :param cluster_init_check: if true it will check if the cluster is initialized before executing the subcommand
    :param version_check: if true it will check if the cluster and CLI version match if they do not it prints a warning
    :param enterprise_check: if true it will check if the cluster is enterprise and fail if not. If it is false it does
        the check but it does not fail if not enterprise. If none it does not perform the check. The result of the check
        is stored on the instance parameter enterprise
    """
    def inner(fn):
        def decorator(self, opts):
            self.rest = ClusterManager(opts.cluster, opts.username, opts.password, opts.ssl, opts.ssl_verify, opts.cacert,
                                       opts.debug)
            if cluster_init_check:
                check_cluster_initialized(self.rest)
            if version_check:
                check_versions(self.rest)
            if enterprise_check is not None:
                enterprise, errors = self.rest.is_enterprise()
                _exitIfErrors(errors)

                if enterprise_check and not enterprise:
                    _exitIfErrors(['Command only available in enterprise edition'])

                self.enterprise = enterprise

            return fn(self, opts)
        return decorator
    return inner


def check_cluster_initialized(rest):
    initialized, errors = rest.is_cluster_initialized()
    if errors:
        _exitIfErrors(errors)
    if not initialized:
        _exitIfErrors(["Cluster is not initialized, use cluster-init to initialize the cluster"])


def check_versions(rest):
    result, errors = rest.pools()
    if errors:
        return

    server_version = result['implementationVersion']
    if server_version is None or VERSION is None:
        return

    major_couch = server_version[: server_version.index('.')]
    minor_couch = server_version[server_version.index('.') + 1: server_version.index('.', len(major_couch) + 1)]
    major_cli = VERSION[: VERSION.index('.')]
    minor_cli = VERSION[VERSION.index('.') + 1: VERSION.index('.', len(major_cli) + 1)]

    if major_cli != major_couch or minor_cli != minor_couch:
        _warning(f'couchbase-cli version {VERSION} does not match couchbase server version {server_version}')


def index_storage_mode_to_param(value, default="plasma"):
    """Converts the index storage mode to what Couchbase understands"""
    if value == "default":
        return default
    elif value == "memopt":
        return "memory_optimized"
    else:
        return value

def process_services(services, enterprise):
    """Converts services to a format Couchbase understands"""
    sep = ","
    if services.find(sep) < 0:
        #backward compatible when using ";" as separator
        sep = ";"
    svc_set = set([w.strip() for w in services.split(sep)])
    svc_candidate = ["data", "index", "query", "fts", "eventing", "analytics"]
    for svc in svc_set:
        if svc not in svc_candidate:
            return None, [f'`{svc}` is not a valid service']
        if not enterprise and svc in ["eventing", "analytics"]:
            return None, [f'{svc} service is only available on Enterprise Edition']

    if not enterprise:
        # Valid CE node service configuration
        ce_svc_30 = set(["data"])
        ce_svc_40 = set(["data", "index", "query"])
        ce_svc_45 = set(["data", "index", "query", "fts"])
        if svc_set not in [ce_svc_30, ce_svc_40, ce_svc_45]:
            return None, [f"Invalid service configuration. Community Edition only supports nodes with the following"
                          f" combinations of services: '{''.join(ce_svc_30)}', '{','.join(ce_svc_40)}' or "
                          f"'{','.join(ce_svc_45)}'"]

    services = ",".join(svc_set)
    for old, new in [[";", ","], ["data", "kv"], ["query", "n1ql"], ["analytics", "cbas"]]:
        services = services.replace(old, new)
    return services, None

def find_subcommands():
    """Finds all subcommand classes"""
    clsmembers = inspect.getmembers(sys.modules[__name__], inspect.isclass)
    subclasses = [cls for cls in clsmembers if issubclass(cls[1], (Subcommand, LocalSubcommand)) and cls[1] not in [Subcommand, LocalSubcommand]]

    subcommands = []
    for subclass in subclasses:
        name = '-'.join([part.lower() for part in re.findall('[A-Z][a-z]*', subclass[0])])
        subcommands.append((name, subclass[1]))
    return subcommands

def _success(msg):
    print(f'SUCCESS: {msg}')

def _deprecated(msg):
    print(f'DEPRECATED: {msg}')

def _warning(msg):
    print(f'WARNING: {msg}')

def _exitIfErrors(errors):
    if errors:
        for error in errors:
            print(f'ERROR: {error}')
        sys.exit(1)

def _exit_on_file_write_failure(fname, to_write):
    try:
        wfile = open(fname, 'w')
        wfile.write(to_write)
        wfile.close()
    except IOError as error:
        _exitIfErrors([error])

def _exit_on_file_read_failure(fname, toReport = None):
    try:
        rfile = open(fname, 'r')
        read_bytes = rfile.read()
        rfile.close()
        return read_bytes
    except IOError as error:
        if toReport is None:
            _exitIfErrors([f'{error.strerror} `{fname}`'])
        else:
            _exitIfErrors([toReport])

def apply_default_port(nodes):
    """
    Adds the default port if the port is missing.

    @type  nodes: string
    @param nodes: A comma seprated list of nodes
    @rtype:       array of strings
    @return:      The nodes with the port postfixed on each one
    """
    nodes = nodes.split(',')
    def append_port(node):
        if re.match('.*:\d+$', node):
            return node
        return f'{node}:8091'
    return [append_port(x) for x in nodes]


class CLIHelpFormatter(HelpFormatter):
    """Format help with indented section bodies"""

    def __init__(self, prog, indent_increment=2, max_help_position=30, width=None):
        HelpFormatter.__init__(self, prog, indent_increment, max_help_position, width)

    def add_argument(self, action):
        if action.help is not SUPPRESS:

            # find all invocations
            get_invocation = self._format_action_invocation
            invocations = [get_invocation(action)]
            for subaction in self._iter_indented_subactions(action):
                invocations.append(get_invocation(subaction))

            # update the maximum item length
            invocation_length = max([len(s) for s in invocations])
            action_length = invocation_length + self._current_indent + 2
            self._action_max_length = max(self._action_max_length,
                                          action_length)

            # add the item to the list
            self._add_item(self._format_action, [action])

    def _format_action_invocation(self, action):
        if not action.option_strings:
            metavar, = self._metavar_formatter(action, action.dest)(1)
            return metavar
        else:
            parts = []
            if action.nargs == 0:
                parts.extend(action.option_strings)
                return ','.join(parts)
            else:
                default = action.dest
                args_string = self._format_args(action, default)
                for option_string in action.option_strings:
                    parts.append(option_string)
                return ','.join(parts) + ' ' +  args_string


class CBDeprecatedAction(Action):
    """Indicates that a specific option is deprecated"""

    def __call__(self, parser, namespace, values, option_string=None):
        _deprecated('Specifying ' + '/'.join(self.option_strings) + ' is deprecated')
        if self.nargs == 0:
            setattr(namespace, self.dest, self.const)
        else:
            setattr(namespace, self.dest, values)


class CBHostAction(Action):
    """Allows the handling of hostnames on the command line"""

    def __call__(self, parser, namespace, values, option_string=None):
        parsed = urllib.parse.urlparse(values)

        # If the netloc is empty then it means that there was no scheme added
        # to the URI and we are parsing it as a path. In this case no scheme
        # means HTTP so we can add that scheme to the hostname provided.
        if parsed.netloc == "":
            parsed = urllib.parse.urlparse("http://" + values)

        if parsed.scheme == "":
            parsed = urllib.parse.urlparse("http://" + values)

        if parsed.path != "" or parsed.params != "" or parsed.query != "" or parsed.fragment != "":
            raise ArgumentError(self, f"{values} is not an accepted hostname")
        if not parsed.hostname:
            raise ArgumentError(self, f"{values} is not an accepted hostname")
        hostname_regex = re.compile("^(([a-zA-Z0-9]|[a-zA-Z0-9][a-zA-Z0-9\-]*[a-zA-Z0-9])\.)*([A-Za-z0-9]|[A-Za-z0-9][A-Za-z0-9\-]*[A-Za-z0-9])$");
        if not hostname_regex.match(parsed.hostname):
            try:
                ipaddress.ip_address(parsed.hostname)
            except ValueError:
                raise ArgumentError(self, f"{values} is not an accepted hostname")


        scheme = parsed.scheme
        port = None
        if scheme in ["http", "couchbase"]:
            if not parsed.port:
                port = 8091
            if scheme == "couchbase":
                scheme = "http"
        elif scheme in ["https", "couchbases"]:
            if not parsed.port:
                port = 18091
            if scheme == "couchbases":
                scheme = "https"
        else:
            raise ArgumentError(self, "%s is not an accepted scheme" % scheme)

        if parsed.port:
            setattr(namespace, self.dest, (scheme + "://" + parsed.netloc))
        else:
            setattr(namespace, self.dest, (scheme + "://" + parsed.netloc + ":" + str(port)))


class CBEnvAction(Action):
    """Allows the custom handling of environment variables for command line options"""

    def __init__(self, envvar, required=True, default=None, **kwargs):
        if not default and envvar:
            if envvar in os.environ:
                default = os.environ[envvar]
        if required and default:
            required = False
        super(CBEnvAction, self).__init__(default=default, required=required,
                                          **kwargs)

    def __call__(self, parser, namespace, values, option_string=None):
        setattr(namespace, self.dest, values)


class CBNonEchoedAction(CBEnvAction):
    """Allows an argument to be specified by use of a non-echoed value passed through
    stdin, through an environment variable, or as a value to the argument"""

    def __init__(self, envvar, prompt_text="Enter password:", confirm_text=None,
                 required=True, default=None, nargs='?', **kwargs):
        self.prompt_text = prompt_text
        self.confirm_text = confirm_text
        super(CBNonEchoedAction, self).__init__(envvar, required=required, default=default,
                                                nargs=nargs, **kwargs)

    def __call__(self, parser, namespace, values, option_string=None):
        if values == None:
            values = getpass.getpass(self.prompt_text)
            if self.confirm_text is not None:
                confirm = getpass.getpass(self.prompt_text)
                if values != confirm:
                    raise ArgumentError(self, "Passwords entered do not match, please retry")
        super(CBNonEchoedAction, self).__call__(parser, namespace, values, option_string=None)


class CBHelpAction(Action):
    """Allows the custom handling of the help command line argument"""

    def __init__(self, option_strings, klass, dest=SUPPRESS, default=SUPPRESS, help=None):
        super(CBHelpAction, self).__init__(option_strings=option_strings, dest=dest,
                                           default=default, nargs=0, help=help)
        self.klass = klass

    def __call__(self, parser, namespace, values, option_string=None):
        if option_string == "-h":
            parser.print_help()
        else:
            CBHelpAction._show_man_page(self.klass.get_man_page_name())
        parser.exit()

    @staticmethod
    def _show_man_page(page):
        exe_path = os.path.abspath(sys.argv[0])
        base_path = os.path.dirname(exe_path)

        if os.name == "nt":
            try:
                subprocess.call(["rundll32.exe", "url.dll,FileProtocolHandler", os.path.join(CB_MAN_PATH, page)])
            except OSError as e:
                _exitIfErrors(["Unable to open man page using your browser, %s" % e])
        else:
            try:
                subprocess.call(["man", os.path.join(CB_MAN_PATH, page)])
            except OSError:
                _exitIfErrors(["Unable to open man page using the 'man' command, ensure it " +
                               "is on your path or install a manual reader"])


class CliParser(ArgumentParser):

    def __init__(self, *args, **kwargs):
        super(CliParser, self).__init__(*args, **kwargs)

    def error(self, message):
        self.exit(2, f'ERROR: {message}\n')


class Command(object):
    """A Couchbase CLI Command"""

    def __init__(self):
        self.parser = CliParser(formatter_class=CLIHelpFormatter, add_help=False, allow_abbrev=False)

    def parse(self, args):
        """Parses the subcommand"""
        if len(args) == 0:
            self.short_help()

        return self.parser.parse_args(args)

    def short_help(self, code=0):
        """Prints the short help message and exits"""
        self.parser.print_help()
        self.parser.exit(code)

    def execute(self, opts):
        """Executes the subcommand"""
        raise NotImplementedError

    @staticmethod
    def get_man_page_name():
        """Returns the man page name"""
        raise NotImplementedError

    @staticmethod
    def get_description():
        """Returns the command description"""
        raise NotImplementedError


class CouchbaseCLI(Command):
    """A Couchbase CLI command"""

    def __init__(self):
        super(CouchbaseCLI, self).__init__()
        self.parser.prog = "couchbase-cli"
        subparser = self.parser.add_subparsers(title="Commands", metavar="")

        for (name, klass) in find_subcommands():
            if klass.is_hidden():
                subcommand = subparser.add_parser(name)
            else:
                subcommand = subparser.add_parser(name, help=klass.get_description())
            subcommand.set_defaults(klass=klass)

        group = self.parser.add_argument_group("Options")
        group.add_argument("-h", "--help", action=CBHelpAction, klass=self,
                           help="Prints the short or long help message")
        group.add_argument("--version",  help="Get couchbase-cli version")

    def parse(self, args):
        if len(sys.argv) == 1:
            self.parser.print_help()
            self.parser.exit(1)

        if args[1] == "--version":
            print (VERSION)
            sys.exit(0)

        if not args[1] in ["-h", "--help", "--version"] and  args[1].startswith("-"):
            _exitIfErrors([f"Unknown subcommand: '{args[1]}'. The first argument has to be a subcommand like"
                           f" 'bucket-list' or 'rebalance', please see couchbase-cli -h for the full list of commands"
                           f" and options"])


        l1_args = self.parser.parse_args(args[1:2])
        l2_args = l1_args.klass().parse(args[2:])
        setattr(l2_args, 'klass', l1_args.klass)
        return l2_args

    def execute(self, opts):
        opts.klass().execute(opts)

    @staticmethod
    def get_man_page_name():
        """Returns the man page name"""
        return "couchbase-cli" + ".1" if os.name != "nt" else ".html"

    @staticmethod
    def get_description():
        return "A Couchbase cluster administration utility"


class Subcommand(Command):
    """
    A Couchbase CLI Subcommand: This is for subcommand that interact with a remote Couchbase Server over the REST API.
    """

    def __init__(self, deprecate_username=False, deprecate_password=False, cluster_default=None):
        super(Subcommand, self).__init__()
        # Filled by the decorators
        self.rest = None
        self.enterprise = None

        self.parser = CliParser(formatter_class=CLIHelpFormatter, add_help=False, allow_abbrev=False)
        group = self.parser.add_argument_group("Cluster options")
        group.add_argument("-c", "--cluster", dest="cluster", required=(cluster_default==None),
                           metavar="<cluster>", action=CBHostAction, default=cluster_default,
                           help="The hostname of the Couchbase cluster")

        if deprecate_username:
            group.add_argument("-u", "--username", dest="username",
                               action=CBDeprecatedAction, help=SUPPRESS)
        else:
            group.add_argument("-u", "--username", dest="username", required=True,
                               action=CBEnvAction, envvar='CB_REST_USERNAME',
                               metavar="<username>", help="The username for the Couchbase cluster")

        if deprecate_password:
            group.add_argument("-p", "--password", dest="password",
                               action=CBDeprecatedAction, help=SUPPRESS)
        else:
            group.add_argument("-p", "--password", dest="password", required=True,
                               action=CBNonEchoedAction, envvar='CB_REST_PASSWORD',
                               metavar="<password>", help="The password for the Couchbase cluster")

        group.add_argument("-o", "--output", dest="output", default="standard", metavar="<output>",
                           choices=["json", "standard"], help="The output type (json or standard)")
        group.add_argument("-d", "--debug", dest="debug", action="store_true",
                           help="Run the command with extra logging")
        group.add_argument("-s", "--ssl", dest="ssl", const=True, default=False,
                           nargs=0, action=CBDeprecatedAction,
                           help="Use ssl when connecting to Couchbase (Deprecated)")
        group.add_argument("--no-ssl-verify", dest="ssl_verify", action="store_false", default=True,
                           help="Skips SSL verification of certificates against the CA")
        group.add_argument("--cacert", dest="cacert", default=True,
                           help="Verifies the cluster identity with this certificate")
        group.add_argument("-h", "--help", action=CBHelpAction, klass=self,
                           help="Prints the short or long help message")


    def execute(self, opts):
        super(Subcommand, self).execute(opts)

    @staticmethod
    def get_man_page_name():
        return Command.get_man_page_name()

    @staticmethod
    def get_description():
        return Command.get_description()

    @staticmethod
    def is_hidden():
        """Whether or not the subcommand should be hidden from the help message"""
        return False

class LocalSubcommand(Command):
    """
    A Couchbase CLI Localcommand: This is for subcommands that interact with the local Couchbase Server via the
    filesystem or a local socket.
    """

    def __init__(self):
        super(LocalSubcommand, self).__init__()
        self.parser = CliParser(formatter_class=CLIHelpFormatter, add_help=False, allow_abbrev=False)
        group = self.parser.add_argument_group(title="Local command options",
                                               description="This command has to be execute on the locally running" +
                                                           " Couchbase Server.")
        group.add_argument("-h", "--help", action=CBHelpAction, klass=self,
                           help="Prints the short or long help message")
        group.add_argument("--config-path", dest="config_path", metavar="<path>",
                           default=CB_CFG_PATH, help=SUPPRESS)

    def execute(self, opts):
        super(LocalSubcommand, self).execute(opts)

    @staticmethod
    def get_man_page_name():
        return Command.get_man_page_name()

    @staticmethod
    def get_description():
        return Command.get_description()

    @staticmethod
    def is_hidden():
        """Whether or not the subcommand should be hidden from the help message"""
        return False

class ClusterInit(Subcommand):
    """The cluster initialization subcommand"""

    def __init__(self):
        super(ClusterInit, self).__init__(True, True, "http://127.0.0.1:8091")
        self.parser.prog = "couchbase-cli cluster-init"
        group = self.parser.add_argument_group("Cluster initialization options")
        group.add_argument("--cluster-username", dest="username", required=True,
                           metavar="<username>", help="The cluster administrator username")
        group.add_argument("--cluster-password", dest="password", required=True,
                           metavar="<password>", help="Only compact the data files")
        group.add_argument("--cluster-port", dest="port", type=(int),
                           metavar="<port>", help="The cluster administration console port")
        group.add_argument("--cluster-ramsize", dest="data_mem_quota", type=(int),
                           metavar="<quota>", help="The data service memory quota in megabytes")
        group.add_argument("--cluster-index-ramsize", dest="index_mem_quota", type=(int),
                           metavar="<quota>", help="The index service memory quota in megabytes")
        group.add_argument("--cluster-fts-ramsize", dest="fts_mem_quota", type=(int),
                           metavar="<quota>",
                           help="The full-text service memory quota in Megabytes")
        group.add_argument("--cluster-eventing-ramsize", dest="eventing_mem_quota", type=(int),
                           metavar="<quota>",
                           help="The Eventing service memory quota in Megabytes")
        group.add_argument("--cluster-analytics-ramsize", dest="cbas_mem_quota", type=(int),
                           metavar="<quota>",
                           help="The analytics service memory quota in Megabytes")
        group.add_argument("--cluster-name", dest="name", metavar="<name>", help="The cluster name")
        group.add_argument("--index-storage-setting", dest="index_storage_mode",
                           choices=["default", "memopt"], metavar="<mode>",
                           help="The index storage backend (Defaults to \"default)\"")
        group.add_argument("--services", dest="services", default="data", metavar="<service_list>",
                           help="The services to run on this server")
        group.add_argument("--update-notifications", dest="notifications", metavar="<1|0>", choices=["0", "1"],
                           default="1", help="Enables/disable software update notifications")

    @rest_initialiser(enterprise_check=False)
    def execute(self, opts):
        # We need to ensure that creating the REST username/password is the
        # last REST API that is called because once that API succeeds the
        # cluster is initialized and cluster-init cannot be run again.

        initialized, errors = self.rest.is_cluster_initialized()
        _exitIfErrors(errors)
        if initialized:
            _exitIfErrors(["Cluster is already initialized, use setting-cluster to change settings"])

        if not self.enterprise and opts.index_storage_mode == 'memopt':
            _exitIfErrors(["memopt option for --index-storage-setting can only be configured on enterprise edition"])

        services, errors = process_services(opts.services, self.enterprise)
        _exitIfErrors(errors)

        if 'kv' not in services.split(','):
            _exitIfErrors(["Cannot set up first cluster node without the data service"])

        if opts.data_mem_quota or opts.index_mem_quota or opts.fts_mem_quota or opts.cbas_mem_quota \
                or opts.eventing_mem_quota or opts.name is not None:
            _, errors = self.rest.set_pools_default(opts.data_mem_quota, opts.index_mem_quota, opts.fts_mem_quota,
                                               opts.cbas_mem_quota, opts.eventing_mem_quota, opts.name)
        _exitIfErrors(errors)

        # Set the index storage mode
        if not opts.index_storage_mode and 'index' in services.split(','):
            opts.index_storage_mode = "default"

        default = "plasma"
        if not self.enterprise:
            default = "forestdb"

        if opts.index_storage_mode:
            param = index_storage_mode_to_param(opts.index_storage_mode, default)
            _, errors = self.rest.set_index_settings(param, None, None, None, None, None)
            _exitIfErrors(errors)

        # Setup services
        _, errors = self.rest.setup_services(services)
        _exitIfErrors(errors)

        # Enable notifications
<<<<<<< HEAD
        _, errors = self.rest.enable_notifications(True)
=======
        if opts.notifications == "1":
            _, errors = rest.enable_notifications(True)
        else:
            _, errors = rest.enable_notifications(False)
>>>>>>> 24a58d84
        _exitIfErrors(errors)

        # Setup Administrator credentials and Admin Console port
        _, errors = self.rest.set_admin_credentials(opts.username, opts.password,
                                               opts.port)
        _exitIfErrors(errors)

        _success("Cluster initialized")

    @staticmethod
    def get_man_page_name():
        return "couchbase-cli-cluster-init" + ".1" if os.name != "nt" else ".html"

    @staticmethod
    def get_description():
        return "Initialize a Couchbase cluster"


class BucketCompact(Subcommand):
    """The bucket compact subcommand"""

    def __init__(self):
        super(BucketCompact, self).__init__()
        self.parser.prog = "couchbase-cli bucket-compact"
        group = self.parser.add_argument_group("Bucket compaction options")
        group.add_argument("--bucket", dest="bucket_name", metavar="<name>",
                           help="The name of bucket to compact")
        group.add_argument("--data-only", dest="data_only", action="store_true",
                           help="Only compact the data files")
        group.add_argument("--view-only", dest="view_only", action="store_true",
                           help="Only compact the view files")

    @rest_initialiser(cluster_init_check=True, version_check=True)
    def execute(self, opts):
        bucket, errors = self.rest.get_bucket(opts.bucket_name)
        _exitIfErrors(errors)

        if bucket["bucketType"] != BUCKET_TYPE_COUCHBASE:
            _exitIfErrors(["Cannot compact memcached buckets"])

        _, errors = self.rest.compact_bucket(opts.bucket_name, opts.data_only, opts.view_only)
        _exitIfErrors(errors)

        _success("Bucket compaction started")

    @staticmethod
    def get_man_page_name():
        return "couchbase-cli-bucket-compact" + ".1" if os.name != "nt" else ".html"

    @staticmethod
    def get_description():
        return "Compact database and view data"


class BucketCreate(Subcommand):
    """The bucket create subcommand"""

    def __init__(self):
        super(BucketCreate, self).__init__()
        self.parser.prog = "couchbase-cli bucket-create"
        group = self.parser.add_argument_group("Bucket create options")
        group.add_argument("--bucket", dest="bucket_name", metavar="<name>", required=True,
                           help="The name of bucket to create")
        group.add_argument("--bucket-type", dest="type", metavar="<type>", required=True,
                           choices=["couchbase", "ephemeral", "memcached"],
                           help="The bucket type (couchbase, ephemeral, or memcached)")
        group.add_argument("--storage-backend", dest="storage", metavar="<storage>",
                           choices=["couchstore", "magma"],
                           help="Type of storage backend (only for couchbase buckets)")
        group.add_argument("--bucket-ramsize", dest="memory_quota", metavar="<quota>", type=(int),
                           required=True, help="The amount of memory to allocate the bucket")
        group.add_argument("--bucket-replica", dest="replica_count", metavar="<num>",
                           choices=["0", "1", "2", "3"],
                           help="The replica count for the bucket")
        group.add_argument("--bucket-priority", dest="priority", metavar="<priority>",
                           choices=[BUCKET_PRIORITY_LOW_STR, BUCKET_PRIORITY_HIGH_STR],
                           help="The bucket disk io priority (low or high)")
        group.add_argument("--durability-min-level", dest="durability_min_level", metavar="<level>",
                           choices=["none", "majority", "majorityAndPersistActive",
                               "persistToMajority"],
                           help="The bucket durability minimum level")
        group.add_argument("--bucket-eviction-policy", dest="eviction_policy", metavar="<policy>",
                           choices=["valueOnly", "fullEviction", "noEviction", "nruEviction"],
                           help="The bucket eviction policy")
        group.add_argument("--conflict-resolution", dest="conflict_resolution", default=None,
                           choices=["sequence", "timestamp"], metavar="<type>",
                           help="The XDCR conflict resolution type (timestamp or sequence)")
        group.add_argument("--max-ttl", dest="max_ttl", default=None, type=(int), metavar="<seconds>",
                           help="Set the maximum TTL the bucket will accept. Couchbase server Enterprise Edition only.")
        group.add_argument("--compression-mode", dest="compression_mode",
                           choices=["off", "passive", "active"], metavar="<mode>",
                           help="Set the compression mode of the bucket")
        group.add_argument("--enable-flush", dest="enable_flush", metavar="<0|1>",
                           choices=["0", "1"], help="Enable bucket flush on this bucket (0 or 1)")
        group.add_argument("--enable-index-replica", dest="replica_indexes", metavar="<0|1>",
                           choices=["0", "1"], help="Enable replica indexes (0 or 1)")
        group.add_argument("--wait", dest="wait", action="store_true",
                           help="Wait for bucket creation to complete")
        group.add_argument("--database-fragmentation-threshold-percentage", dest="db_frag_perc",
                           metavar="<perc>", type=(int), help="Set Database Fragmentation level percent")

        group.add_argument("--database-fragmentation-threshold-size", dest="db_frag_size",
                           metavar="<megabytes>", type=(int), help="Set Database Fragmentation level")

        group.add_argument("--view-fragmentation-threshold-percentage", dest="view_frag_perc",
                           metavar="<perc>", type=(int), help="Set View Fragmentation level percent")

        group.add_argument("--view-fragmentation-threshold-size", dest="view_frag_size",
                           metavar="<megabytes>", type=(int), help="Set View Fragmentation level size")

        group.add_argument("--from-hour", dest="from_hour",
                           metavar="<quota>", type=(int), help="Set start time hour")
        group.add_argument("--from-minute", dest="from_min",
                           metavar="<quota>", type=(int), help="Set start time minutes")
        group.add_argument("--to-hour", dest="to_hour",
                           metavar="<quota>", type=(int), help="Set end time hour")
        group.add_argument("--to-minute", dest="to_min",
                           metavar="<quota>", type=(int), help="Set end time minutes")

        group.add_argument("--abort-outside", dest="abort_outside",
                           metavar="<0|1>", choices=["0", "1"], help="Allow Time period")
        group.add_argument("--parallel-db-view-compaction", dest="paralleldb_and_view_compact",
                           metavar="<0|1>", choices=["0", "1"], help="Set parallel DB and View Compaction")

        group.add_argument("--purge-interval", dest="purge_interval", type=(float),
                           metavar="<float>", help="Set parallel DB and View Compaction")

    @rest_initialiser(cluster_init_check=True, version_check=True, enterprise_check=False)
    def execute(self, opts):
        if opts.max_ttl and not self.enterprise:
            _exitIfErrors(["Maximum TTL can only be configured on enterprise edition"])
        if opts.compression_mode and not self.enterprise:
            _exitIfErrors(["Compression mode can only be configured on enterprise edition"])

        if opts.type == "memcached":
            _deprecated("Memcached buckets are deprecated, please use ephemeral buckets instead")
            if opts.replica_count is not None:
                _exitIfErrors(["--bucket-replica cannot be specified for a memcached bucket"])
            if opts.conflict_resolution is not None:
                _exitIfErrors(["--conflict-resolution cannot be specified for a memcached bucket"])
            if opts.replica_indexes is not None:
                _exitIfErrors(["--enable-index-replica cannot be specified for a memcached bucket"])
            if opts.priority is not None:
                _exitIfErrors(["--bucket-priority cannot be specified for a memcached bucket"])
            if opts.eviction_policy is not None:
                _exitIfErrors(["--bucket-eviction-policy cannot be specified for a memcached bucket"])
            if opts.max_ttl is not None:
                _exitIfErrors(["--max-ttl cannot be specified for a memcached bucket"])
            if opts.compression_mode is not None:
                _exitIfErrors(["--compression-mode cannot be specified for a memcached bucket"])
            if opts.durability_min_level is not None:
                _exitIfErrors(["--durability-min-level cannot be specified for a memcached bucket"])
        elif opts.type == "ephemeral":
            if opts.eviction_policy in ["valueOnly", "fullEviction"]:
                _exitIfErrors(["--bucket-eviction-policy must either be noEviction or nruEviction"])
        elif opts.type == "couchbase":
            if opts.eviction_policy in ["noEviction", "nruEviction"]:
                _exitIfErrors(["--bucket-eviction-policy must either be valueOnly or fullEviction"])

        if ((opts.type == "memcached" or opts.type == "ephemeral") and (opts.db_frag_perc is not None or
                opts.db_frag_size is not None or opts.view_frag_perc is not None or
                opts.view_frag_size is not None or opts.from_hour is not None or opts.from_min is not None or
                opts.to_hour is not None or opts.to_min is not None or opts.abort_outside is not None or
                opts.paralleldb_and_view_compact is not None)):
            _warning(f'ignoring compaction settings as bucket type {opts.type} does not accept it')

        storage_type = "couchstore"
        if opts.storage is not None:
            if opts.type != "couchbase":
                _exitIfErrors(["--storage-backend is only valid for couchbase buckets"])
            if opts.storage == "magma":
                storage_type = "magma"

        priority = None
        if opts.priority is not None:
            if opts.priority == BUCKET_PRIORITY_HIGH_STR:
                priority = BUCKET_PRIORITY_HIGH_INT
            elif opts.priority == BUCKET_PRIORITY_LOW_STR:
                priority = BUCKET_PRIORITY_LOW_INT

        conflict_resolution_type = None
        if opts.conflict_resolution is not None:
            if opts.conflict_resolution == "sequence":
                conflict_resolution_type = "seqno"
            elif opts.conflict_resolution == "timestamp":
                conflict_resolution_type = "lww"

        _, errors = self.rest.create_bucket(opts.bucket_name, opts.type, storage_type, opts.memory_quota,
                                       opts.durability_min_level, opts.eviction_policy,
                                       opts.replica_count, opts.replica_indexes, priority, conflict_resolution_type,
                                       opts.enable_flush, opts.max_ttl, opts.compression_mode, opts.wait,
                                       opts.db_frag_perc, opts.db_frag_size, opts.view_frag_perc, opts.view_frag_size,
                                       opts.from_hour, opts.from_min, opts.to_hour, opts.to_min, opts.abort_outside,
                                       opts.paralleldb_and_view_compact, opts.purge_interval)
        _exitIfErrors(errors)
        _success("Bucket created")

    @staticmethod
    def get_man_page_name():
        return "couchbase-cli-bucket-create" + ".1" if os.name != "nt" else ".html"

    @staticmethod
    def get_description():
        return "Add a new bucket to the cluster"


class BucketDelete(Subcommand):
    """The bucket delete subcommand"""

    def __init__(self):
        super(BucketDelete, self).__init__()
        self.parser.prog = "couchbase-cli bucket-delete"
        group = self.parser.add_argument_group("Bucket delete options")
        group.add_argument("--bucket", dest="bucket_name", metavar="<name>", required=True,
                           help="The name of bucket to delete")

    @rest_initialiser(cluster_init_check=True, version_check=True)
    def execute(self, opts):
        _, errors = self.rest.get_bucket(opts.bucket_name)
        _exitIfErrors(errors)

        _, errors = self.rest.delete_bucket(opts.bucket_name)
        _exitIfErrors(errors)

        _success("Bucket deleted")

    @staticmethod
    def get_man_page_name():
        return "couchbase-cli-bucket-delete" + ".1" if os.name != "nt" else ".html"

    @staticmethod
    def get_description():
        return "Delete an existing bucket"


class BucketEdit(Subcommand):
    """The bucket edit subcommand"""

    def __init__(self):
        super(BucketEdit, self).__init__()
        self.parser.prog = "couchbase-cli bucket-edit"
        group = self.parser.add_argument_group("Bucket edit options")
        group.add_argument("--bucket", dest="bucket_name", metavar="<name>", required=True,
                           help="The name of bucket to create")
        group.add_argument("--bucket-ramsize", dest="memory_quota", metavar="<quota>",
                           type=(int), help="The amount of memory to allocate the bucket")
        group.add_argument("--bucket-replica", dest="replica_count", metavar="<num>",
                           choices=["0", "1", "2", "3"],
                           help="The replica count for the bucket")
        group.add_argument("--bucket-priority", dest="priority", metavar="<priority>",
                           choices=["low", "high"], help="The bucket disk io priority (low or high)")
        group.add_argument("--durability-min-level", dest="durability_min_level", metavar="<level>",
                           choices=["none", "majority", "majorityAndPersistActive", "persistToMajority"],
                           help="The bucket durability minimum level")
        group.add_argument("--bucket-eviction-policy", dest="eviction_policy", metavar="<policy>",
                           choices=["valueOnly", "fullEviction"],
                           help="The bucket eviction policy (valueOnly or fullEviction)")
        group.add_argument("--max-ttl", dest="max_ttl", default=None, type=(int), metavar="<seconds>",
                           help="Set the maximum TTL the bucket will accept")
        group.add_argument("--compression-mode", dest="compression_mode",
                           choices=["off", "passive", "active"], metavar="<mode>",
                           help="Set the compression mode of the bucket")
        group.add_argument("--enable-flush", dest="enable_flush", metavar="<0|1>",
                           choices=["0", "1"], help="Enable bucket flush on this bucket (0 or 1)")
        group.add_argument("--remove-bucket-port", dest="remove_port", metavar="<0|1>",
                           choices=["0", "1"], help="Removes the bucket-port setting")
        group.add_argument("--database-fragmentation-threshold-percentage", dest="db_frag_perc",
                           metavar="<perc>", type=(int), help="Set Database Fragmentation level percent")

        group.add_argument("--database-fragmentation-threshold-size", dest="db_frag_size",
                           metavar="<megabytes>", type=(int), help="Set Database Fragmentation level")

        group.add_argument("--view-fragmentation-threshold-percentage", dest="view_frag_perc",
                           metavar="<perc>", type=(int), help="Set View Fragmentation level percent")

        group.add_argument("--view-fragmentation-threshold-size", dest="view_frag_size",
                           metavar="<megabytes>", type=(int), help="Set View Fragmentation level size")

        group.add_argument("--from-hour", dest="from_hour",
                           metavar="<hour>", type=(int), help="Set start time hour")
        group.add_argument("--from-minute", dest="from_min",
                           metavar="<min>", type=(int), help="Set start time minutes")
        group.add_argument("--to-hour", dest="to_hour",
                           metavar="<hour>", type=(int), help="Set end time hour")
        group.add_argument("--to-minute", dest="to_min",
                           metavar="<min>", type=(int), help="Set end time minutes")

        group.add_argument("--abort-outside", dest="abort_outside",
                           metavar="<0|1>", choices=["0", "1"], help="Allow Time period")
        group.add_argument("--parallel-db-view-compaction", dest="paralleldb_and_view_compact",
                           metavar="<0|1>", choices=["0", "1"], help="Set parallel DB and View Compaction")

        group.add_argument("--purge-interval", dest="purge_interval", type=(float),
                           metavar="<num>", help="Set parallel DB and View Compaction")

    @rest_initialiser(cluster_init_check=True, version_check=True, enterprise_check=False)
    def execute(self, opts):
        if opts.max_ttl and not self.enterprise:
            _exitIfErrors(["Maximum TTL can only be configured on enterprise edition"])

        if opts.compression_mode and not self.enterprise:
            _exitIfErrors(["Compression mode can only be configured on enterprise edition"])

        bucket, errors = self.rest.get_bucket(opts.bucket_name)
        _exitIfErrors(errors)

        if "bucketType" in bucket and bucket["bucketType"] == "memcached":
            _deprecated("Memcached buckets are deprecated, please use ephemeral buckets instead")
            if opts.memory_quota is not None:
                _exitIfErrors(["--bucket-ramsize cannot be specified for a memcached bucket"])
            if opts.replica_count is not None:
                _exitIfErrors(["--bucket-replica cannot be specified for a memcached bucket"])
            if opts.priority is not None:
                _exitIfErrors(["--bucket-priority cannot be specified for a memcached bucket"])
            if opts.eviction_policy is not None:
                _exitIfErrors(["--bucket-eviction-policy cannot be specified for a memcached bucket"])
            if opts.max_ttl is not None:
                _exitIfErrors(["--max-ttl cannot be specified for a memcached bucket"])
            if opts.compression_mode is not None:
                _exitIfErrors(["--compression-mode cannot be specified for a memcached bucket"])
            if opts.durability_min_level is not None:
                _exitIfErrors(["--durability-min-level cannot be specified for a memcached bucket"])

        if (("bucketType" in bucket and (bucket["bucketType"] == "memcached" or bucket["bucketType"] == "ephemeral"))
                and (opts.db_frag_perc is not None or opts.db_frag_size is not None or
                     opts.view_frag_perc is not None or opts.view_frag_size is not None or opts.from_hour is not None or
                     opts.from_min is not None or opts.to_hour is not None or opts.to_min is not None or
                     opts.abort_outside is not None or opts.paralleldb_and_view_compact is not None)):
            _exitIfErrors([f'compaction settings can not be specified for a {bucket["bucketType"]} bucket'])

        priority = None
        if opts.priority is not None:
            if opts.priority == BUCKET_PRIORITY_HIGH_STR:
                priority = BUCKET_PRIORITY_HIGH_INT
            elif opts.priority == BUCKET_PRIORITY_LOW_STR:
                priority = BUCKET_PRIORITY_LOW_INT

        if opts.remove_port:
            if opts.remove_port == '1':
                opts.remove_port = True
            else:
                opts.remove_port = False

        _, errors = self.rest.edit_bucket(opts.bucket_name, opts.memory_quota, opts.durability_min_level,
                                     opts.eviction_policy, opts.replica_count,
                                     priority, opts.enable_flush, opts.max_ttl, opts.compression_mode, opts.remove_port,
                                     opts.db_frag_perc, opts.db_frag_size, opts.view_frag_perc, opts.view_frag_size,
                                     opts.from_hour, opts.from_min, opts.to_hour, opts.to_min, opts.abort_outside,
                                     opts.paralleldb_and_view_compact, opts.purge_interval)
        _exitIfErrors(errors)

        _success("Bucket edited")

    @staticmethod
    def get_man_page_name():
        return "couchbase-cli-bucket-edit" + ".1" if os.name != "nt" else ".html"

    @staticmethod
    def get_description():
        return "Modify settings for an existing bucket"


class BucketFlush(Subcommand):
    """The bucket edit subcommand"""

    def __init__(self):
        super(BucketFlush, self).__init__()
        self.parser.prog = "couchbase-cli bucket-flush"
        group = self.parser.add_argument_group("Bucket flush options")
        group.add_argument("--bucket", dest="bucket_name", metavar="<name>", required=True,
                           help="The name of bucket to delete")
        group.add_argument("--force", dest="force", action="store_true",
                           help="Execute the command without asking to confirm")

    @rest_initialiser(cluster_init_check=True, version_check=True)
    def execute(self, opts):
        _, errors = self.rest.get_bucket(opts.bucket_name)
        _exitIfErrors(errors)

        if not opts.force:
            question = "Running this command will totally PURGE database data from disk. " + \
                       "Do you really want to do it? (Yes/No)"
            confirm = input(question)
            if confirm not in ('y', 'Y', 'yes', 'Yes'):
                return

        _, errors = self.rest.flush_bucket(opts.bucket_name)
        _exitIfErrors(errors)

        _success("Bucket flushed")

    @staticmethod
    def get_man_page_name():
        return "couchbase-cli-bucket-flush" + ".1" if os.name != "nt" else ".html"

    @staticmethod
    def get_description():
        return "Flush all data from disk for a given bucket"


class BucketList(Subcommand):
    """The bucket list subcommand"""

    def __init__(self):
        super(BucketList, self).__init__()
        self.parser.prog = "couchbase-cli bucket-list"

    @rest_initialiser(cluster_init_check=True, version_check=True)
    def execute(self, opts):
        result, errors = self.rest.list_buckets(extended=True)
        _exitIfErrors(errors)

        if opts.output == 'json':
            print(json.dumps(result))
        else:
            for bucket in result:
                print(f'{bucket["name"]}')
                print(f' bucketType: {bucket["bucketType"]}')
                print(f' numReplicas: {bucket["replicaNumber"]}')
                print(f' ramQuota: {bucket["quota"]["ram"]}')
                print(f' ramUsed: {bucket["basicStats"]["memUsed"]}')

    @staticmethod
    def get_man_page_name():
        return "couchbase-cli-bucket-list" + ".1" if os.name != "nt" else ".html"

    @staticmethod
    def get_description():
        return "List all buckets in a cluster"


class CollectLogsStart(Subcommand):
    """The collect-logs-start subcommand"""

    def __init__(self):
        super(CollectLogsStart, self).__init__()
        self.parser.prog = "couchbase-cli collect-logs-start"
        group = self.parser.add_argument_group("Collect logs start options")
        group.add_argument("--all-nodes", dest="all_nodes", action="store_true",
                           default=False, help="Collect logs for all nodes")
        group.add_argument("--nodes", dest="nodes", metavar="<node_list>",
                           help="A comma separated list of nodes to collect logs from")
        group.add_argument("--redaction-level", dest="redaction_level", metavar="<none|partial>",
                           choices=["none", "partial"], help="Level of log redaction to apply")
        group.add_argument("--salt", dest="salt", metavar="<string>",
                           help="The salt to use to redact the log")
        group.add_argument("--output-directory", dest="output_dir", metavar="<directory>",
                           help="Output directory to place the generated logs file")
        group.add_argument("--temporary-directory", dest="tmp_dir", metavar="<directory>",
                           help="Temporary directory to use when generating the logs")
        group.add_argument("--upload", dest="upload", action="store_true",
                           default=False, help="Logs should be uploaded for Couchbase support")
        group.add_argument("--upload-host", dest="upload_host", metavar="<host>",
                           help="The host to upload logs to")
        group.add_argument("--upload-proxy", dest="upload_proxy", metavar="<proxy>",
                           help="The proxy to used to upload the logs via")
        group.add_argument("--customer", dest="upload_customer", metavar="<name>",
                           help="The name of the customer uploading logs")
        group.add_argument("--ticket", dest="upload_ticket", metavar="<num>",
                           help="The ticket number the logs correspond to")

    @rest_initialiser(cluster_init_check=True, version_check=True)
    def execute(self, opts):
        if not opts.nodes and not opts.all_nodes:
            _exitIfErrors(["Must specify either --all-nodes or --nodes"])

        if opts.nodes and opts.all_nodes:
            _exitIfErrors(["Cannot specify both --all-nodes and --nodes"])

        if opts.salt and opts.redaction_level != "partial":
            _exitIfErrors(["--redaction-level has to be set to 'partial' when --salt is specified"])

        servers = opts.nodes
        if opts.all_nodes:
            servers = "*"

        if opts.upload:
            if not opts.upload_host:
                _exitIfErrors(["--upload-host is required when --upload is specified"])
            if not opts.upload_customer:
                _exitIfErrors(["--upload-customer is required when --upload is specified"])
        else:
            if opts.upload_host:
                _warning("--upload-host has no effect with specifying --upload")
            if opts.upload_customer:
                _warning("--upload-customer has no effect with specifying --upload")
            if opts.upload_ticket:
                _warning("--upload_ticket has no effect with specifying --upload")
            if opts.upload_proxy:
                _warning("--upload_proxy has no effect with specifying --upload")

        _, errors = self.rest.collect_logs_start(servers, opts.redaction_level, opts.salt, opts.output_dir, opts.tmp_dir,
                                            opts.upload, opts.upload_host, opts.upload_proxy, opts.upload_customer,
                                            opts.upload_ticket)
        _exitIfErrors(errors)
        _success("Log collection started")

    @staticmethod
    def get_man_page_name():
        return "couchbase-cli-collect-logs-start" + ".1" if os.name != "nt" else ".html"

    @staticmethod
    def get_description():
        return "Start cluster log collection"


class CollectLogsStatus(Subcommand):
    """The collect-logs-status subcommand"""

    def __init__(self):
        super(CollectLogsStatus, self).__init__()
        self.parser.prog = "couchbase-cli collect-logs-status"

    @rest_initialiser(cluster_init_check=True, version_check=True)
    def execute(self, opts):
        tasks, errors = self.rest.get_tasks()
        _exitIfErrors(errors)

        found = False
        for task in tasks:
            if isinstance(task, dict) and 'type' in task and task['type'] == 'clusterLogsCollection':
                found = True
                self._print_task(task)

        if not found:
            print("No log collection tasks were found")

    def _print_task(self, task):
        print(f'Status: {task["status"]}')
        if 'perNode' in task:
            print("Details:")
            for node, node_status in task["perNode"].items():
                print('\tNode:', node)
                print('\tStatus:', node_status['status'])
                for field in ["path", "statusCode", "url", "uploadStatusCode", "uploadOutput"]:
                    if field in node_status:
                        print('\t', field, ":", node_status[field])
            print()

    @staticmethod
    def get_man_page_name():
        return "couchbase-cli-collect-logs-status" + ".1" if os.name != "nt" else ".html"

    @staticmethod
    def get_description():
        return "View the status of cluster log collection"


class CollectLogsStop(Subcommand):
    """The collect-logs-stop subcommand"""

    def __init__(self):
        super(CollectLogsStop, self).__init__()
        self.parser.prog = "couchbase-cli collect-logs-stop"

    @rest_initialiser(cluster_init_check=True, version_check=True)
    def execute(self, opts):
        _, errors = self.rest.collect_logs_stop()
        _exitIfErrors(errors)

        _success("Log collection stopped")

    @staticmethod
    def get_man_page_name():
        return "couchbase-cli-collect-logs-stop" + ".1" if os.name != "nt" else ".html"

    @staticmethod
    def get_description():
        return "Stop cluster log collection"


class Failover(Subcommand):
    """The failover subcommand"""

    def __init__(self):
        super(Failover, self).__init__()
        self.parser.prog = "couchbase-cli failover"
        group = self.parser.add_argument_group("Failover options")
        group.add_argument("--server-failover", dest="servers_to_failover", metavar="<server_list>",
                           required=True, help="A list of servers to fail over")
        group.add_argument("--hard", dest="hard", action="store_true",
                           help="Hard failover the server")
        group.add_argument("--force", dest="force", action="store_true",
                           help="Force a hard failover")
        group.add_argument("--no-progress-bar", dest="no_bar", action="store_true",
                           default=False, help="Disables the progress bar")
        group.add_argument("--no-wait", dest="wait", action="store_false",
                           default=True, help="Don't wait for rebalance completion")

    @rest_initialiser(cluster_init_check=True, version_check=True)
    def execute(self, opts):
<<<<<<< HEAD
        opts.servers_to_failover = apply_default_port(opts.servers_to_failover)
        _, errors = self.rest.failover(opts.servers_to_failover, opts.force)
=======
        rest = ClusterManager(opts.cluster, opts.username, opts.password, opts.ssl, opts.ssl_verify,
                              opts.cacert, opts.debug)
        check_cluster_initialized(rest)
        check_versions(rest)

        if opts.force and not opts.hard:
            _exitIfErrors(["--hard is required with --force flag"])

        opts.servers_to_failover = apply_default_port(opts.servers_to_failover)
        _, errors = rest.failover(opts.servers_to_failover, opts.hard, opts.force)
>>>>>>> 24a58d84
        _exitIfErrors(errors)

        if not opts.hard:
            time.sleep(1)
            if opts.wait:
                bar = TopologyProgressBar(self.rest, 'Gracefully failing over', opts.no_bar)
                errors = bar.show()
                _exitIfErrors(errors)
                _success("Server failed over")
            else:
                _success("Server failed over started")

        else:
            _success("Server failed over")

    @staticmethod
    def get_man_page_name():
        return "couchbase-cli-failover" + ".1" if os.name != "nt" else ".html"

    @staticmethod
    def get_description():
        return "Failover one or more servers"


class GroupManage(Subcommand):
    """The group manage subcommand"""

    def __init__(self):
        super(GroupManage, self).__init__()
        self.parser.prog = "couchbase-cli group-manage"
        group = self.parser.add_argument_group("Group manage options")
        group.add_argument("--create", dest="create", action="store_true",
                           default=None, help="Create a new server group")
        group.add_argument("--delete", dest="delete", action="store_true",
                           default=None, help="Delete a server group")
        group.add_argument("--list", dest="list", action="store_true",
                           default=None, help="List all server groups")
        group.add_argument("--rename", dest="rename", help="Rename a server group. It takes the new name of the group.")
        group.add_argument("--group-name", dest="name", metavar="<name>",
                           help="The name of the server group")
        group.add_argument("--move-servers", dest="move_servers", metavar="<server_list>",
                           help="A list of servers to move between groups")
        group.add_argument("--from-group", dest="from_group", metavar="<group>",
                           help="The group to move servers from")
        group.add_argument("--to-group", dest="to_group", metavar="<group>",
                           help="The group to move servers to")

    @rest_initialiser(cluster_init_check=True, version_check=True)
    def execute(self, opts):
        cmds = [opts.create, opts.delete, opts.list, opts.rename, opts.move_servers]
        if sum(cmd is not None for cmd in cmds) == 0:
            _exitIfErrors(["Must specify one of the following: --create, " +
                           "--delete, --list, --move-servers, or --rename"])
        elif sum(cmd is not None for cmd in cmds) != 1:
            _exitIfErrors(["Only one of the following may be specified: --create" +
                           ", --delete, --list, --move-servers, or --rename"])

        if opts.create:
            self._create(opts)
        elif opts.delete:
            self._delete(opts)
        elif opts.list:
            self._list(opts)
        elif opts.rename:
            self._rename( opts)
        elif opts.move_servers is not None:
            self._move(opts)

    def _create(self, opts):
        if opts.name is None:
            _exitIfErrors(["--group-name is required with --create flag"])
        _, errors = self.rest.create_server_group(opts.name)
        _exitIfErrors(errors)
        _success("Server group created")

    def _delete(self, opts):
        if opts.name is None:
            _exitIfErrors(["--group-name is required with --delete flag"])
        _, errors = self.rest.delete_server_group(opts.name)
        _exitIfErrors(errors)
        _success("Server group deleted")

    def _list(self, opts):
        groups, errors = self.rest.get_server_groups()
        _exitIfErrors(errors)

        found = False
        for group in groups["groups"]:
            if opts.name is None or opts.name == group['name']:
                found = True
                print(group['name'])
                for node in group['nodes']:
                    print(f' server: {node["hostname"]}')
        if not found and opts.name:
            _exitIfErrors([f'Invalid group name: {opts.name}'])

    def _move(self, opts):
        if opts.from_group is None:
            _exitIfErrors(["--from-group is required with --move-servers"])
        if opts.to_group is None:
            _exitIfErrors(["--to-group is required with --move-servers"])

        servers = apply_default_port(opts.move_servers)
        _, errors = self.rest.move_servers_between_groups(servers, opts.from_group, opts.to_group)
        _exitIfErrors(errors)
        _success("Servers moved between groups")

    def _rename(self, opts):
        if opts.name is None:
            _exitIfErrors(["--group-name is required with --rename option"])
        _, errors = self.rest.rename_server_group(opts.name, opts.rename)
        _exitIfErrors(errors)
        _success("Server group renamed")

    @staticmethod
    def get_man_page_name():
        return "couchbase-cli-group-manage" + ".1" if os.name != "nt" else ".html"

    @staticmethod
    def get_description():
        return "Manage server groups"


class HostList(Subcommand):
    """The host list subcommand"""

    def __init__(self):
        super(HostList, self).__init__()
        self.parser.prog = "couchbase-cli host-list"

    @rest_initialiser(version_check=True)
    def execute(self, opts):
        result, errors = self.rest.pools('default')
        _exitIfErrors(errors)

        if opts.output == 'json':
            nodes_out = {'nodes': []}
            for node in result['nodes']:
                nodes_out['nodes'].append(node['configuredHostname'])
            print(json.dumps(nodes_out))
        else:
            for node in result['nodes']:
                print(node['configuredHostname'])

    @staticmethod
    def get_man_page_name():
        return "couchbase-cli-host-list" + ".1" if os.name != "nt" else ".html"

    @staticmethod
    def get_description():
        return "List all hosts in a cluster"


class ResetCipherSuites(LocalSubcommand):
    """The reset cipher suites subcommand """

    def __init__(self):
        super(ResetCipherSuites, self).__init__()
        self.parser.prog = "couchbase-cli reset-cipher-suites"
        group = self.parser.add_argument_group("Reset Cipher Suites")
        group.add_argument("--force", action='store_true', default=False, help="Force resetting of the cipher suites")
        group.add_argument("-P", "--port", metavar="<port>", default="8091",
                           help="The REST API port, defaults to 8091")

    def execute(self, opts):
        token = _exit_on_file_read_failure(os.path.join(opts.config_path, "localtoken")).rstrip()
        rest = ClusterManager("http://127.0.0.1:" + opts.port, "@localtoken", token)
        check_cluster_initialized(rest)
        check_versions(rest)

        if not opts.force:
            confirm = str(input("Are you sure that the cipher should be reset?: Y/[N]"))
            if confirm != "Y":
                _success("Cipher suites have not been reset to default")

        _, errors = rest.reset_cipher_suites()
        _exitIfErrors(errors)
        _success("Cipher suites have been reset to the default")

    @staticmethod
    def get_man_page_name():
        return "couchbase-cli-reset-cipher-suites" + ".1" if os.name != "nt" else ".html"

    @staticmethod
    def get_description():
        return "Rests cipher suites to the default"


class MasterPassword(LocalSubcommand):
    """The master password subcommand"""

    def __init__(self):
        super(MasterPassword, self).__init__()
        self.parser.prog = "couchbase-cli master-password"
        group = self.parser.add_argument_group("Master password options")
        group.add_argument("--send-password", dest="send_password", metavar="<password>",
                           required=False, action=CBNonEchoedAction, envvar=None,
                           prompt_text="Enter master password:",
                           help="Sends the master password to start the server")

    def execute(self, opts):
        if opts.send_password is not None:
            path = [CB_BIN_PATH, os.environ['PATH']]
            if os.name == 'posix':
                os.environ['PATH'] = ':'.join(path)
            else:
                os.environ['PATH'] = ';'.join(path)

            cookiefile = os.path.join(opts.config_path, "couchbase-server.babysitter.cookie")
            if not os.path.isfile(cookiefile):
                _exitIfErrors(["The node is down"])
            cookie = _exit_on_file_read_failure(cookiefile, "Insufficient privileges to send master password - Please"
                                                            " execute this command as a operating system user who has"
                                                            " file system read permission on the Couchbase Server "
                                                            " configuration").rstrip()

            nodefile = os.path.join(opts.config_path, "couchbase-server.babysitter.node")
            node = _exit_on_file_read_failure(nodefile).rstrip()

            self.prompt_for_master_pwd(node, cookie, opts.send_password, opts.config_path)
        else :
            _exitIfErrors(["No parameters set"])

    def prompt_for_master_pwd(self, node, cookie, password, cb_cfg_path):
        ns_server_ebin_path = os.path.join(CB_LIB_PATH, "ns_server", "erlang", "lib", "ns_server", "ebin")
        babystr_ebin_path = os.path.join(CB_LIB_PATH, "ns_server", "erlang", "lib", "ns_babysitter", "ebin")
        inetrc_file = os.path.join(CB_ETC_PATH, "hosts.cfg")
        dist_cfg_file = os.path.join(cb_cfg_path, "config", "dist_cfg")

        if password == '':
            password = getpass.getpass("\nEnter master password:")

        name = f'executioner@cb.local'
        args = ['-pa', ns_server_ebin_path, babystr_ebin_path, '-noinput', '-name', name, \
                '-proto_dist', 'cb', '-epmd_module', 'cb_epmd', \
                '-kernel', 'inetrc', f'"{inetrc_file}"', 'dist_config_file', f'"{dist_cfg_file}"', \
                '-setcookie', cookie, \
                '-run', 'encryption_service', 'remote_set_password', node, password]

        rc, out, err = self.run_process("erl", args)

        if rc == 0:
            print("SUCCESS: Password accepted. Node started booting.")
        elif rc == 101:
            print("Incorrect password.")
            self.prompt_for_master_pwd(node, cookie, '', cb_cfg_path)
        elif rc == 102:
            _exitIfErrors(["Password was already supplied"])
        elif rc == 103:
            _exitIfErrors(["The node is down"])
        elif rc == 104:
            _exitIfErrors(["Incorrect password. Node shuts down."])
        else:
            _exitIfErrors([f'Unknown error: {rc} {out}, {err}'])

    def run_process(self, name, args):
        try:
            if os.name == "nt":
                name = name + ".exe"

            args.insert(0, name)
            p = subprocess.Popen(args, stdout = subprocess.PIPE, stderr = subprocess.PIPE)
            output = p.stdout.read()
            error = p.stderr.read()
            p.wait()
            rc = p.returncode
            return rc, output, error
        except OSError:
            _exitIfErrors([f'Could not locate the {name} executable'])

    @staticmethod
    def get_man_page_name():
        return "couchbase-cli-master-password" + ".1" if os.name != "nt" else ".html"

    @staticmethod
    def get_description():
        return "Unlocking the master password"


class NodeInit(Subcommand):
    """The node initialization subcommand"""

    def __init__(self):
        super(NodeInit, self).__init__()
        self.parser.prog = "couchbase-cli node-init"
        group = self.parser.add_argument_group("Node initialization options")
        group.add_argument("--node-init-data-path", dest="data_path", metavar="<path>",
                           help="The path to store database files")
        group.add_argument("--node-init-index-path", dest="index_path", metavar="<path>",
                           help="The path to store index files")
        group.add_argument("--node-init-analytics-path", dest="analytics_path", metavar="<path>", action="append",
                           help="The path to store analytics files (supply one parameter for each path desired)")
        group.add_argument("--node-init-eventing-path", dest="eventing_path", metavar="<path>",
                           help="The path to store eventing files")
        group.add_argument("--node-init-java-home", dest="java_home", metavar="<path>",
                           help="The path of the Java Runtime Environment (JRE) to use on this server")
        group.add_argument("--node-init-hostname", dest="hostname", metavar="<hostname>",
                           help="Sets the hostname for this server")
        group.add_argument("--ipv6", dest="ipv6", action="store_true", default=False,
                           help="Configure the node to communicate via ipv6")
        group.add_argument("--ipv4", dest="ipv4", action="store_true", default=False,
                           help="Configure the node to communicate via ipv4")

    @rest_initialiser()
    def execute(self, opts):
        # Cluster does not need to be initialized for this command

        if (opts.data_path is None and opts.index_path is None and opts.analytics_path is None
            and opts.eventing_path is None and opts.java_home is None and opts.hostname is None and opts.ipv6 is None
            and opts.ipv4 is None):
            _exitIfErrors(["No node initialization parameters specified"])

        if opts.data_path or opts.index_path or opts.analytics_path or opts.eventing_path or opts.java_home is not None:
            _, errors = self.rest.set_data_paths(opts.data_path, opts.index_path, opts.analytics_path, opts.eventing_path,
                                            opts.java_home)
            _exitIfErrors(errors)

        if opts.ipv4 and opts.ipv6:
            _exitIfErrors(["Use either --ipv4 or --ipv6"])

        if opts.ipv6:
            self._set_ipv("ipv6", "ipv4")
        elif opts.ipv4:
            self._set_ipv("ipv4", "ipv6")

        if opts.hostname:
            _, errors = self.rest.set_hostname(opts.hostname)
            _exitIfErrors(errors)

        _success("Node initialized")

    def _set_ipv(self, ip_enable, ip_disable):
        _, err = self.rest.enable_external_listener(ipfamily=ip_enable)
        _exitIfErrors(err)
        _, err = self.rest.setup_net_config(ipfamily=ip_enable)
        _exitIfErrors(err)
        _, err = self.rest.disable_external_listener(ipfamily=ip_disable)
        _exitIfErrors(err)

    @staticmethod
    def get_man_page_name():
        return "couchbase-cli-node-init" + ".1" if os.name != "nt" else ".html"

    @staticmethod
    def get_description():
        return "Set node specific settings"


class Rebalance(Subcommand):
    """The rebalance subcommand"""

    def __init__(self):
        super(Rebalance, self).__init__()
        self.parser.prog = "couchbase-cli rebalance"
        group = self.parser.add_argument_group("Rebalance options")
        group.add_argument("--server-remove", dest="server_remove", metavar="<server_list>",
                           help="A list of servers to remove from the cluster")
        group.add_argument("--no-progress-bar", dest="no_bar", action="store_true",
                           default=False, help="Disables the progress bar")
        group.add_argument("--no-wait", dest="wait", action="store_false",
                           default=True, help="Don't wait for rebalance completion")

    @rest_initialiser(cluster_init_check=True, version_check=True)
    def execute(self, opts):
        eject_nodes = []
        if opts.server_remove:
            eject_nodes = apply_default_port(opts.server_remove)

        _, errors = self.rest.rebalance(eject_nodes)
        _exitIfErrors(errors)

        time.sleep(1)

        if opts.wait:
            bar = TopologyProgressBar(self.rest, 'Rebalancing', opts.no_bar)
            errors = bar.show()
            _exitIfErrors(errors)
            _success("Rebalance complete")
        else:
            _success("Rebalance started")

    @staticmethod
    def get_man_page_name():
        return "couchbase-cli-rebalance" + ".1" if os.name != "nt" else ".html"

    @staticmethod
    def get_description():
        return "Start a cluster rebalancing"


class RebalanceStatus(Subcommand):
    """The rebalance status subcommand"""

    def __init__(self):
        super(RebalanceStatus, self).__init__()
        self.parser.prog = "couchbase-cli rebalance-status"

    @rest_initialiser(cluster_init_check=True, version_check=True)
    def execute(self, opts):
        status, errors = self.rest.rebalance_status()
        _exitIfErrors(errors)

        print(json.dumps(status, indent=2))

    @staticmethod
    def get_man_page_name():
        return "couchbase-cli-rebalance-status" + ".1" if os.name != "nt" else ".html"

    @staticmethod
    def get_description():
        return "Show rebalance status"


class RebalanceStop(Subcommand):
    """The rebalance stop subcommand"""

    def __init__(self):
        super(RebalanceStop, self).__init__()
        self.parser.prog = "couchbase-cli rebalance-stop"

    @rest_initialiser(cluster_init_check=True, version_check=True)
    def execute(self, opts):
        _, errors = self.rest.stop_rebalance()
        _exitIfErrors(errors)

        _success("Rebalance stopped")

    @staticmethod
    def get_man_page_name():
        return "couchbase-cli-rebalance-stop" + ".1" if os.name != "nt" else ".html"

    @staticmethod
    def get_description():
        return "Stop a rebalance"


class Recovery(Subcommand):
    """The recovery command"""

    def __init__(self):
        super(Recovery, self).__init__()
        self.parser.prog = "couchbase-cli recovery"
        group = self.parser.add_argument_group("Recovery options")
        group.add_argument("--server-recovery", dest="servers", metavar="<server_list>",
                           required=True, help="The list of servers to recover")
        group.add_argument("--recovery-type", dest="recovery_type", metavar="type",
                           choices=["delta", "full"], default="delta",
                           help="The recovery type (delta or full)")

    @rest_initialiser(cluster_init_check=True, version_check=True)
    def execute(self, opts):
        servers = apply_default_port(opts.servers)
        for server in servers:
            _, errors = self.rest.recovery(server, opts.recovery_type)
            _exitIfErrors(errors)

        _success("Servers recovered")

    @staticmethod
    def get_man_page_name():
        return "couchbase-cli-recovery" + ".1" if os.name != "nt" else ".html"

    @staticmethod
    def get_description():
        return "Recover one or more servers"


class ResetAdminPassword(LocalSubcommand):
    """The reset admin password command"""

    def __init__(self):
        super(ResetAdminPassword, self).__init__()
        self.parser.prog = "couchbase-cli reset-admin-password"
        group = self.parser.add_argument_group("Reset password options")
        group.add_argument("--new-password", dest="new_password", metavar="<password>",
                           required=False, action=CBNonEchoedAction, envvar=None,
                           prompt_text="Enter new administrator password:",
                           confirm_text="Confirm new administrator password:",
                           help="The new administrator password")
        group.add_argument("--regenerate", dest="regenerate", action="store_true",
                           help="Generates a random administrator password")
        group.add_argument("-P", "--port", metavar="<port>", default="8091",
                           help="The REST API port, defaults to 8091")

    def execute(self, opts):
        token = _exit_on_file_read_failure(os.path.join(opts.config_path, "localtoken")).rstrip()
        rest = ClusterManager("http://127.0.0.1:" + opts.port, "@localtoken", token)
        check_cluster_initialized(rest)
        check_versions(rest)

        if opts.new_password is not None and opts.regenerate == True:
            _exitIfErrors(["Cannot specify both --new-password and --regenerate at the same time"])
        elif opts.new_password is not None:
            _, errors = rest.set_admin_password(opts.new_password)
            _exitIfErrors(errors)
            _success("Administrator password changed")
        elif opts.regenerate:
            result, errors = rest.regenerate_admin_password()
            _exitIfErrors(errors)
            print(result["password"])
        else:
            _exitIfErrors(["No parameters specified"])

    @staticmethod
    def get_man_page_name():
        return "couchbase-cli-reset-admin-password" + ".1" if os.name != "nt" else ".html"

    @staticmethod
    def get_description():
        return "Resets the administrator password"


class ServerAdd(Subcommand):
    """The server add command"""

    def __init__(self):
        super(ServerAdd, self).__init__()
        self.parser.prog = "couchbase-cli server-add"
        group = self.parser.add_argument_group("Server add options")
        group.add_argument("--server-add", dest="servers", metavar="<server_list>", required=True,
                           help="The list of servers to add")
        group.add_argument("--server-add-username", dest="server_username", metavar="<username>",
                           required=True, help="The username for the server to add")
        group.add_argument("--server-add-password", dest="server_password", metavar="<password>",
                           required=True, help="The password for the server to add")
        group.add_argument("--group-name", dest="group_name", metavar="<name>",
                           help="The server group to add this server into")
        group.add_argument("--services", dest="services", default="data", metavar="<services>",
                           help="The services this server will run")
        group.add_argument("--index-storage-setting", dest="index_storage_mode", metavar="<mode>",
                           choices=["default", "memopt"], help="The index storage mode")

    @rest_initialiser(cluster_init_check=True, version_check=True, enterprise_check=False)
    def execute(self, opts):
        if not self.enterprise and opts.index_storage_mode == 'memopt':
            _exitIfErrors(["memopt option for --index-storage-setting can only be configured on enterprise edition"])

        opts.services, errors = process_services(opts.services, self.enterprise)
        _exitIfErrors(errors)

        settings, errors = self.rest.index_settings()
        _exitIfErrors(errors)

        if opts.index_storage_mode is None and settings['storageMode'] == "" and "index" in opts.services:
            opts.index_storage_mode = "default"

        # For supporting the default index backend changing from forestdb to plasma in Couchbase 5.0
        default = "plasma"
        if opts.index_storage_mode == "default" and settings['storageMode'] == "forestdb" or not self.enterprise:
            default = "forestdb"

        if opts.index_storage_mode:
            param = index_storage_mode_to_param(opts.index_storage_mode, default)
            _, errors = self.rest.set_index_settings(param, None, None, None, None, None)
            _exitIfErrors(errors)

        servers = opts.servers.split(',')
        for server in servers:
            _, errors = self.rest.add_server(server, opts.group_name, opts.server_username,
                                        opts.server_password, opts.services)
            _exitIfErrors(errors)

        _success("Server added")

    @staticmethod
    def get_man_page_name():
        return "couchbase-cli-server-add" + ".1" if os.name != "nt" else ".html"

    @staticmethod
    def get_description():
        return "Add servers to the cluster"


class ServerEshell(Subcommand):
    """The server eshell subcommand"""

    def __init__(self):
        super(ServerEshell, self).__init__()
        self.parser.prog = "couchbase-cli server-eshell"
        group = self.parser.add_argument_group("Server eshell options")
        group.add_argument("--vm", dest="vm", default="ns_server", metavar="<name>",
                           help="The vm to connect to")
        group.add_argument("--erl-path", dest="erl_path", metavar="<path>", default=CB_BIN_PATH,
                           help="Override the path to the erl executable")

    @rest_initialiser(version_check=True)
    def execute(self, opts):
        # Cluster does not need to be initialized for this command
        result, errors = self.rest.node_info()
        _exitIfErrors(errors)

        node = result['otpNode']
        cookie = result['otpCookie']

        if opts.vm != 'ns_server':
            cookie, errors = self.rest.get_babysitter_cookie()
            _exitIfErrors(errors)

            [short, _] = node.split('@')

            if opts.vm == 'babysitter':
                node = f'babysitter_of_{short}@127.0.0.1'
            elif opts.vm == 'couchdb':
                node = f'couchdb_{short}@127.0.0.1'
            else:
                _exitIfErrors([f'Unknown vm type `{opts.vm}`'])

        rand_chars = ''.join(random.choice(string.ascii_letters) for i in range(20))
        name = f'ctl-{rand_chars}@127.0.0.1'

        cb_erl = os.path.join(opts.erl_path, 'erl')
        if os.path.isfile(cb_erl):
            path = cb_erl
        else:
            _warning("Cannot locate Couchbase erlang. Attempting to use non-Couchbase erlang")
            path = 'erl'

        inetrc_file = os.path.join(CB_ETC_PATH, 'hosts.cfg')
        if os.path.isfile(inetrc_file):
            inetrc_opt = ['-kernel', 'inetrc', f'"{inetrc_file}"']
        else:
            inetrc_opt = []

        proto_dist = result['addressFamily'] + "_tcp"

        try:
            subprocess.call([path, '-name', name, '-setcookie', cookie, '-hidden', '-remsh', node, '-proto_dist', proto_dist] + inetrc_opt)
        except OSError:
            _exitIfErrors(["Unable to find the erl executable"])

    @staticmethod
    def get_man_page_name():
        return "couchbase-cli-server-eshell" + ".1" if os.name != "nt" else ".html"

    @staticmethod
    def get_description():
        return "Opens a shell to the Couchbase cluster manager"

    @staticmethod
    def is_hidden():
        # Internal command not recommended for production use
        return True


class ServerInfo(Subcommand):
    """The server info subcommand"""

    def __init__(self):
        super(ServerInfo, self).__init__()
        self.parser.prog = "couchbase-cli server-info"

    @rest_initialiser(version_check=True)
    def execute(self, opts):
        # Cluster does not need to be initialized for this command
        result, errors = self.rest.node_info()
        _exitIfErrors(errors)

        print(json.dumps(result, sort_keys=True, indent=2))

    @staticmethod
    def get_man_page_name():
        return "couchbase-cli-server-info" + ".1" if os.name != "nt" else ".html"

    @staticmethod
    def get_description():
        return "Show details of a node in the cluster"


class ServerList(Subcommand):
    """The server list subcommand"""

    def __init__(self):
        super(ServerList, self).__init__()
        self.parser.prog = "couchbase-cli server-list"

    @rest_initialiser(version_check=True)
    def execute(self, opts):
        result, errors = self.rest.pools('default')
        _exitIfErrors(errors)

        for node in result['nodes']:
            if node.get('otpNode') is None:
                raise Exception("could not access node")

            print(node['otpNode'], node['hostname'], node['status'], node['clusterMembership'])

    @staticmethod
    def get_man_page_name():
        return "couchbase-cli-server-list" + ".1" if os.name != "nt" else ".html"

    @staticmethod
    def get_description():
        return "List all nodes in a cluster"


class ServerReadd(Subcommand):
    """The server readd subcommand (Deprecated)"""

    def __init__(self):
        super(ServerReadd, self).__init__()
        self.parser.prog = "couchbase-cli server-readd"
        group = self.parser.add_argument_group("Server re-add options")
        group.add_argument("--server-add", dest="servers", metavar="<server_list>", required=True,
                           help="The list of servers to recover")
        # The parameters are unused, but kept for backwards compatibility
        group.add_argument("--server-username", dest="server_username", metavar="<username>",
                           help="The admin username for the server")
        group.add_argument("--server-password", dest="server_password", metavar="<password>",
                           help="The admin password for the server")
        group.add_argument("--group-name", dest="name", metavar="<name>",
                           help="The name of the server group")

    @rest_initialiser(cluster_init_check=True, version_check=True)
    def execute(self, opts):
        _deprecated("Please use the recovery command instead")

        servers = apply_default_port(opts.servers)
        for server in servers:
            _, errors = self.rest.readd_server(server)
            _exitIfErrors(errors)

        _success("Servers recovered")

    @staticmethod
    def get_man_page_name():
        return "couchbase-cli-server-readd" + ".1" if os.name != "nt" else ".html"

    @staticmethod
    def get_description():
        return "Add failed server back to the cluster"

    @staticmethod
    def is_hidden():
        # Deprecated command in 4.6, hidden in 5.0, pending removal
        return True


class SettingAlert(Subcommand):
    """The setting alert subcommand"""

    def __init__(self):
        super(SettingAlert, self).__init__()
        self.parser.prog = "couchbase-cli setting-alert"
        group = self.parser.add_argument_group("Alert settings")
        group.add_argument("--enable-email-alert", dest="enabled", metavar="<1|0>", required=True,
                           choices=["0", "1"], help="Enable/disable email alerts")
        group.add_argument("--email-recipients", dest="email_recipients", metavar="<email_list>",
                           help="A comma separated list of email addresses")
        group.add_argument("--email-sender", dest="email_sender", metavar="<email_addr>",
                           help="The sender email address")
        group.add_argument("--email-user", dest="email_username", metavar="<username>",
                           default="", help="The email server username")
        group.add_argument("--email-password", dest="email_password", metavar="<password>",
                           default="", help="The email server password")
        group.add_argument("--email-host", dest="email_host", metavar="<host>",
                           help="The email server host")
        group.add_argument("--email-port", dest="email_port", metavar="<port>",
                           help="The email server port")
        group.add_argument("--enable-email-encrypt", dest="email_encrypt", metavar="<1|0>",
                           choices=["0", "1"], help="Enable SSL encryption for emails")
        group.add_argument("--alert-auto-failover-node", dest="alert_af_node",
                           action="store_true", help="Alert when a node is auto-failed over")
        group.add_argument("--alert-auto-failover-max-reached", dest="alert_af_max_reached",
                           action="store_true",
                           help="Alert when the max number of auto-failover nodes was reached")
        group.add_argument("--alert-auto-failover-node-down", dest="alert_af_node_down",
                           action="store_true",
                           help="Alert when a node wasn't auto-failed over because other nodes " +
                           "were down")
        group.add_argument("--alert-auto-failover-cluster-small", dest="alert_af_small",
                           action="store_true",
                           help="Alert when a node wasn't auto-failed over because cluster was" +
                           " too small")
        group.add_argument("--alert-auto-failover-disable", dest="alert_af_disable",
                           action="store_true",
                           help="Alert when a node wasn't auto-failed over because auto-failover" +
                           " is disabled")
        group.add_argument("--alert-ip-changed", dest="alert_ip_changed", action="store_true",
                           help="Alert when a nodes IP address changed")
        group.add_argument("--alert-disk-space", dest="alert_disk_space", action="store_true",
                           help="Alert when disk usage on a node reaches 90%%")
        group.add_argument("--alert-meta-overhead", dest="alert_meta_overhead", action="store_true",
                           help="Alert when metadata overhead is more than 50%%")
        group.add_argument("--alert-meta-oom", dest="alert_meta_oom", action="store_true",
                           help="Alert when all bucket memory is used for metadata")
        group.add_argument("--alert-write-failed", dest="alert_write_failed", action="store_true",
                           help="Alert when writing data to disk has failed")
        group.add_argument("--alert-audit-msg-dropped", dest="alert_audit_dropped",
                           action="store_true", help="Alert when writing event to audit log failed")
        group.add_argument("--alert-indexer-max-ram", dest="alert_indexer_max_ram",
                           action="store_true", help="Alert when indexer is using all of its allocated memory")
        group.add_argument("--alert-timestamp-drift-exceeded", dest="alert_cas_drift",
                           action="store_true", help="Alert when clocks on two servers are more than five seconds apart")
        group.add_argument("--alert-communication-issue", dest="alert_communication_issue",
                           action="store_true", help="Alert when nodes are experiencing communication issues")

    @rest_initialiser(cluster_init_check=True, version_check=True)
    def execute(self, opts):
        if opts.enabled == "1":
            if opts.email_recipients is None:
                _exitIfErrors(["--email-recipient must be set when email alerts are enabled"])
            if opts.email_sender is None:
                _exitIfErrors(["--email-sender must be set when email alerts are enabled"])
            if opts.email_host is None:
                _exitIfErrors(["--email-host must be set when email alerts are enabled"])
            if opts.email_port is None:
                _exitIfErrors(["--email-port must be set when email alerts are enabled"])

        alerts = list()
        if opts.alert_af_node:
            alerts.append('auto_failover_node')
        if opts.alert_af_max_reached:
            alerts.append('auto_failover_maximum_reached')
        if opts.alert_af_node_down:
            alerts.append('auto_failover_other_nodes_down')
        if opts.alert_af_small:
            alerts.append('auto_failover_cluster_too_small')
        if opts.alert_af_disable:
            alerts.append('auto_failover_disabled')
        if opts.alert_ip_changed:
            alerts.append('ip')
        if opts.alert_disk_space:
            alerts.append('disk')
        if opts.alert_meta_overhead:
            alerts.append('overhead')
        if opts.alert_meta_oom:
            alerts.append('ep_oom_errors')
        if opts.alert_write_failed:
            alerts.append('ep_item_commit_failed')
        if opts.alert_audit_dropped:
            alerts.append('audit_dropped_events')
        if opts.alert_indexer_max_ram:
            alerts.append('indexer_ram_max_usage')
        if opts.alert_cas_drift:
            alerts.append('ep_clock_cas_drift_threshold_exceeded')
        if opts.alert_communication_issue:
            alerts.append('communication_issue')

        enabled = "true"
        if opts.enabled == "0":
            enabled = "false"

        email_encrypt = "false"
        if opts.email_encrypt == "1":
            email_encrypt = "true"

        _, errors = self.rest.set_alert_settings(enabled, opts.email_recipients,
                                            opts.email_sender, opts.email_username,
                                            opts.email_password, opts.email_host,
                                            opts.email_port, email_encrypt,
                                            ",".join(alerts))
        _exitIfErrors(errors)

        _success("Email alert settings modified")

    @staticmethod
    def get_man_page_name():
        return "couchbase-cli-setting-alert" + ".1" if os.name != "nt" else ".html"

    @staticmethod
    def get_description():
        return "Modify email alert settings"


class SettingAudit(Subcommand):
    """The settings audit subcommand"""

    def __init__(self):
        super(SettingAudit, self).__init__()
        self.parser.prog = "couchbase-cli setting-audit"
        self.parser.description = "Available only in Couchbase Server Enterprise Edition"
        group = self.parser.add_argument_group("Audit settings")
        group.add_argument("--list-filterable-events", dest="list_events", action="store_true",
                           help="Retrieve a list of filterable event IDs and the descriptions")
        group.add_argument("--get-settings", dest="get_settings", action="store_true",
                           help="Retrieve current audit settings")
        group.add_argument("--set", dest="set_settings", action="store_true",
                           help="Set current audit settings")
        group.add_argument("--audit-enabled", dest="enabled", metavar="<1|0>", choices=["0", "1"],
                           help="Enable/disable auditing")
        group.add_argument("--audit-log-path", dest="log_path", metavar="<path>",
                           help="The audit log path")
        group.add_argument("--audit-log-rotate-interval", dest="rotate_interval", type=(int),
                           metavar="<seconds>", help="The audit log rotate interval")
        group.add_argument("--audit-log-rotate-size", dest="rotate_size", type=(int),
                           metavar="<bytes>", help="The audit log rotate size")
        group.add_argument("--disabled-users", dest="disabled_users", default=None,
                           help="A comma-separated list of users to ignore events from")
        group.add_argument("--disable-events", dest="disable_events", default= None,
                           help="A comma-separated list of audit-event IDs to not audit")

    @rest_initialiser(cluster_init_check=True, version_check=True)
    def execute(self, opts):
        flags = sum([opts.list_events, opts.get_settings, opts.set_settings])
        if flags != 1:
            _exitIfErrors(["One of the following is required: --list-filterable-events, --get-settings or --set"])

        if opts.list_events:
            descriptors, errors = self.rest.get_id_descriptors()
            _exitIfErrors(errors)
            if opts.output == 'json':
                print(json.dumps(descriptors, indent=4))
                return

            self.format_descriptors_in_table(descriptors)
            return
        elif opts.get_settings:
            audit_settings, errors = self.rest.get_audit_settings()
            _exitIfErrors(errors)
            if opts.output == 'json':
                print(json.dumps(audit_settings, indent=4))
                return

            descriptors, errors = self.rest.get_id_descriptors()
            _exitIfErrors(errors)
            self.format_audit_settings(audit_settings, descriptors)
            return
        elif opts.set_settings:
            if not (opts.enabled or opts.log_path or opts.rotate_interval or opts.rotate_size
                    or opts.disable_events is not None or opts.disabled_users is not None):
                _exitIfErrors(["At least one of [--audit-enabled, --audit-log-path, --audit-log-rotate-interval,"
                               " --audit-log-rotate-size, --disabled-users, --disable-events] is required with --set"])

            if opts.enabled == "1":
                opts.enabled = "true"
            elif opts.enabled == "0":
                opts.enabled = "false"

            _, errors = self.rest.set_audit_settings(opts.enabled, opts.log_path, opts.rotate_interval, opts.rotate_size,
                                                opts.disable_events, opts.disabled_users)
            _exitIfErrors(errors)
            _success("Audit settings modified")

    @staticmethod
    def format_audit_settings(audit_settings, json_descriptors):
        print(f'Audit enabled: {audit_settings["auditdEnabled"]}')
        print(f'UUID: {audit_settings["uid"]}')
        print(f'Log path: {audit_settings["logPath"] if "logPath" in audit_settings else "N/A"}')
        print(f'Rotate interval: {audit_settings["rotateInterval"]}')
        print(f'Rotate size: {audit_settings["rotateSize"]}')
        print(f'Disabled users: {audit_settings["disabledUsers"]}')

        if not audit_settings["auditdEnabled"]:
            return

        # change id lists to maps to make lookup o(1)
        disable_map = {eventID for eventID in audit_settings['disabled']}
        json_descriptors.sort(key=itemgetter('module', 'id'))
        all_descriptors_sets = {events["id"] for events in json_descriptors}

        padding_name = 12
        for descriptor in json_descriptors:
            if len(descriptor['name']) > padding_name:
                padding_name = len(descriptor['name'])

        padding_name += 2

        header = f'{"ID":<6}| {"Module":<15}| {"Name":<{padding_name}}| Enabled'
        print(header)
        print('-' * len(header))
        for descriptor in json_descriptors:
            print(f'{descriptor["id"]:<6}| {descriptor["module"]:<15}| {descriptor["name"]:<{padding_name}}| '
                  f'{"False" if descriptor["id"] in disable_map else "True"}')

        not_recognized = disable_map - all_descriptors_sets
        for unrecognized in not_recognized:
            print(f'{unrecognized:<6}| {"unknown":<15}| {"unknown":<{padding_name}}| False')

    @staticmethod
    def format_descriptors_in_table(json_descriptors):
        sorted_descriptors = sorted(json_descriptors, key=itemgetter('module', 'id'))
        padding_name = 15
        for descriptor in sorted_descriptors:
            if len(descriptor['name']) > padding_name:
                padding_name = len(descriptor['name'])

        padding_name += 2

        header = f'{"ID":<6}| {"Module":<15}| {"Name":<{padding_name}}| Description'
        print(header)
        print('-' * len(header))
        for descriptor in sorted_descriptors:
            print(f'{descriptor["id"]:<6}| {descriptor["module"]:<15}| {descriptor["name"]:<{padding_name}}| '
                  f'{descriptor["description"]}')

    @staticmethod
    def get_man_page_name():
        return "couchbase-cli-setting-audit" + ".1" if os.name != "nt" else ".html"

    @staticmethod
    def get_description():
        return "Modify audit settings"


class SettingAutofailover(Subcommand):
    """The settings auto-failover subcommand"""

    def __init__(self):
        super(SettingAutofailover, self).__init__()
        self.parser.prog = "couchbase-cli setting-autofailover"
        group = self.parser.add_argument_group("Auto-failover settings")
        group.add_argument("--enable-auto-failover", dest="enabled", metavar="<1|0>",
                           choices=["0", "1"], help="Enable/disable auto-failover")
        group.add_argument("--auto-failover-timeout", dest="timeout", metavar="<seconds>",
                           type=(int), help="The auto-failover timeout")
        group.add_argument("--enable-failover-of-server-groups", dest="enableFailoverOfServerGroups", metavar="<1|0>",
                           choices=["0", "1"], help="Enable/disable auto-failover of server Groups")
        group.add_argument("--max-failovers", dest="maxFailovers", metavar="<1|2|3>", choices=["1", "2", "3"],
                           help="Maximum number of times an auto-failover event can happen")
        group.add_argument("--enable-failover-on-data-disk-issues", dest="enableFailoverOnDataDiskIssues",
                           metavar="<1|0>", choices=["0", "1"],
                           help="Enable/disable auto-failover when the Data Service reports disk issues. " +
                                "Couchbase Server Enterprise Edition only.")
        group.add_argument("--failover-data-disk-period", dest="failoverOnDataDiskPeriod",
                           metavar="<seconds>", type=(int),
                           help="The amount of time the Data Serivce disk failures has to be happening for to trigger"
                                " an auto-failover")
        group.add_argument("--can-abort-rebalance", metavar="<1|0>", choices=["1", "0"], dest="canAbortRebalance",
                           help="Enables auto-failover to abort rebalance and perform the failover. (EE only)")

    @rest_initialiser(cluster_init_check=True, version_check=True, enterprise_check=False)
    def execute(self, opts):
        if opts.enabled == "1":
            opts.enabled = "true"
        elif opts.enabled == "0":
            opts.enabled = "false"

        if opts.enableFailoverOnDataDiskIssues == "1":
            opts.enableFailoverOnDataDiskIssues = "true"
        elif opts.enableFailoverOnDataDiskIssues == "0":
            opts.enableFailoverOnDataDiskIssues = "false"

        if opts.enableFailoverOfServerGroups == "1":
            opts.enableFailoverOfServerGroups = "true"
        elif opts.enableFailoverOfServerGroups == "0":
            opts.enableFailoverOfServerGroups = "false"

        if not self.enterprise:
            if opts.enableFailoverOfServerGroups:
                _exitIfErrors(["--enable-failover-of-server-groups can only be configured on enterprise edition"])
            if opts.enableFailoverOnDataDiskIssues or opts.failoverOnDataDiskPeriod:
                _exitIfErrors(["Auto failover on Data Service disk issues can only be configured on enterprise edition"])
            if opts.maxFailovers:
                _exitIfErrors(["--max-count can only be configured on enterprise edition"])
            if opts.canAbortRebalance:
                _exitIfErrors(["--can-abort-rebalance can only be configured on enterprise edition"])

        if not any([opts.enabled, opts.timeout, opts.enableFailoverOnDataDiskIssues, opts.failoverOnDataDiskPeriod,
                    opts.enableFailoverOfServerGroups, opts.maxFailovers]):
            _exitIfErrors(["No settings specified to be changed"])

        if ((opts.enableFailoverOnDataDiskIssues is None or opts.enableFailoverOnDataDiskIssues == "false")
            and opts.failoverOnDataDiskPeriod):
            _exitIfErrors(["--enable-failover-on-data-disk-issues must be set to 1 when auto-failover Data"
                           " Service disk period has been set"])

        if opts.enableFailoverOnDataDiskIssues and opts.failoverOnDataDiskPeriod is None:
            _exitIfErrors(["--failover-data-disk-period must be set when auto-failover on Data Service disk"
                           " is enabled"])

        if opts.enabled == "false" or opts.enabled is None:
            if opts.enableFailoverOnDataDiskIssues or opts.failoverOnDataDiskPeriod:
                _exitIfErrors(["--enable-auto-failover must be set to 1 when auto-failover on Data Service disk issues"
                               " settings are being configured"])
            if opts.enableFailoverOfServerGroups:
                _exitIfErrors(["--enable-auto-failover must be set to 1 when enabling auto-failover of Server Groups"])
            if opts.timeout:
                _warning("Timeout specified will not take affect because auto-failover is being disabled")

        if opts.canAbortRebalance == '1':
            opts.canAbortRebalance = 'true'
        elif opts.canAbortRebalance == '0':
            opts.canAbortRebalance ='false'

        _, errors = self.rest.set_autofailover_settings(opts.enabled, opts.timeout, opts.enableFailoverOfServerGroups,
                                                   opts.maxFailovers, opts.enableFailoverOnDataDiskIssues,
                                                   opts.failoverOnDataDiskPeriod, opts.canAbortRebalance)
        _exitIfErrors(errors)

        _success("Auto-failover settings modified")

    @staticmethod
    def get_man_page_name():
        return "couchbase-cli-setting-autofailover" + ".1" if os.name != "nt" else ".html"

    @staticmethod
    def get_description():
        return "Modify auto failover settings"


class SettingAutoreprovision(Subcommand):
    """The settings auto-reprovision subcommand"""

    def __init__(self):
        super(SettingAutoreprovision, self).__init__()
        self.parser.prog = "couchbase-cli setting-autoreprovision"
        group = self.parser.add_argument_group("Auto-reprovision settings")
        group.add_argument("--enabled", dest="enabled", metavar="<1|0>", required=True,
                           choices=["0", "1"], help="Enable/disable auto-reprovision")
        group.add_argument("--max-nodes", dest="max_nodes", metavar="<num>", type=(int),
                           help="The numbers of server that can be auto-reprovisioned before a rebalance")

    @rest_initialiser(cluster_init_check=True, version_check=True)
    def execute(self, opts):
        if opts.enabled == "1":
            opts.enabled = "true"
        elif opts.enabled == "0":
            opts.enabled = "false"

        if opts.enabled == "true" and opts.max_nodes is None:
            _exitIfErrors(["--max-nodes must be specified if auto-reprovision is enabled"])

        if not (opts.enabled or opts.max_nodes):
            _exitIfErrors(["No settings specified to be changed"])

        if (opts.enabled is None or opts.enabled == "false") and opts.max_nodes:
            _warning("--max-servers will not take affect because auto-reprovision is being disabled")

        _, errors = self.rest.set_autoreprovision_settings(opts.enabled, opts.max_nodes)
        _exitIfErrors(errors)

        _success("Auto-reprovision settings modified")

    @staticmethod
    def get_man_page_name():
        return "couchbase-cli-setting-autoreprovision" + ".1" if os.name != "nt" else ".html"

    @staticmethod
    def get_description():
        return "Modify auto-reprovision settings"


class SettingCluster(Subcommand):
    """The settings cluster subcommand"""

    def __init__(self):
        super(SettingCluster, self).__init__()
        self.parser.prog = "couchbase-cli setting-cluster"
        group = self.parser.add_argument_group("Cluster settings")
        group.add_argument("--cluster-username", dest="new_username", metavar="<username>",
                           help="The cluster administrator username")
        group.add_argument("--cluster-password", dest="new_password", metavar="<password>",
                           help="Only compact the data files")
        group.add_argument("--cluster-port", dest="port", type=(int), metavar="<port>",
                           help="The cluster administration console port")
        group.add_argument("--cluster-ramsize", dest="data_mem_quota", metavar="<quota>",
                           type=(int), help="The data service memory quota in megabytes")
        group.add_argument("--cluster-index-ramsize", dest="index_mem_quota", metavar="<quota>",
                           type=(int), help="The index service memory quota in megabytes")
        group.add_argument("--cluster-fts-ramsize", dest="fts_mem_quota", metavar="<quota>",
                           type=(int), help="The full-text service memory quota in megabytes")
        group.add_argument("--cluster-eventing-ramsize", dest="eventing_mem_quota", metavar="<quota>",
                           type=(int), help="The Eventing service memory quota in megabytes")
        group.add_argument("--cluster-analytics-ramsize", dest="cbas_mem_quota", metavar="<quota>",
                           type=(int), help="The analytics service memory quota in megabytes")
        group.add_argument("--cluster-name", dest="name", metavar="<name>", help="The cluster name")

    @rest_initialiser(cluster_init_check=True, version_check=True)
    def execute(self, opts):
        if opts.data_mem_quota or opts.index_mem_quota or opts.fts_mem_quota or opts.cbas_mem_quota \
                or opts.eventing_mem_quota or opts.name:
            _, errors = self.rest.set_pools_default(opts.data_mem_quota, opts.index_mem_quota, opts.fts_mem_quota,
                                               opts.cbas_mem_quota, opts.eventing_mem_quota, opts.name)
            _exitIfErrors(errors)

        if opts.new_username or opts.new_password or opts.port:
            username = opts.username
            if opts.new_username:
                username = opts.new_username

            password = opts.password
            if opts.new_password:
                password = opts.new_password

            _, errors = self.rest.set_admin_credentials(username, password, opts.port)
            _exitIfErrors(errors)

        _success("Cluster settings modified")

    @staticmethod
    def get_man_page_name():
        return "couchbase-cli-setting-cluster" + ".1" if os.name != "nt" else ".html"

    @staticmethod
    def get_description():
        return "Modify cluster settings"


class ClusterEdit(SettingCluster):
    """The cluster edit subcommand (Deprecated)"""

    def __init__(self):
        super(ClusterEdit, self).__init__()
        self.parser.prog = "couchbase-cli cluster-edit"

    def execute(self, opts):
        _deprecated("Please use the setting-cluster command instead")
        super(ClusterEdit, self).execute(opts)

    @staticmethod
    def get_man_page_name():
        return "couchbase-cli-cluster-edit" + ".1" if os.name != "nt" else ".html"

    @staticmethod
    def is_hidden():
        # Deprecated command in 4.6, hidden in 5.0, pending removal
        return True


class SettingCompaction(Subcommand):
    """The setting compaction subcommand"""

    def __init__(self):
        super(SettingCompaction, self).__init__()
        self.parser.prog = "couchbase-cli setting-compaction"
        group = self.parser.add_argument_group("Compaction settings")
        group.add_argument("--compaction-db-percentage", dest="db_perc", metavar="<perc>",
                           type=(int),
                           help="Compacts the db once the fragmentation reaches this percentage")
        group.add_argument("--compaction-db-size", dest="db_size", metavar="<megabytes>",
                           type=(int),
                           help="Compacts db once the fragmentation reaches this size (MB)")
        group.add_argument("--compaction-view-percentage", dest="view_perc", metavar="<perc>",
                           type=(int),
                           help="Compacts the view once the fragmentation reaches this percentage")
        group.add_argument("--compaction-view-size", dest="view_size", metavar="<megabytes>",
                           type=(int),
                           help="Compacts view once the fragmentation reaches this size (MB)")
        group.add_argument("--compaction-period-from", dest="from_period", metavar="<HH:MM>",
                           help="Only run compaction after this time")
        group.add_argument("--compaction-period-to", dest="to_period", metavar="<HH:MM>",
                           help="Only run compaction before this time")
        group.add_argument("--enable-compaction-abort", dest="enable_abort", metavar="<1|0>",
                           choices=["0", "1"], help="Allow compactions to be aborted")
        group.add_argument("--enable-compaction-parallel", dest="enable_parallel", metavar="<1|0>",
                           choices=["0", "1"], help="Allow parallel compactions")
        group.add_argument("--metadata-purge-interval", dest="purge_interval", metavar="<float>",
                           type=(float), help="The metadata purge interval")
        group.add_argument("--gsi-compaction-mode", dest="gsi_mode",
                          choices=["append", "circular"],
                          help="Sets the gsi compaction mode (append or circular)")
        group.add_argument("--compaction-gsi-percentage", dest="gsi_perc", type=(int), metavar="<perc>",
                          help="Starts compaction once gsi file fragmentation has reached this percentage (Append mode only)")
        group.add_argument("--compaction-gsi-interval", dest="gsi_interval", metavar="<days>",
                          help="A comma separated list of days compaction can run (Circular mode only)")
        group.add_argument("--compaction-gsi-period-from", dest="gsi_from_period", metavar="<HH:MM>",
                          help="Allow gsi compaction to run after this time (Circular mode only)")
        group.add_argument("--compaction-gsi-period-to", dest="gsi_to_period", metavar="<HH:MM>",
                          help="Allow gsi compaction to run before this time (Circular mode only)")
        group.add_argument("--enable-gsi-compaction-abort", dest="enable_gsi_abort", metavar="<1|0>",
                          choices=["0", "1"],
                          help="Abort gsi compaction if when run outside of the accepted interaval (Circular mode only)")

    @rest_initialiser(cluster_init_check=True, version_check=True)
    def execute(self, opts):
        if opts.db_perc is not None and (opts.db_perc < 2 or opts.db_perc > 100):
            _exitIfErrors(["--compaction-db-percentage must be between 2 and 100"])

        if opts.view_perc is not None and (opts.view_perc < 2 or opts.view_perc > 100):
            _exitIfErrors(["--compaction-view-percentage must be between 2 and 100"])

        if opts.db_size is not None:
            if int(opts.db_size) < 1:
                _exitIfErrors(["--compaction-db-size must be between greater than 1 or infinity"])
            opts.db_size = int(opts.db_size) * 1024**2

        if opts.view_size is not None:
            if int(opts.view_size) < 1:
                _exitIfErrors(["--compaction-view-size must be between greater than 1 or infinity"])
            opts.view_size = int(opts.view_size) * 1024**2

        if opts.from_period and not (opts.to_period and opts.enable_abort):
            errors = []
            if opts.to_period is None:
                errors.append("--compaction-period-to is required when using --compaction-period-from")
            if opts.enable_abort is None:
                errors.append("--enable-compaction-abort is required when using --compaction-period-from")
            _exitIfErrors(errors)

        if opts.to_period and not (opts.from_period and opts.enable_abort):
            errors = []
            if opts.from_period is None:
                errors.append("--compaction-period-from is required when using --compaction-period-to")
            if opts.enable_abort is None:
                errors.append("--enable-compaction-abort is required when using --compaction-period-to")
            _exitIfErrors(errors)

        if opts.enable_abort and not (opts.from_period and opts.to_period):
            errors = []
            if opts.from_period is None:
                errors.append("--compaction-period-from is required when using --enable-compaction-abort")
            if opts.to_period is None:
                errors.append("--compaction-period-to is required when using --enable-compaction-abort")
            _exitIfErrors(errors)

        from_hour, from_min = self._handle_timevalue(opts.from_period,
                                                     "--compaction-period-from")
        to_hour, to_min = self._handle_timevalue(opts.to_period, "--compaction-period-to")

        if opts.enable_abort == "1":
            opts.enable_abort = "true"
        elif opts.enable_abort == "0":
            opts.enable_abort = "false"

        if opts.enable_parallel == "1":
            opts.enable_parallel = "true"
        else:
            opts.enable_parallel = "false"

        if opts.purge_interval is not None and (opts.purge_interval < 0.04 or opts.purge_interval > 60.0):\
            _exitIfErrors(["--metadata-purge-interval must be between 0.04 and 60.0"])

        g_from_hour = None
        g_from_min = None
        g_to_hour = None
        g_to_min = None
        if opts.gsi_mode == "append":
            opts.gsi_mode = "full"
            if opts.gsi_perc is None:
                _exitIfErrors(["--compaction-gsi-percentage must be specified when" +
                               " --gsi-compaction-mode is set to append"])
        elif opts.gsi_mode == "circular":
            if opts.gsi_from_period is not None and opts.gsi_to_period is None:
                _exitIfErrors(["--compaction-gsi-period-to is required with --compaction-gsi-period-from"])
            if opts.gsi_to_period is not None and opts.gsi_from_period is None:
                _exitIfErrors(["--compaction-gsi-period-from is required with --compaction-gsi-period-to"])

            g_from_hour, g_from_min = self._handle_timevalue(opts.gsi_from_period,
                                                             "--compaction-gsi-period-from")
            g_to_hour, g_to_min = self._handle_timevalue(opts.gsi_to_period,
                                                            "--compaction-gsi-period-to")

            if opts.enable_gsi_abort == "1":
                opts.enable_gsi_abort = "true"
            else:
                opts.enable_gsi_abort = "false"

        _, errors = self.rest.set_compaction_settings(opts.db_perc, opts.db_size, opts.view_perc,
                                                 opts.view_size, from_hour, from_min, to_hour,
                                                 to_min, opts.enable_abort, opts.enable_parallel,
                                                 opts.purge_interval, opts.gsi_mode,
                                                 opts.gsi_perc, opts.gsi_interval, g_from_hour,
                                                 g_from_min, g_to_hour, g_to_min,
                                                 opts.enable_gsi_abort)
        _exitIfErrors(errors)

        _success("Compaction settings modified")

    def _handle_timevalue(self, opt_value, opt_name):
        hour = None
        minute = None
        if opt_value:
            if opt_value.find(':') == -1:
                _exitIfErrors([f'Invalid value for {opt_name}, must be in form XX:XX'])
            hour, minute = opt_value.split(':', 1)
            try:
                hour = int(hour)
            except ValueError:
                _exitIfErrors([f'Invalid hour value for {opt_name}, must be an integer'])
            if hour not in range(24):
                _exitIfErrors([f'Invalid hour value for {opt_name}, must be 0-23'])

            try:
                minute = int(minute)
            except ValueError:
                _exitIfErrors([f'Invalid minute value for {opt_name}, must be an integer'])
            if minute not in range(60):
                _exitIfErrors([f'Invalid minute value for {opt_name}, must be 0-59'])
        return hour, minute

    @staticmethod
    def get_man_page_name():
        return "couchbase-cli-setting-compaction" + ".1" if os.name != "nt" else ".html"

    @staticmethod
    def get_description():
        return "Modify auto-compaction settings"


class SettingIndex(Subcommand):
    """The setting index subcommand"""

    def __init__(self):
        super(SettingIndex, self).__init__()
        self.parser.prog = "couchbase-cli setting-index"
        group = self.parser.add_argument_group("Index settings")
        group.add_argument("--index-max-rollback-points", dest="max_rollback", metavar="<num>",
                           type=(int), help="Max rollback points")
        group.add_argument("--index-stable-snapshot-interval", dest="stable_snap", type=(int),
                           metavar="<seconds>", help="Stable snapshot interval in seconds")
        group.add_argument("--index-memory-snapshot-interval", dest="mem_snap", metavar="<ms>",
                           type=(int), help="Stable snapshot interval in milliseconds")
        group.add_argument("--index-storage-setting", dest="storage_mode", metavar="<mode>",
                           choices=["default", "memopt"], help="The index storage backend")
        group.add_argument("--index-threads", dest="threads", metavar="<num>",
                           type=(int), help="The number of indexer threads")
        group.add_argument("--index-log-level", dest="log_level", metavar="<level>",
                           choices=["debug", "silent", "fatal", "error", "warn", "info", "verbose",
                                    "timing", "trace"],
                           help="The indexer log level")

    @rest_initialiser(cluster_init_check=True, version_check=True, enterprise_check=False)
    def execute(self, opts):
        if opts.max_rollback is None and opts.stable_snap is None \
            and opts.mem_snap is None and opts.storage_mode is None \
            and opts.threads is None and opts.log_level is None:
            _exitIfErrors(["No settings specified to be changed"])

        settings, errors = self.rest.index_settings()
        _exitIfErrors(errors)

        # For supporting the default index backend changing from forestdb to plasma in Couchbase 5.0
        default = "plasma"
        if opts.storage_mode == "default" and settings['storageMode'] == "forestdb" or not self.enterprise:
            default = "forestdb"

        opts.storage_mode = index_storage_mode_to_param(opts.storage_mode, default)
        _, errors = self.rest.set_index_settings(opts.storage_mode, opts.max_rollback,
                                            opts.stable_snap, opts.mem_snap,
                                            opts.threads, opts.log_level)
        _exitIfErrors(errors)

        _success("Indexer settings modified")

    @staticmethod
    def get_man_page_name():
        return "couchbase-cli-setting-index" + ".1" if os.name != "nt" else ".html"

    @staticmethod
    def get_description():
        return "Modify index settings"


class SettingSaslauthd(Subcommand):
    """The setting sasl subcommand"""

    def __init__(self):
        super(SettingSaslauthd, self).__init__()
        self.parser.prog = "couchbase-cli setting-saslauthd"
        group = self.parser.add_argument_group("saslauthd settings")
        group.add_argument("--enabled", dest="enabled", metavar="<1|0>", required=True,
                           choices=["0", "1"], help="Enable/disable saslauthd")
        group.add_argument("--admins", dest="admins", metavar="<user_list>",
                           help="A comma separated list of full admins")
        group.add_argument("--roadmins", dest="roadmins", metavar="<user_list>",
                           help="A comma separated list of read only admins")
        group.add_argument("--default", dest="default", default="none",
                           choices=["admins", "roadmins", "none"], metavar="<default>",
                           help="Default roles for saslauthd users")

    @rest_initialiser(cluster_init_check=True, version_check=True)
    def execute(self, opts):
        admins = ""
        if opts.admins:
            admins = opts.admins.replace(",", "\n")

        ro_admins = ""
        if opts.roadmins:
            ro_admins = opts.roadmins.replace(",", "\n")

        errors = None
        if opts.enabled == '1':
            if opts.default == 'admins':
                if ro_admins:
                    _warning("--ro-admins option ignored since default is read only admins")
                _, errors = self.rest.sasl_settings('true', ro_admins, None)
            elif opts.default == 'roadmins':
                if admins:
                    _warning("--admins option ignored since default is admins")
                _, errors = self.rest.sasl_settings('true', None, admins)
            else:
                _, errors = self.rest.sasl_settings('true', ro_admins, admins)
        else:
            if admins:
                _warning("--admins option ignored since saslauthd is being disabled")
            if ro_admins:
                _warning("--roadmins option ignored since saslauthd is being disabled")
            _, errors = self.rest.sasl_settings('false', "", "")

        _exitIfErrors(errors)

        _success("saslauthd settings modified")

    @staticmethod
    def get_man_page_name():
        return "couchbase-cli-setting-saslauthd" + ".1" if os.name != "nt" else ".html"

    @staticmethod
    def get_description():
        return "Modify saslauthd settings"


class SettingLdap(Subcommand):
    """The setting Ldap subcommand"""

    def __init__(self):
        super(SettingLdap, self).__init__()
        self.parser.prog = "couchbase-cli setting-ldap"
        group = self.parser.add_argument_group("LDAP settings")
        group.add_argument("--get", dest="get", default=False, action="store_true",
                           help='When the get flag is provided it will retrieve the current ldap settings')
        group.add_argument("--authentication-enabled", dest="authentication_enabled", metavar="<1|0>",
                           choices=["1", "0"], help="Enable LDAP authentication, otherwise it defaults to disable")
        group.add_argument("--authorization-enabled", dest="authorization_enabled", metavar="<1|0>",
                           choices=["1", "0"], help="Enable LDAP authorization, otherwise defaults to false")
        group.add_argument("--hosts", dest="hosts", metavar="<host_list>",
                           help="Coma separated list of LDAP servers")
        group.add_argument("--port", dest="port", metavar="<port>", help="LDAP port", type=int)
        group.add_argument("--encryption", dest="encryption", metavar="<tls|startTLS|none>",
                           choices=["tls", "startTLS", "none"], help="Encryption used")
        group.add_argument("--server-cert-validation", dest="server_cert_val", metavar="<1|0>", choices=["0", "1"],
                           help="Enable or disable certificate validation when connecting to LDAP server")
        group.add_argument("--ldap-cacert", dest="cacert_ldap", metavar="<path>",
                           help="CA certificate to be used for LDAP server certificate validation, required if" +
                                " certificate validation is not disabled")
        group.add_argument("--user-dn-query", metavar="<query>", dest="user_dn_query",
                           help="LDAP query to get user's DN. Must contains at least one instance of %%u")
        group.add_argument("--user-dn-template", metavar="<template>", dest="user_dn_template",
                           help="Template to construct user's DN. Must contain at least one instance of %%u")
        group.add_argument("--client-cert", metavar="<path>", dest="client_cert",
                           help="The client TLS certificate for authentication")
        group.add_argument("--client-key", metavar="<path>", dest="client_key",
                           help="The client TLS key for authentication")
        group.add_argument("--request-timeout", metavar="<ms>", dest="timeout",
                           help="Request time out in milliseconds")
        group.add_argument("--max-parallel", dest="max_parallel", metavar="<max>", type=int,
                           help="Maximum number of parallel connections that can be established")
        group.add_argument("--max-cache-size", dest="max_cache_size", metavar="<size>",
                           help="Maximum number of cached LDAP requests")
        group.add_argument("--cache-value-lifetime", dest="cache_value_lifetime", metavar="<ms>",
                           help="Cache value lifetime in milliseconds")
        group.add_argument("--bind-dn", dest="bind_dn", metavar="<DN>",
                           help="The DN of a user to bind as to performance lookups")
        group.add_argument("--bind-password", dest="bind_password", metavar="<password>", help="The password of the bind user")
        group.add_argument("--group-query", dest="group_query", metavar="<query>",
                           help="LDAP query to get user's groups by username")
        group.add_argument("--enable-nested-groups", dest="nested_groups", metavar="<1|0>",
                           choices=["0", "1"])
        group.add_argument("--nested-group-max-depth", dest="nested_max_depth", metavar="<max>", type=int,
                           help="Maximum number of recursive group requests allowed. [1 - 100]")

    @rest_initialiser(cluster_init_check=True, version_check=True, enterprise_check=True)
    def execute(self, opts):
        if opts.get:
            data, rv = self.rest.get_ldap()
            _exitIfErrors(rv)
            print(json.dumps(data))
        else:
            self._set(opts)

    def _set(self, opts):
        if opts.authentication_enabled == '1':
            opts.authentication_enabled = 'true'
        elif opts.authentication_enabled == '0':
            opts.authentication_enabled = 'false'

        if opts.authorization_enabled == '1':
            opts.authorization_enabled = 'true'
        elif opts.authorization_enabled == '0':
            opts.authorization_enabled = 'false'

        if opts.server_cert_val == '1':
            opts.server_cert_val = 'true'
        elif opts.server_cert_val == '0':
            opts.server_cert_val = 'false'

        if opts.server_cert_val == 'false' and opts.cacert_ldap is not None:
            _exitIfErrors(['--server-cert-validation 0 and --ldap-cert can not be used together'])

        if opts.cacert_ldap is not None:
            opts.cacert_ldap = _exit_on_file_read_failure(opts.cacert_ldap)

        if opts.encryption == "tls":
            opts.encryption = "TLS"
        elif opts.encryption == "startTLS":
            opts.encryption = "StartTLSExtension"
        elif opts.encryption == "none":
            opts.encryption = "None"

        if opts.nested_groups == '1':
            opts.nested_groups = 'true'
        elif opts.nested_groups == '0':
            opts.nested_groups = 'false'

        if opts.user_dn_query is not None and opts.user_dn_template is not None:
            _exitIfErrors(['--user-dn-query and --user-dn-template can not be used together'])

        mapping = None
        if opts.user_dn_query is not None:
            mapping = f'{{"query": "{opts.user_dn_query}"}}'

        if opts.user_dn_template is not None:
            mapping = f'{{"template": "{opts.user_dn_template}"}}'

<<<<<<< HEAD
        _, errors = self.rest.ldap_settings(opts.authentication_enabled, opts.authorization_enabled, opts.hosts, opts.port,
=======
        if (opts.client_cert and not opts.client_key) or (not opts.client_cert and opts.client_key):
            _exitIfErrors(['--client-cert and --client--key have to be used together'])

        if opts.client_cert is not None:
            opts.client_cert = _exit_on_file_read_failure(opts.client_cert)

        if opts.client_key is not None:
            opts.client_key = _exit_on_file_read_failure(opts.client_key)

        _, errors = rest.ldap_settings(opts.authentication_enabled, opts.authorization_enabled, opts.hosts, opts.port,
>>>>>>> 24a58d84
                                       opts.encryption, mapping, opts.timeout, opts.max_parallel,
                                       opts.max_cache_size, opts.cache_value_lifetime, opts.bind_dn, opts.bind_password,
                                       opts.client_cert, opts.client_key, opts.group_query, opts.nested_groups,
                                       opts.nested_max_depth, opts.server_cert_val, opts.cacert_ldap)

        _exitIfErrors(errors)
        _success("LDAP settings modified")

    @staticmethod
    def get_man_page_name():
        return "couchbase-cli-setting-ldap" + ".1" if os.name != "nt" else ".html"

    @staticmethod
    def get_description():
        return "Modify LDAP settings"


class SettingNotification(Subcommand):
    """The settings notification subcommand"""

    def __init__(self):
        super(SettingNotification, self).__init__()
        self.parser.prog = "couchbase-cli setting-notification"
        group = self.parser.add_argument_group("Notification Settings")
        group.add_argument("--enable-notifications", dest="enabled", metavar="<1|0>", required=True,
                           choices=["0", "1"], help="Enables/disable software notifications")

    @rest_initialiser(version_check=True)
    def execute(self, opts):
        enabled = None
        if opts.enabled == "1":
            enabled = True
        elif opts.enabled == "0":
            enabled = False

        _, errors = self.rest.enable_notifications(enabled)
        _exitIfErrors(errors)

        _success("Software notification settings updated")

    @staticmethod
    def get_man_page_name():
        return "couchbase-cli-setting-notification" + ".1" if os.name != "nt" else ".html"

    @staticmethod
    def get_description():
        return "Modify software notification settings"


class SettingPasswordPolicy(Subcommand):
    """The settings password policy subcommand"""

    def __init__(self):
        super(SettingPasswordPolicy, self).__init__()
        self.parser.prog = "couchbase-cli setting-password-policy"
        group = self.parser.add_argument_group("Password Policy Settings")
        group.add_argument("--get", dest="get", action="store_true", default=False,
                           help="Get the current password policy")
        group.add_argument("--set", dest="set", action="store_true", default=False,
                           help="Set a new password policy")
        group.add_argument("--min-length", dest="min_length", type=int, default=None, metavar="<num>",
                           help="Specifies the minimum password length for new passwords")
        group.add_argument("--uppercase", dest="upper_case", metavar="<0|1>", choices=["0", "1"],
                           help="Specifies new passwords must contain an upper case character")
        group.add_argument("--lowercase", dest="lower_case", metavar="<0|1>", choices=["0", "1"],
                           help="Specifies new passwords must contain a lower case character")
        group.add_argument("--digit", dest="digit", metavar="<0|1>", choices=["0", "1"],
                           help="Specifies new passwords must at least one digit")
        group.add_argument("--special-char", dest="special_char", metavar="<0|1>", choices=["0", "1"],
                           help="Specifies new passwords must at least one special character")

    @rest_initialiser(version_check=True)
    def execute(self, opts):
        actions = sum([opts.get, opts.set])
        if actions == 0:
            _exitIfErrors(["Must specify either --get or --set"])
        elif actions > 1:
            _exitIfErrors(["The --get and --set flags may not be specified at " +
                           "the same time"])
        elif opts.get:
            if opts.min_length is not None or any([opts.upper_case, opts.lower_case, opts.digit, opts.special_char]):
                _exitIfErrors(["The --get flag must be used without any other arguments"])
            self._get()
        elif opts.set:
            if opts.min_length is None:
                _exitIfErrors(["--min-length is required when using --set flag"])
            if opts.min_length <= 0:
                    _exitIfErrors(["--min-length has to be greater than 0"])
            self._set(opts)

    def _get(self):
        policy, errors = self.rest.get_password_policy()
        _exitIfErrors(errors)
        print(json.dumps(policy, sort_keys=True, indent=2))

    def _set(self, opts):
        _, errors = self.rest.set_password_policy(opts.min_length, opts.upper_case, opts.lower_case,
                                             opts.digit, opts.special_char)
        _exitIfErrors(errors)
        _success("Password policy updated")

    @staticmethod
    def get_man_page_name():
        return "couchbase-cli-setting-password-policy" + ".1" if os.name != "nt" else ".html"

    @staticmethod
    def get_description():
        return "Modify the password policy"


class SettingSecurity(Subcommand):
    """The settings security subcommand"""

    def __init__(self):
        super(SettingSecurity, self).__init__()
        self.parser.prog = "couchbase-cli setting-security"
        group = self.parser.add_argument_group("Cluster Security Settings")
        group.add_argument('--get', default=False, action='store_true', help='Get security settings.')
        group.add_argument('--set', default=False, action='store_true', help='Set security settings.')
        group.add_argument("--disable-http-ui", dest="disable_http_ui", metavar="<0|1>", choices=['0', '1'],
                           default=None, help="Disables access to the UI over HTTP (0 or 1)")
        group.add_argument("--disable-www-authenticate", dest="disable_www_authenticate",
                           metavar="<0|1>", choices=['0', '1'], default=None,
                           help="Disables use of WWW-Authenticate (0 or 1")
        group.add_argument("--cluster-encryption-level", dest="cluster_encryption_level", metavar="<all|control>",
                          choices=['all', 'control'], default=None,
                          help="Set cluster encryption level, only used when cluster encryption enabled.")
        group.add_argument('--tls-min-version', dest='tls_min_version', metavar='<tlsv1|tlsv1.1|tlsv1.2>',
                           choices=['tlsv1','tlsv1.1', 'tlsv1.2'],
                           default=None, help='Set the minimum TLS version')
        group.add_argument('--tls-honor-cipher-order', dest='tls_honor_cipher_order', metavar='<1|0>', choices=['1', '0'],
                           help='Specify or not the cipher order has to be followed.', default=None)
        group.add_argument('--cipher-suites', metavar='<ciphers>', default=None,
                           help='Comma separated list of ciphers to use.If an empty string (e.g "") given it will'
                                ' reset ciphers to default.')

    @rest_initialiser(version_check=True)
    def execute(self, opts):
        if sum([opts.get, opts.set]) != 1:
            _exitIfErrors(['Provided either --set or --get.'])

        if opts.get:
            val, err = self.rest.get_security_settings()
            _exitIfErrors(err)
            print(json.dumps(val))
        elif opts.set:
            self._set(self.rest, opts.disable_http_ui, opts.cluster_encryption_level, opts.tls_min_version,
                      opts.tls_honor_cipher_order, opts.cipher_suites, opts.disable_www_authenticate)

    @staticmethod
    def _set(rest, disable_http_ui, encryption_level, tls_min_version, honor_order, cipher_suites,
            disable_www_authenticate):
        if not any([True if x is not None else False for x in [disable_http_ui, encryption_level, tls_min_version,
                                                    honor_order, cipher_suites, disable_www_authenticate]]):
            _exitIfErrors(['please provide at least one of -cluster-encryption-level,'
                          ' --disable-http-ui, --tls-min-version, --tls-honor-cipher-order or --cipher-suites'
                          ' together with --set'])

        if disable_http_ui == '1':
            disable_http_ui = 'true'
        elif disable_http_ui == '0':
            disable_http_ui = 'false'

        if disable_www_authenticate == '1':
            disable_www_authenticate = 'true'
        elif disable_www_authenticate == '0':
            disable_www_authenticate = 'false'

        if honor_order == '1':
            honor_order = 'true'
        elif honor_order == '0':
            honor_order = 'false'

        if cipher_suites == '':
            cipher_suites = json.dumps([])
        elif cipher_suites is not None:
            cipher_suites = json.dumps(cipher_suites.split(','))

        _, errors = rest.set_security_settings(disable_http_ui, encryption_level, tls_min_version,
                                               honor_order, cipher_suites, disable_www_authenticate)
        _exitIfErrors(errors)
        _success("Security settings updated")

    @staticmethod
    def get_man_page_name():
        return "couchbase-cli-setting-security" + ".1" if os.name != "nt" else ".html"

    @staticmethod
    def get_description():
        return "Modify security settings"


class SettingXdcr(Subcommand):
    """The setting xdcr subcommand"""

    def __init__(self):
        super(SettingXdcr, self).__init__()
        self.parser.prog = "couchbase-cli setting-xdcr"
        group = self.parser.add_argument_group("XDCR Settings")
        group.add_argument("--checkpoint-interval", dest="chk_int", type=(int), metavar="<num>",
                           help="Intervals between checkpoints in seconds (60 to 14400)")
        group.add_argument("--worker-batch-size", dest="worker_batch_size", metavar="<num>",
                           type=(int), help="Doc batch size (500 to 10000)")
        group.add_argument("--doc-batch-size", dest="doc_batch_size", type=(int), metavar="<KB>",
                           help="Document batching size in KB (10 to 100000)")
        group.add_argument("--failure-restart-interval", dest="fail_interval", metavar="<seconds>",
                           type=(int),
                           help="Interval for restarting failed xdcr in seconds (1 to 300)")
        group.add_argument("--optimistic-replication-threshold", dest="rep_thresh", type=(int),
                           metavar="<bytes>",
                           help="Document body size threshold (bytes) to trigger optimistic " +
                           "replication")
        group.add_argument("--source-nozzle-per-node", dest="src_nozzles", metavar="<num>",
                           type=(int),
                           help="The number of source nozzles per source node (1 to 10)")
        group.add_argument("--target-nozzle-per-node", dest="dst_nozzles", metavar="<num>",
                           type=(int),
                           help="The number of outgoing nozzles per target node (1 to 10)")
        group.add_argument("--bandwidth-usage-limit", dest="usage_limit", type=(int),
                           metavar="<num>", help="The bandwidth usage limit in MB/Sec")
        group.add_argument("--enable-compression", dest="compression", metavar="<1|0>", choices=["1", "0"],
                           help="Enable/disable compression")
        group.add_argument("--log-level", dest="log_level", metavar="<level>",
                           choices=["Error", "Info", "Debug", "Trace"],
                           help="The XDCR log level")
        group.add_argument("--stats-interval", dest="stats_interval", metavar="<ms>",
                           help="The interval for statistics updates (in milliseconds)")
        group.add_argument('--max-processes', dest='max_proc', metavar="<num>", type=int,
                           help='Number of processes to be allocated to XDCR. The default is 4.')

    @rest_initialiser(version_check=True, cluster_init_check=True, enterprise_check=False)
    def execute(self, opts):
        if not self.enterprise and opts.compression:
            _exitIfErrors(["--enable-compression can only be configured on enterprise edition"])

        if opts.compression == "0":
            opts.compression = "None"
        elif opts.compression =="1":
            opts.compression = "Auto"

        _, errors = self.rest.xdcr_global_settings(opts.chk_int, opts.worker_batch_size,
                                              opts.doc_batch_size, opts.fail_interval,
                                              opts.rep_thresh, opts.src_nozzles,
                                              opts.dst_nozzles, opts.usage_limit,
                                              opts.compression, opts.log_level,
                                              opts.stats_interval, opts.max_proc)
        _exitIfErrors(errors)

        _success("Global XDCR settings updated")

    @staticmethod
    def get_man_page_name():
        return "couchbase-cli-setting-xdcr" + ".1" if os.name != "nt" else ".html"

    @staticmethod
    def get_description():
        return "Modify XDCR related settings"


class SettingMasterPassword(Subcommand):
    """The setting master password subcommand"""

    def __init__(self):
        super(SettingMasterPassword, self).__init__()
        self.parser.prog = "couchbase-cli setting-master-password"
        group = self.parser.add_argument_group("Master password options")
        group.add_argument("--new-password", dest="new_password", metavar="<password>",
                           required=False, action=CBNonEchoedAction, envvar=None,
                           prompt_text="Enter new master password:",
                           confirm_text="Confirm new master password:",
                           help="Sets a new master password")
        group.add_argument("--rotate-data-key", dest="rotate_data_key", action="store_true",
                           help="Rotates the master password data key")

    @rest_initialiser(version_check=True)
    def execute(self, opts):
        if opts.new_password is not None:
            _, errors = self.rest.set_master_pwd(opts.new_password)
            _exitIfErrors(errors)
            _success("New master password set")
        elif opts.rotate_data_key == True:
            _, errors = self.rest.rotate_master_pwd()
            _exitIfErrors(errors)
            _success("Data key rotated")
        else:
            _exitIfErrors(["No parameters set"])

    @staticmethod
    def get_man_page_name():
        return "couchbase-cli-setting-master-password" + ".1" if os.name != "nt" else ".html"

    @staticmethod
    def get_description():
        return "Changing the settings of the master password"


class SslManage(Subcommand):
    """The user manage subcommand"""

    def __init__(self):
        super(SslManage, self).__init__()
        self.parser.prog = "couchbase-cli ssl-manage"
        group = self.parser.add_argument_group("SSL manage options")
        group.add_argument("--cluster-cert-info", dest="cluster_cert", action="store_true",
                           default=False, help="Gets the cluster certificate")
        group.add_argument("--node-cert-info", dest="node_cert", action="store_true",
                           default=False, help="Gets the node certificate")
        group.add_argument("--regenerate-cert", dest="regenerate", metavar="<path>",
                           help="Regenerate the cluster certificate and save it to a file")
        group.add_argument("--set-node-certificate", dest="set_cert", action="store_true",
                           default=False, help="Sets the node certificate")
        group.add_argument("--upload-cluster-ca", dest="upload_cert", metavar="<path>",
                           help="Upload a new cluster certificate")
        group.add_argument("--set-client-auth", dest="client_auth_path", metavar="<path>",
                           help="A path to a file containing the client auth configuration")
        group.add_argument("--client-auth", dest="show_client_auth", action="store_true",
                           help="Show ssl client certificate authentication value")
        group.add_argument("--extended", dest="extended", action="store_true",
                           default=False, help="Print extended certificate information")

    @rest_initialiser(cluster_init_check=True, version_check=True)
    def execute(self, opts):
        if opts.regenerate is not None:
            try:
                open(opts.regenerate, 'a').close()
            except IOError:
                _exitIfErrors([f'Unable to create file at `{opts.regenerate}`'])
            certificate, errors = self.rest.regenerate_cluster_certificate()
            _exitIfErrors(errors)
            _exit_on_file_write_failure(opts.regenerate, certificate)
            _success(f'Certificate regenerate and copied to `{opts.regenerate}`')
        elif opts.cluster_cert:
            certificate, errors = self.rest.retrieve_cluster_certificate(opts.extended)
            _exitIfErrors(errors)
            if isinstance(certificate, dict):
                print(json.dumps(certificate, sort_keys=True, indent=2))
            else:
                print(certificate)
        elif opts.node_cert:
            host = urllib.parse.urlparse(opts.cluster).netloc
            certificate, errors = self.rest.retrieve_node_certificate(host)
            _exitIfErrors(errors)
            print(json.dumps(certificate, sort_keys=True, indent=2))
        elif opts.upload_cert:
            certificate = _exit_on_file_read_failure(opts.upload_cert)
            _, errors = self.rest.upload_cluster_certificate(certificate)
            _exitIfErrors(errors)
            _success(f'Uploaded cluster certificate to {opts.cluster}')
        elif opts.set_cert:
            _, errors = self.rest.set_node_certificate()
            _exitIfErrors(errors)
            _success("Node certificate set")
        elif opts.client_auth_path:
            data = _exit_on_file_read_failure(opts.client_auth_path)
            try:
                config = json.loads(data)
            except ValueError as e:
                _exitIfErrors([f'Client auth config does not contain valid json: {e}'])
            _, errors = self.rest.set_client_cert_auth(config)
            _exitIfErrors(errors)
            _success("SSL client auth updated")
        elif opts.show_client_auth:
            result, errors = self.rest.retrieve_client_cert_auth()
            _exitIfErrors(errors)
            print(json.dumps(result, sort_keys=True, indent=2))
        else:
            _exitIfErrors(["No options specified"])

    @staticmethod
    def get_man_page_name():
        return "couchbase-cli-ssl-manage" + ".1" if os.name != "nt" else ".html"

    @staticmethod
    def get_description():
        return "Manage cluster certificates"


class UserManage(Subcommand):
    """The user manage subcommand"""

    def __init__(self):
        super(UserManage, self).__init__()
        self.parser.prog = "couchbase-cli user-manage"
        group = self.parser.add_argument_group("User manage options")
        group.add_argument("--delete", dest="delete", action="store_true", default=False,
                           help="Delete an existing RBAC user")
        group.add_argument("--get", dest="get", action="store_true", default=False,
                           help="Display RBAC user details")
        group.add_argument("--list", dest="list", action="store_true", default=False,
                           help="List all RBAC users and their roles")
        group.add_argument("--my-roles", dest="my_roles", action="store_true", default=False,
                           help="List my roles")
        group.add_argument("--set", dest="set", action="store_true", default=False,
                           help="Create or edit an RBAC user")
        group.add_argument("--set-group", dest="set_group", action="store_true", default=False,
                           help="Create or edit a user group")
        group.add_argument("--delete-group", dest="delete_group", action="store_true", default=False,
                           help="Delete a user group")
        group.add_argument("--list-groups", dest="list_group", action="store_true", default=False,
                           help="List all groups")
        group.add_argument("--get-group", dest="get_group", action="store_true", default=False,
                           help="Get group")
        group.add_argument("--rbac-username", dest="rbac_user", metavar="<username>",
                           help="The RBAC username")
        group.add_argument("--rbac-password", dest="rbac_pass", metavar="<password>",
                           help="The RBAC password")
        group.add_argument("--rbac-name", dest="rbac_name", metavar="<name>",
                           help="The full name of the user")
        group.add_argument("--roles", dest="roles", metavar="<roles_list>",
                           help="The roles for the specified user")
        group.add_argument("--auth-domain", dest="auth_domain", metavar="<domain>",
                           choices=["external", "local"],
                           help="The authentication type for the specified user")
        group.add_argument("--user-groups", dest="groups", metavar="<groups>",
                           help="List of groups for the user to be added to")
        group.add_argument("--group-name", dest="group", metavar="<group>", help="Group name")
        group.add_argument("--group-description", dest="description", metavar="<text>", help="Group description")
        group.add_argument("--ldap-ref", dest="ldap_ref", metavar="<ref>", help="LDAP group's distinguished name")

    @rest_initialiser(cluster_init_check=True, version_check=True)
    def execute(self, opts):
        num_selectors = sum([opts.delete, opts.list, opts.my_roles, opts.set, opts.get, opts.get_group,
                             opts.list_group, opts.delete_group, opts.set_group])
        if num_selectors == 0:
            _exitIfErrors(["Must specify --delete, --list, --my_roles, --set, --get, --get-group, --set-group, " +
                           "--list-groups or --delete-group"])
        elif num_selectors != 1:
            _exitIfErrors(["Only one of the following can be specified:--delete, --list, --my_roles, --set, --get," +
                           " --get-group, --set-group, --list-groups or --delete-group"])

        if opts.delete:
            self._delete(opts)
        elif opts.list:
            self._list(opts)
        elif opts.my_roles:
            self._my_roles(opts)
        elif opts.set:
            self._set(opts)
        elif opts.get:
            self._get(opts)
        elif opts.get_group:
            self._get_group(opts)
        elif opts.set_group:
            self._set_group(opts)
        elif opts.list_group:
            self._list_groups()
        elif opts.delete_group:
            self._delete_group(opts)

    def _delete_group(self, opts):
        if opts.group is None:
            _exitIfErrors(['--group-name is required with the --delete-group option'])

        _, errors = self.rest.delete_user_group(opts.group)
        _exitIfErrors(errors)
        _success(f"Group '{opts.group}' was deleted")

    def _get_group(self, opts):
        if opts.group is None:
            _exitIfErrors(['--group-name is required with the --get-group option'])

        group, errors = self.rest.get_user_group(opts.group)
        _exitIfErrors(errors)
        print(json.dumps(group, indent=2))

    def _set_group(self, opts):
        if opts.group is None:
            _exitIfErrors(['--group-name is required with --set-group'])

        _, errors = self.rest.set_user_group(opts.group, opts.roles, opts.description, opts.ldap_ref)
        _exitIfErrors(errors)
        _success(f"Group '{opts.group}' set")

    def _list_groups(self):
        groups, errors = self.rest.list_user_groups()
        _exitIfErrors(errors)
        print(json.dumps(groups, indent=2))

    def _delete(self, opts):
        if opts.rbac_user is None:
            _exitIfErrors(["--rbac-username is required with the --delete option"])
        if opts.rbac_pass is not None:
            _warning("--rbac-password is not used with the --delete option")
        if opts.rbac_name is not None:
            _warning("--rbac-name is not used with the --delete option")
        if opts.roles is not None:
            _warning("--roles is not used with the --delete option")
        if opts.auth_domain is None:
            _exitIfErrors(["--auth-domain is required with the --delete option"])

        _, errors = self.rest.delete_rbac_user(opts.rbac_user, opts.auth_domain)
        _exitIfErrors(errors)
        _success(f"User '{opts.rbac_user}' was removed")

    def _list(self, opts):
        if opts.rbac_user is not None:
            _warning(["--rbac-username is not used with the --list option"])
        if opts.rbac_pass is not None:
            _warning(["--rbac-password is not used with the --list option"])
        if opts.rbac_name is not None:
            _warning("--rbac-name is not used with the --list option")
        if opts.roles is not None:
            _warning("--roles is not used with the --list option")
        if opts.auth_domain is not None:
            _warning("--auth-domain is not used with the --list option")

        result, errors = self.rest.list_rbac_users()
        _exitIfErrors(errors)
        print(json.dumps(result, indent=2))

    def _get(self, opts):
        if opts.rbac_user is None:
            _exitIfErrors(["--rbac-username is required with the --get option"])
        if opts.rbac_pass is not None:
            _warning("--rbac-password is not used with the --get option")
        if opts.rbac_name is not None:
            _warning("--rbac-name is not used with the --get option")
        if opts.roles is not None:
            _warning("--roles is not used with the --get option")
        if opts.auth_domain is not None:
            _warning("--auth-domain is not used with the --get option")

        result, errors = self.rest.list_rbac_users()
        _exitIfErrors(errors)
        user = [u for u in result if u['id'] == opts.rbac_user]

        if len(user) != 0:
            print(json.dumps(user, indent=2))
        else:
            _exitIfErrors([f'no user {opts.rbac_user}'])

    def _my_roles(self, opts):
        if opts.rbac_user is not None:
            _warning("--rbac-username is not used with the --my-roles option")
        if opts.rbac_pass is not None:
            _warning("--rbac-password is not used with the --my-roles option")
        if opts.rbac_name is not None:
            _warning("--rbac-name is not used with the --my-roles option")
        if opts.roles is not None:
            _warning("--roles is not used with the --my-roles option")
        if opts.auth_domain is not None:
            _warning("--auth-domain is not used with the --my-roles option")

        result, errors = self.rest.my_roles()
        _exitIfErrors(errors)
        print(json.dumps(result, indent=2))

    def _set(self, opts):
        if opts.rbac_user is None:
            _exitIfErrors(["--rbac-username is required with the --set option"])
        if opts.rbac_pass is not None and opts.auth_domain == "external":
            _warning("--rbac-password cannot be used with the external auth domain")
            opts.rbac_pass = None
        if opts.auth_domain is None:
            _exitIfErrors(["--auth-domain is required with the --set option"])

        _, errors = self.rest.set_rbac_user(opts.rbac_user, opts.rbac_pass, \
                                       opts.rbac_name, opts.roles, \
                                       opts.auth_domain, opts.groups)
        _exitIfErrors(errors)

        if opts.roles is not None and "query_external_access" in opts.roles:
            _warning("Granting the query_external_access role permits execution of the N1QL " +
                "function CURL() and may allow access to other network endpoints in the local " +
                "network and the Internet.")

        _success(f"User {opts.rbac_user} set")

    @staticmethod
    def get_man_page_name():
        return "couchbase-cli-user-manage" + ".1" if os.name != "nt" else ".html"

    @staticmethod
    def get_description():
        return "Manage RBAC users"


class XdcrReplicate(Subcommand):
    """The xdcr replicate subcommand"""

    def __init__(self):
        super(XdcrReplicate, self).__init__()
        self.parser.prog = "couchbase-cli xdcr-replicate"
        group = self.parser.add_argument_group("XDCR replicate options")
        group.add_argument("--create", dest="create", action="store_true",
                           default=False, help="Create an XDCR replication")
        group.add_argument("--delete", dest="delete", action="store_true",
                           default=False, help="Delete an XDCR replication")
        group.add_argument("--pause", dest="pause", action="store_true",
                           default=False, help="Pause an XDCR replication")
        group.add_argument("--list", dest="list", action="store_true",
                           default=False, help="List all XDCR replications")
        group.add_argument("--resume", dest="resume", action="store_true",
                           default=False, help="Resume an XDCR replication")
        group.add_argument("--settings", dest="settings", action="store_true",
                           default=False, help="Set advanced settings for an XDCR replication")
        group.add_argument("--xdcr-from-bucket", dest="from_bucket", metavar="<bucket>",
                           help="The name bucket to replicate data from")
        group.add_argument("--xdcr-to-bucket", dest="to_bucket", metavar="<bucket>",
                           help="The name bucket to replicate data to")
        group.add_argument("--xdcr-cluster-name", dest="cluster_name", metavar="<name>",
                           help="The name of the cluster reference to replicate to")
        group.add_argument("--xdcr-replication-mode", dest="rep_mode", metavar="<mode>",
                           choices=["xmem", "capi"],
                           help="The replication protocol (capi or xmem)")
        group.add_argument("--filter-expression", dest="filter", metavar="<regex>",
                           help="Regular expression to filter replication streams")
        group.add_argument("--filter-skip-restream", dest="filter_skip", action="store_true", default=False,
                           help="Restart the replication. It must be specified together with --filter-expression")
        group.add_argument("--xdcr-replicator", dest="replicator_id", metavar="<id>",
                           help="Replication ID")
        group.add_argument("--checkpoint-interval", dest="chk_int", type=(int), metavar="<seconds>",
                           help="Intervals between checkpoints in seconds (60 to 14400)")
        group.add_argument("--worker-batch-size", dest="worker_batch_size", type=(int),
                           metavar="<num>", help="Doc batch size (500 to 10000)")
        group.add_argument("--doc-batch-size", dest="doc_batch_size", type=(int), metavar="<KB>",
                           help="Document batching size in KB (10 to 100000)")
        group.add_argument("--failure-restart-interval", dest="fail_interval", type=(int),
                           metavar="<seconds>",
                           help="Interval for restarting failed xdcr in seconds (1 to 300)")
        group.add_argument("--optimistic-replication-threshold", dest="rep_thresh", type=(int),
                           metavar="<bytes>",
                           help="Document body size threshold to trigger optimistic replication" +
                           " (bytes)")
        group.add_argument("--source-nozzle-per-node", dest="src_nozzles", type=(int),
                           metavar="<num>",
                           help="The number of source nozzles per source node (1 to 10)")
        group.add_argument("--target-nozzle-per-node", dest="dst_nozzles", type=(int),
                           metavar="<num>",
                           help="The number of outgoing nozzles per target node (1 to 10)")
        group.add_argument("--bandwidth-usage-limit", dest="usage_limit", type=(int),
                           metavar="<num>", help="The bandwidth usage limit in MB/Sec")
        group.add_argument("--enable-compression", dest="compression", metavar="<1|0>", choices=["1", "0"],
                           help="Enable/disable compression")
        group.add_argument("--log-level", dest="log_level", metavar="<level>",
                           choices=["Error", "Info", "Debug", "Trace"],
                           help="The XDCR log level")
        group.add_argument("--stats-interval", dest="stats_interval", metavar="<ms>",
                           help="The interval for statistics updates (in milliseconds)")
        group.add_argument("--priority", dest="priority", choices=['High', 'Medium', 'Low'],
                           metavar="<High|Medium|Low>", help='XDCR priority, by default set to High')
        group.add_argument('--reset-expiry', choices=['1', '0'], metavar='<1|0>', dest='reset_expiry',
                           default=None, help='When set to true the expiry of mutations will be set to zero')
        group.add_argument('--filter-deletion', choices=['1', '0'], metavar='<1|0>', default=None, dest='filter_del',
                           help='When set to true delete mutations will be filter out and not sent to the target '
                                'cluster')
        group.add_argument('--filter-expiration', choices=['1', '0'], metavar='<1|0>', default=None, dest='filter_exp',
                           help='When set to true expiry mutations will be filter out and not sent to the target '
                                'cluster')

    @rest_initialiser(cluster_init_check=True, version_check=True, enterprise_check=False)
    def execute(self, opts):
        if not self.enterprise and opts.compression:
            _exitIfErrors(["--enable-compression can only be configured on enterprise edition"])

        if opts.compression == "0":
            opts.compression = "None"
        elif opts.compression =="1":
            opts.compression = "Auto"

        actions = sum([opts.create, opts.delete, opts.pause, opts.list, opts.resume,
                       opts.settings])
        if actions == 0:
            _exitIfErrors(["Must specify one of --create, --delete, --pause, --list," +
                           " --resume, --settings"])
        elif actions > 1:
            _exitIfErrors(["The --create, --delete, --pause, --list, --resume, --settings" +
                           " flags may not be specified at the same time"])
        elif opts.create:
            self._create(opts)
        elif opts.delete:
            self._delete(opts)
        elif opts.pause or opts.resume:
            self._pause_resume(opts)
        elif opts.list:
            self._list()
        elif opts.settings:
            self._settings(opts)

    def _create(self, opts):
        _, errors = self.rest.create_xdcr_replication(opts.cluster_name, opts.to_bucket, opts.from_bucket, opts.filter,
                                                 opts.rep_mode, opts.compression, opts.reset_expiry, opts.filter_del,
                                                 opts.filter_exp)
        _exitIfErrors(errors)

        _success("XDCR replication created")

    def _delete(self, opts):
        if opts.replicator_id is None:
            _exitIfErrors(["--xdcr-replicator is needed to delete a replication"])

        _, errors = self.rest.delete_xdcr_replicator(opts.replicator_id)
        _exitIfErrors(errors)

        _success("XDCR replication deleted")

    def _pause_resume(self, opts):
        if opts.replicator_id is None:
            _exitIfErrors(["--xdcr-replicator is needed to pause or resume a replication"])

        tasks, errors = self.rest.get_tasks()
        _exitIfErrors(errors)
        for task in tasks:
            if task["type"] == "xdcr" and task["id"] == opts.replicator_id:
                if opts.pause and task["status"] == "notRunning":
                    _exitIfErrors(["The replication is not running yet. Pause is not needed"])
                if opts.resume and task["status"] == "running":
                    _exitIfErrors(["The replication is running already. Resume is not needed"])
                break

        if opts.pause:
            _, errors = self.rest.pause_xdcr_replication(opts.replicator_id)
            _exitIfErrors(errors)
            _success("XDCR replication paused")
        elif opts.resume:
            _, errors = self.rest.resume_xdcr_replication(opts.replicator_id)
            _exitIfErrors(errors)
            _success("XDCR replication resume")

    def _list(self):
        tasks, errors = self.rest.get_tasks()
        _exitIfErrors(errors)
        for task in tasks:
            if task["type"] == "xdcr":
                print(f'stream id: {task["id"]}')
                print(f'   status: {task["status"]}')
                print(f'   source: {task["source"]}')
                print(f'   target: {task["target"]}')
                if "filterExpression" in task and task["filterExpression"] != "":
                    print(f'   filter: {task["filterExpression"]}')

    def _settings(self, opts):
        if opts.replicator_id is None:
            _exitIfErrors(["--xdcr-replicator is needed to change a replicators settings"])
        if opts.filter_skip and opts.filter is None:
            _exitIfErrors(["--filter-expersion is needed with the --filter-skip-restream option"])
        _, errors = self.rest.xdcr_replicator_settings(opts.chk_int, opts.worker_batch_size,
                                                  opts.doc_batch_size, opts.fail_interval,
                                                  opts.rep_thresh, opts.src_nozzles,
                                                  opts.dst_nozzles, opts.usage_limit,
                                                  opts.compression, opts.log_level,
                                                  opts.stats_interval, opts.replicator_id, opts.filter,
                                                  opts.filter_skip, opts.priority, opts.reset_expiry,
                                                  opts.filter_del, opts.filter_exp)
        _exitIfErrors(errors)

        _success("XDCR replicator settings updated")

    @staticmethod
    def get_man_page_name():
        return "couchbase-cli-xdcr-replicate" + ".1" if os.name != "nt" else ".html"

    @staticmethod
    def get_description():
        return "Manage XDCR cluster references"


class XdcrSetup(Subcommand):
    """The xdcr setup subcommand"""

    def __init__(self):
        super(XdcrSetup, self).__init__()
        self.parser.prog = "couchbase-cli xdcr-setup"
        group = self.parser.add_argument_group("XDCR setup options")
        group.add_argument("--create", dest="create", action="store_true",
                           default=False, help="Create an XDCR remote reference")
        group.add_argument("--delete", dest="delete", action="store_true",
                           default=False, help="Delete an XDCR remote reference")
        group.add_argument("--edit", dest="edit", action="store_true",
                           default=False, help="Set the local read-only user")
        group.add_argument("--list", dest="list", action="store_true",
                           default=False, help="List all XDCR remote references")
        group.add_argument("--xdcr-cluster-name", dest="name", metavar="<name>",
                           help="The name for the remote cluster reference")
        group.add_argument("--xdcr-hostname", dest="hostname", metavar="<hostname>",
                           help="The hostname of the remote cluster reference")
        group.add_argument("--xdcr-username", dest="r_username", metavar="<username>",
                           help="The username of the remote cluster reference")
        group.add_argument("--xdcr-password", dest="r_password", metavar="<password>",
                           help="The password of the remote cluster reference")
        group.add_argument("--xdcr-user-certificate", dest="r_certificate", metavar="<path>",
                           help="The user certificate for authentication")
        group.add_argument("--xdcr-user-key", dest="r_key", metavar="<path>",
                           help="The user key for authentication")
        group.add_argument("--xdcr-demand-encryption", dest="encrypt", choices=["0", "1"],
                           action=CBDeprecatedAction, help=SUPPRESS)
        group.add_argument("--xdcr-encryption-type", dest="encryption_type", choices=["full", "half"],
                           metavar="<type>", action=CBDeprecatedAction, help=SUPPRESS)
        group.add_argument("--xdcr-certificate", dest="certificate", metavar="<path>",
                           help="The certificate used for encryption")
        group.add_argument("--xdcr-secure-connection", dest="secure_connection", choices=["none", "full", "half"],
                           metavar="<type>", help="The XDCR secure connection type")

    @rest_initialiser(cluster_init_check=True, version_check=True)
    def execute(self, opts):
        actions = sum([opts.create, opts.delete, opts.edit, opts.list])
        if actions == 0:
            _exitIfErrors(["Must specify one of --create, --delete, --edit, --list"])
        elif actions > 1:
            _exitIfErrors(["The --create, --delete, --edit, --list flags may not " +
                           "be specified at the same time"])
        elif opts.create or opts.edit:
            self._set(opts)
        elif opts.delete:
            self._delete(opts)
        elif opts.list:
            self._list()

    def _set(self, opts):
        cmd = "create"
        if opts.edit:
            cmd = "edit"

        if opts.name is None:
            _exitIfErrors([f'--xdcr-cluster-name is required to {cmd} a cluster connection'])
        if opts.hostname is None:
            _exitIfErrors([f'--xdcr-hostname is required to {cmd} a cluster connections'])
        if opts.username is None:
            _exitIfErrors([f'--xdcr-username is required to {cmd} a cluster connections'])
        if opts.password is None:
            _exitIfErrors([f'--xdcr-password is required to {cmd} a cluster connections'])
        if (opts.encrypt is not None or opts.encryption_type is not None) and opts.secure_connection is not None:
            _exitIfErrors(["Cannot use deprecated flags --xdcr-demand-encryption or --xdcr-encryption-type with"
                           " --xdcr-secure-connection"])

        if opts.secure_connection == "none":
            opts.encrypt = "0"
            opts.encryption_type = None
        elif opts.secure_connection == "half":
            opts.encrypt = "1"
            opts.encryption_type = "half"
        elif opts.secure_connection == "full":
            opts.encrypt = "1"
            opts.encryption_type = "full"
        elif opts.encrypt is None and opts.encryption_type is None:
            opts.encrypt = "0"
            opts.encryption_type = None

        raw_cert = None
        if opts.encrypt == "1":
            if opts.encryption_type == None:
                opts.encryption_type = "full"

            if opts.encryption_type == "full":
                if opts.certificate is None:
                    _exitIfErrors(["certificate required if encryption is demanded"])
                raw_cert = _exit_on_file_read_failure(opts.certificate)

        raw_user_key = None
        if opts.r_key:
            raw_user_key = _exit_on_file_read_failure(opts.r_key)
        raw_user_cert = None
        if opts.r_certificate:
            raw_user_cert = _exit_on_file_read_failure(opts.r_certificate)

        if opts.create:
            _, errors = self.rest.create_xdcr_reference(opts.name, opts.hostname, opts.r_username,
                                                   opts.r_password, opts.encrypt, opts.encryption_type,
                                                   raw_cert, raw_user_cert, raw_user_key)
            _exitIfErrors(errors)
            _success("Cluster reference created")
        else:
            _, errors = self.rest.edit_xdcr_reference(opts.name, opts.hostname, opts.r_username,
                                                 opts.r_password, opts.encrypt, opts.encryption_type,
                                                 raw_cert, raw_user_cert, raw_user_key)
            _exitIfErrors(errors)
            _success("Cluster reference edited")

    def _delete(self, opts):
        if opts.name is None:
            _exitIfErrors(["--xdcr-cluster-name is required to deleta a cluster connection"])

        _, errors = self.rest.delete_xdcr_reference(opts.name)
        _exitIfErrors(errors)

        _success("Cluster reference deleted")

    def _list(self):
        clusters, errors = self.rest.list_xdcr_references()
        _exitIfErrors(errors)

        for cluster in clusters:
            if not cluster["deleted"]:
                print(f'cluster name: {cluster["name"]}')
                print(f'        uuid: {cluster["uuid"]}')
                print(f'   host name: {cluster["hostname"]}')
                print(f'   user name: {cluster["username"]}')
                print(f'         uri: {cluster["uri"]}')

    @staticmethod
    def get_man_page_name():
        return "couchbase-cli-xdcr-setup" + ".1" if os.name != "nt" else ".html"

    @staticmethod
    def get_description():
        return "Manage XDCR replications"


class EventingFunctionSetup(Subcommand):
    """The Eventing Service Function setup subcommand"""

    def __init__(self):
        super(EventingFunctionSetup, self).__init__()
        self.parser.prog = "couchbase-cli eventing-function-setup"
        group = self.parser.add_argument_group("Eventing Service Function setup options")
        group.add_argument("--import", dest="_import", action="store_true",
                           default=False, help="Import functions")
        group.add_argument("--export", dest="export", action="store_true",
                           default=False, help="Export a function")
        group.add_argument("--export-all", dest="export_all", action="store_true",
                           default=False, help="Export all functions")
        group.add_argument("--delete", dest="delete", action="store_true",
                           default=False, help="Delete a function")
        group.add_argument("--list", dest="list", action="store_true",
                           default=False, help="List all functions")
        group.add_argument("--deploy", dest="deploy", action="store_true",
                           default=False, help="Deploy a function")
        group.add_argument("--undeploy", dest="undeploy", action="store_true",
                           default=False, help="Undeploy a function")
        group.add_argument("--boundary", dest="boundary", metavar="<from-everything|from-now>",
                           choices=["from-everything", "from-now"], default=False,
                           help="Set the function deployment boundary")
        group.add_argument("--name", dest="name", metavar="<name>",
                           default=False, help="The name of the function to take an action on")
        group.add_argument("--file", dest="filename", metavar="<file>",
                           default=False, help="The file to export and import function(s) to and from")
        group.add_argument("--pause", dest="pause", action="store_true", help="Pause a function")
        group.add_argument("--resume", dest="resume", action="store_true", help="Resume a function")

    @rest_initialiser(cluster_init_check=True, version_check=True)
    def execute(self, opts):
        actions = sum([opts._import, opts.export, opts.export_all, opts.delete, opts.list, opts.deploy, opts.undeploy, opts.pause, opts.resume])
        if actions == 0:
            _exitIfErrors(["Must specify one of --import, --export, --export-all, --delete, --list, --deploy,"
                           " --undeploy, --pause, --resume"])
        elif actions > 1:
            _exitIfErrors(["The --import, --export, --export-all, --delete, --list, --deploy, --undeploy, --pause, --resume flags may"
                           " not be specified at the same time"])
        elif opts._import:
            self._import(opts)
        elif opts.export:
            self._export(opts)
        elif opts.export_all:
            self._export_all(opts)
        elif opts.delete:
            self._delete(opts)
        elif opts.list:
            self._list()
        elif opts.deploy:
            self._deploy_undeploy(opts, True)
        elif opts.undeploy:
            self._deploy_undeploy(opts, False)
        elif opts.pause:
            self._pause_resume(opts, True)
        elif opts.resume:
            self._pause_resume(opts, False)

    def _pause_resume(self, opts, pause):
        if not opts.name:
            _exitIfErrors([f"Flag --name is required with the {'--pause' if pause else '--resume'} flag"])
        _, err = self.rest.pause_resume_function(opts.name, pause)
        _exitIfErrors(err)
        _success(f"Function was {'paused' if pause else 'resumed'}")

    def _import(self, opts):
        if not opts.filename:
            _exitIfErrors(["--file is needed to import functions"])
        import_functions = _exit_on_file_read_failure(opts.filename)
        import_functions = json.loads(import_functions)
        _, errors = self.rest.import_functions(import_functions)
        _exitIfErrors(errors)
        _success("Events imported")

    def _export(self, opts):
        if not opts.filename:
            _exitIfErrors(["--file is needed to export a function"])
        if not opts.name:
            _exitIfErrors(["--name is needed to export a function"])
        functions, errors = self.rest.export_functions()
        _exitIfErrors(errors)
        exported_function = None
        for function in functions:
            if function["appname"] == opts.name:
                exported_function = [function]
        if not exported_function:
            _exitIfErrors([f'Function {opts.name} does not exist'])
        _exit_on_file_write_failure(opts.filename, json.dumps(exported_function, separators=(',',':')))
        _success("Function exported to: " + opts.filename)

    def _export_all(self, opts):
        if not opts.filename:
            _exitIfErrors(["--file is needed to export all functions"])
        exported_functions, errors = self.rest.export_functions()
        _exitIfErrors(errors)
        _exit_on_file_write_failure(opts.filename, json.dumps(exported_functions, separators=(',',':')))
        _success(f'All functions exported to: {opts.filename}')

    def _delete(self, opts):
        if not opts.name:
            _exitIfErrors(["--name is needed to delete a function"])
        _, errors = self.rest.delete_function(opts.name)
        _exitIfErrors(errors)
        _success("Request to delete the function was accepted")

    def _deploy_undeploy(self, opts, deploy):
        if not opts.name:
            _exitIfErrors([f"--name is needed to {'deploy' if deploy else 'undeploy'} a function"])
        if deploy and not opts.boundary:
            _exitIfErrors([f"--boundary is needed to deploy a function"])
        _, errors = self.rest.deploy_undeploy_function(opts.name, deploy, opts.boundary)
        _exitIfErrors(errors)
        _success(f"Request to {'deploy' if deploy else 'undeploy'} the function was accepted")

    def _list(self):
        functions, errors = self.rest.list_functions()
        _exitIfErrors(errors)

        for function in functions:
            print(function['appname'])
            status = ''
            if function['settings']['deployment_status']:
                status = 'Deployed'
            else:
                status = 'Undeployed'
            print(f' Status: {status}')
            print(f' Source Bucket: {function["depcfg"]["source_bucket"]}')
            print(f' Metadata Bucket: {function["depcfg"]["metadata_bucket"]}')

    @staticmethod
    def get_man_page_name():
        return "couchbase-cli-eventing-function-setup" + ".1" if os.name != "nt" else ".html"

    @staticmethod
    def get_description():
        return "Manage Eventing Service Functions"


class AnalyticsLinkSetup(Subcommand):
    """The analytics link setup subcommand"""

    def __init__(self):
        super(AnalyticsLinkSetup, self).__init__()
        self.parser.prog = "couchbase-cli analytics-link-setup"
        group = self.parser.add_argument_group("Analytics Service link setup options")
        group.add_argument("--create", dest="create", action="store_true",
                           default=False, help="Create a link")
        group.add_argument("--delete", dest="delete", action="store_true",
                           default=False, help="Delete a link")
        group.add_argument("--edit", dest="edit", action="store_true",
                           default=False, help="Modify a link")
        group.add_argument("--list", dest="list", action="store_true",
                           default=False, help="List all links")
        group.add_argument("--dataverse", dest="dataverse", metavar="<name>",
                           help="The dataverse of the link")
        group.add_argument("--name", dest="name", metavar="<name>",
                           help="The name of the link")
        group.add_argument("--type", dest="type", metavar="<type>", choices=["couchbase", "s3"],
                           help="The type of the link ('couchbase' or 's3')")

        group = self.parser.add_argument_group("Analytics Service Couchbase link setup options")
        group.add_argument("--hostname", dest="hostname", metavar="<hostname>",
                           help="The hostname of the link")
        group.add_argument("--link-username", dest="link_username", metavar="<username>",
                           help="The username of the link")
        group.add_argument("--link-password", dest="link_password", metavar="<password>",
                           help="The password of the link")
        group.add_argument("--user-certificate", dest="user_certificate", metavar="<path>",
                           help="The user certificate for authentication")
        group.add_argument("--user-key", dest="user_key", metavar="<path>",
                           help="The user key for authentication")
        group.add_argument("--certificate", dest="certificate", metavar="<path>",
                           help="The certificate used for encryption")
        group.add_argument("--encryption", dest="encryption", choices=["none", "full", "half"],
                           metavar="<type>",
                           help="The link encryption type ('none', 'full' or 'half')")

        group = self.parser.add_argument_group("Analytics Service S3 link setup options")
        group.add_argument("--access-key-id", dest="access_key_id", metavar="<id>",
                           help="The access key ID of the link")
        group.add_argument("--secret-access-key", dest="secret_access_key", metavar="<key>",
                           help="The secret access key of the link")
        group.add_argument("--region", dest="region", metavar="<region>",
                           help="The region of the link")
        group.add_argument("--service-endpoint", dest="service_endpoint", metavar="<url>",
                           help="The service endpoint of the link (optional)")

    @rest_initialiser(cluster_init_check=True, version_check=True)
    def execute(self, opts):
        actions = sum([opts.create, opts.delete, opts.edit, opts.list])
        if actions == 0:
            _exitIfErrors(["Must specify one of --create, --delete, --edit, --list"])
        elif actions > 1:
            _exitIfErrors(["The --create, --delete, --edit, --list flags may not " +
                           "be specified at the same time"])
        elif opts.create or opts.edit:
            self._set(opts)
        elif opts.delete:
            self._delete(opts)
        elif opts.list:
            self._list(opts)

    def _set(self, opts):
        cmd = "create"
        if opts.edit:
            cmd = "edit"

        if opts.dataverse is None:
            _exitIfErrors([f'--dataverse is required to {cmd} a link'])
        if opts.name is None:
            _exitIfErrors([f'--name is required to {cmd} a link'])
        if opts.create and opts.type is None:
            _exitIfErrors([f'--type is required to {cmd} a link'])

        if opts.certificate:
            opts.certificate = _exit_on_file_read_failure(opts.certificate)
        if opts.user_key:
            opts.user_key = _exit_on_file_read_failure(opts.user_key)
        if opts.user_certificate:
            opts.user_certificate = _exit_on_file_read_failure(opts.user_certificate)

        if opts.create:
            _, errors = self.rest.create_analytics_link(opts)
            _exitIfErrors(errors)
            _success("Link created")
        else:
            _, errors = self.rest.edit_analytics_link(opts)
            _exitIfErrors(errors)
            _success("Link edited")

    def _delete(self, opts):
        if opts.dataverse is None:
            _exitIfErrors([f'--dataverse is required to delete a link'])
        if opts.name is None:
            _exitIfErrors([f'--name is required to delete a link'])

        _, errors = self.rest.delete_analytics_link(opts.dataverse, opts.name)
        _exitIfErrors(errors)
        _success("Link deleted")

    def _list(self, opts):
        clusters, errors = self.rest.list_analytics_links(opts.dataverse, opts.name, opts.type)
        _exitIfErrors(errors)
        print(json.dumps(clusters, sort_keys=True, indent=2))

    @staticmethod
    def get_man_page_name():
        return "couchbase-cli-analytics-link-setup" + ".1" if os.name != "nt" else ".html"

    @staticmethod
    def get_description():
        return "Manage Analytics Links"


class UserChangePassword(Subcommand):
    """The change password subcommand"""

    def __init__(self):
        super(UserChangePassword, self).__init__()
        self.parser.prog = "couchbase-cli user-change-password"
        group = self.parser.add_argument_group("User password change option")
        group.add_argument("--new-password", dest="new_pass", metavar="<password>", required=True,
                           help="The new password")

    @rest_initialiser(cluster_init_check=True, version_check=True)
    def execute(self, opts):
        if opts.new_pass is None:
            _exitIfErrors(["--new-password is required"])

        _, rv = self.rest.user_change_passsword(opts.new_pass)
        _exitIfErrors(rv)
        _success(f'Changed password for {opts.username}')

    @staticmethod
    def get_man_page_name():
        return "couchbase-cli-user-change-password" + ".1" if os.name != "nt" else ".html"

    @staticmethod
    def get_description():
        return "Change user password"


class CollectionManage(Subcommand):
    """The collections-manage subcommand"""

    def __init__(self):
        super(CollectionManage, self).__init__()
        self.parser.prog = "couchbase-cli collection-manage"
        group = self.parser.add_argument_group("Collection manage option")
        group.add_argument("--bucket", dest="bucket", metavar="<bucket>", required=True, help="The bucket to use")
        group.add_argument("--create-scope", dest="create_scope", metavar="<scope>", default=None,
                           help="The name of the scope to make")
        group.add_argument("--drop-scope", dest="drop_scope", metavar="<scope>", default=None,
                           help="The name of the scope to remove")
        group.add_argument("--list-scopes", dest="list_scopes", action="store_true", default=None,
                           help="List all of the scopes in the bucket")
        group.add_argument("--create-collection", dest="create_collection", metavar="<collection>", default=None,
                           help="The path to the collection to make")
        group.add_argument("--drop-collection", dest="drop_collection", metavar="<collection>", default=None,
                           help="The path to the collection to remove")
        group.add_argument("--list-collections", dest="list_collections", metavar="<scope>", default=None,
                           const="_default", nargs='?', help="List all of the collections in the scope")
        group.add_argument("--max-ttl", dest="max_ttl", metavar="<seconds>", type=int,
                           help="Set the maximum TTL the collection will accept")

    @rest_initialiser(cluster_init_check=True, version_check=True)
    def execute(self, opts):
        cmds = [opts.create_scope, opts.drop_scope, opts.list_scopes, opts.create_collection, opts.drop_collection,
                opts.list_collections]
        cmd_total = sum(cmd is not None for cmd in cmds)

        args = "--create-scope, --drop-scope, --list-scopes, --create-collection, --drop-collection, or " \
               "--list-collections"
        if cmd_total == 0:
            _exitIfErrors([f'Must specify one of the following: {args}'])
        elif cmd_total != 1:
            _exitIfErrors([f'Only one of the following may be specified: {args}'])

        if opts.max_ttl is not None and opts.create_collection is None:
            _exitIfErrors(["--max-ttl can only be set with --create-collection"])

        if opts.create_scope:
            self._create_scope(opts)
        if opts.drop_scope:
            self._drop_scope(opts)
        if opts.list_scopes:
            self._list_scopes(opts)
        if opts.create_collection:
            self._create_collection(opts)
        if opts.drop_collection:
            self._drop_collection(opts)
        if opts.list_collections:
            self._list_collections(opts)

    def _create_scope(self, opts):
        _, errors = self.rest.create_scope(opts.bucket, opts.create_scope)
        _exitIfErrors(errors)
        _success("Scope created")

    def _drop_scope(self, opts):
        _, errors = self.rest.drop_scope(opts.bucket, opts.drop_scope)
        _exitIfErrors(errors)
        _success("Scope deleted")

    def _list_scopes(self, opts):
        manifest, errors = self.rest.get_manifest(opts.bucket)
        _exitIfErrors(errors)
        for scope in manifest['scopes']:
            print(scope['name'])

    def _create_collection(self, opts):
        scope, collection = self._get_scope_collection(opts.create_collection)
        _, errors = self.rest.create_collection(opts.bucket, scope, collection, opts.max_ttl)
        _exitIfErrors(errors)
        _success("Collection created")

    def _drop_collection(self, opts):
        scope, collection = self._get_scope_collection(opts.drop_collection)
        _, errors = self.rest.drop_collection(opts.bucket, scope, collection)
        _exitIfErrors(errors)
        _success("Collection deleted")

    def _list_collections(self, opts):
        manifest, errors = self.rest.get_manifest(opts.bucket)
        _exitIfErrors(errors)
        found_scope = False
        for scope in manifest['scopes']:
            if opts.list_collections == scope['name']:
                found_scope = True
                for collection in scope['collections']:
                    print(collection['name'])
        if not found_scope:
            _exitIfErrors([f"Scope {opts.list_collections} does not exist"])

    def _get_scope_collection(self, path):
        scope, collection, err = self.expand_collection_shortcut(path)
        if err is not None:
            _exitIfErrors([err])
        return scope, collection

    @staticmethod
    def expand_collection_shortcut(path):
        parts = path.split('.')
        if len(parts) != 2:
            return None, None, f'invalid collection path {path}'
        parts = ['_default' if x == '' else x for x in parts]
        return parts[0], parts[1], None

    @staticmethod
    def get_man_page_name():
        return "couchbase-cli-collection-manage" + ".1" if os.name != "nt" else ".html"

    @staticmethod
    def get_description():
        return "Manage collections in a bucket"


class EnableDeveloperPreview(Subcommand):
    """"The enable developer preview command"""

    def __init__(self):
        super(EnableDeveloperPreview, self).__init__()
        self.parser.prog = "couchbase-cli enable-developer-preview"
        group = self.parser.add_argument_group("Developer preview option")
        group.add_argument('--enable', dest='enable', required=False, action="store_true",
                           help='Enable developer preview mode in target cluster')
        group.add_argument('--list', dest='list', required=False, action="store_true",
                           help='Check if cluster is in developer preview mode')

    @rest_initialiser(version_check=True)
    def execute(self, opts):
        if not (opts.enable or opts.list):
            _exitIfErrors(['--enable or --list must be provided'])
        if opts.enable and opts.list:
            _exitIfErrors(['cannot provide both --enable and --list'])

        if opts.enable:
            confirm = input('Developer preview cannot be disabled once it is enabled. ' +
                            'If you enter developer preview mode you will not be able to ' +
                            'upgrade. DO NOT USE IN PRODUCTION.\nAre you sure [y/n]: ')
            if confirm == 'y':
                _, errors = self.rest.set_dp_mode()
                _exitIfErrors(errors)
                _success("Cluster is in developer preview mode")
            elif confirm == 'n':
                _success("Developer preview mode has NOT been enabled")
            else:
                _exitIfErrors(["Unknown option provided"])

        if opts.list:
            pools, rv = self.rest.pools()
            _exitIfErrors(rv)
            if 'isDeveloperPreview' in pools and pools['isDeveloperPreview']:
                print('Cluster is in developer preview mode')
            else:
                print('Cluster is NOT in developer preview mode')

    @staticmethod
    def get_man_page_name():
        return "couchbase-cli-enable-developer-preview" + ".1" if os.name != "nt" else ".html"

    @staticmethod
    def get_description():
        return "Enable developer preview mode in target cluster"


class SettingAlternateAddress(Subcommand):
    """"Setting alternate address command"""

    def __init__(self):
        super(SettingAlternateAddress, self).__init__()
        self.parser.prog = "couchbase-cli setting-alternate-address"
        group = self.parser.add_argument_group("Configure alternate addresses")
        group.add_argument('--set', dest='set', required=False, action="store_true",
                           help='Set external address configuration for the node')
        group.add_argument('--remove', dest='remove', required=False, action="store_true",
                           help='Remove external address configuration')
        group.add_argument('--list', dest='list', required=False, action='store_true',
                           help='Retrieve current alternate address configuration for all nodes')
        group.add_argument('--node', dest='node', metavar="<node>", help="Specify the node to update")
        group.add_argument('--hostname', dest='alternate_hostname', metavar="<host>", help='Alternate address')
        group.add_argument('--ports', dest='ports', metavar="<ports>",
                           help="A comma separated list specifying port mappings for the services")

    @rest_initialiser(version_check=True)
    def execute(self, opts):
        flags_used = sum([opts.set, opts.list, opts.remove])
        if flags_used != 1:
            _exitIfErrors(['Use exactly one of --set, --list or --remove'])
        if opts.set or opts.remove:
            if not opts.node:
                _exitIfErrors(['--node has to be set when using --set or --remove'])
            # Alternate address can only be set on the node it self. The opts.cluster
            # is updated with the opts.node instead to allow ease of use.
            # The node name can have a port number (./cluster_run)
            hostname, port = self._get_host_port(opts.node)
            url = urllib.parse.urlparse(opts.cluster)
            if url.scheme:
                scheme = url.scheme
                if url.port and not port:
                    port = url.port
            elif not port:
                _, old_port = self._get_host_port(opts.cluster)
                if old_port:
                    port = old_port
            if scheme:
                cluster = f'{scheme}://'
            cluster += hostname
            if port:
                cluster += f':{port}'
            opts.cluster = cluster

        if opts.set:
            ports, error = self._parse_ports(opts.ports)
            _exitIfErrors(error)
            _, error = self.rest.set_alternate_address(opts.alternate_hostname, ports)
            _exitIfErrors(error)
        if opts.remove:
            _, error = self.rest.delete_alternate_address()
            _exitIfErrors(error)
            _success('Alternate address configuration deleted')
        if opts.list:
            add, error = self.rest.get_alternate_address()
            _exitIfErrors(error)
            if opts.output == 'standard':
                port_names = set()
                for node in add:
                    if 'alternateAddresses' in node:
                        if 'ports' in node['alternateAddresses']['external']:
                            for port in node['alternateAddresses']['external']['ports'].keys():
                                port_names.add(port)
                print('{:20}{:20}{}'.format('Hostname', 'Alternate Address', 'Ports (Primary/Alternate)'))
                print('{:40}'.format(' '), end='')
                port_names = sorted(port_names)
                for port in port_names:
                    column_size = len(port) + 1
                    if column_size < 11:
                        column_size = 11
                    print(f'{port:{column_size}}', end='')
                print()
                for node in add:
                    if 'alternateAddresses' in node:
                        # For cluster_run and single node clusters there is no hostname
                        try:
                            print(f'{node["hostname"]:20}{node["alternateAddresses"]["external"]["hostname"]:20}', end='')
                        except KeyError:
                            host = 'UNKNOWN'
                            print(f'{host:20}{node["alternateAddresses"]["external"]["hostname"]:20}', end='')
                        for port in port_names:
                            column_size = len(port) + 1
                            if column_size < 11:
                                column_size = 11
                            ports = ' '
                            if port in node['alternateAddresses']['external']['ports']:
                                ports = f'{str(node["services"][port])}' \
                                        f'/{str(node["alternateAddresses"]["external"]["ports"][port])}'
                            print(f'{ports:{column_size}}', end='')
                        print()
                    else:
                        # For cluster_run and single node clusters there is no hostanme
                        try:
                            print(f'{node["hostname"]}')
                        except KeyError:
                            print('UNKNOWN')
            else:
                print(json.dumps(add))

    @staticmethod
    def _parse_ports(ports):
        if ports is None:
            return None, None

        port_mappings = ports.split(',')
        map = []
        for port_value_pair in port_mappings:
            p_v = port_value_pair.split('=')
            if len(p_v) != 2:
                return None, [f'invalid port mapping: {port_value_pair}']
            try:
                int(p_v[1])
            except ValueError:
                return None, [f'invalid port mapping: {port_value_pair}']
            map.append((p_v[0], p_v[1]))
        return map, None

    @staticmethod
    def _get_host_port(host):
        if ']' in host:
            host_port = host.split(']:')
            if len(host_port) == 2:
                return host_port[0] + ']', host_port[1]
            return host_port[0], None
        else:
            host_port = host.split(':')
            if len(host_port) == 2:
                return host_port[0], host_port[1]
            return host_port[0], None

    @staticmethod
    def get_man_page_name():
        return "couchbase-cli-setting-alternate-address" + ".1" if os.name != "nt" else ".html"

    @staticmethod
    def get_description():
        return "Configure alternate addresses"


class SettingQuery(Subcommand):
    """"Command to configure query settings"""

    def __init__(self):
        super(SettingQuery, self).__init__()
        self.parser.prog = "couchbase-cli setting-query"
        group = self.parser.add_argument_group("Query service settings")
        group.add_argument('--set', dest='set', action="store_true",
                           help='Set query settings')
        group.add_argument('--get', dest='get', action="store_true",
                           help='Retrieve current query settings')
        group.add_argument('--pipeline-batch', metavar='<num>', type=int, default=None,
                           help='Number of items execution operators can batch.')
        group.add_argument('--pipeline-cap', metavar='<num>', type=int, default=None,
                           help='Maximum number of items each execution operator can buffer.')
        group.add_argument('--scan-cap', metavar='<size>', type=int, default=None,
                           help='Maximum buffer size for index scans.')
        group.add_argument('--timeout', metavar='<ms>', type=int, default=None,
                           help='Server execution timeout.')
        group.add_argument('--prepared-limit', metavar='<max>', type=int, default=None,
                           help='Maximum number of prepared statements.')
        group.add_argument('--completed-limit', metavar='<max>', type=int, default=None,
                           help='Maximum number of completed requests.')
        group.add_argument('--completed-threshold', metavar='<ms>', type=int, default=None,
                           help='Cache completed query lasting longer than this many milliseconds.')
        group.add_argument('--log-level', choices=['trace', 'debug', 'info', 'warn', 'error', 'sever', 'none'],
                           default=None, metavar='<trace|debug|info|warn|error|server|none>',
                           help='Log level: debug, trace, info, warn, error, severe, none.')
        group.add_argument('--max-parallelism', metavar='<max>', type=int, default=None,
                           help='Maximum parallelism per query.')
        group.add_argument('--n1ql-feature-control', metavar='<num>', type=int, default=None,
                           help='N1QL Feature Controls')

    @rest_initialiser(version_check=True)
    def execute(self, opts):
        if sum([opts.get, opts.set]) != 1:
            _exitIfErrors(['Please provide --set or --get, both can not be provided at the same time'])

        if opts.get:
            settings, err = self.rest.get_query_settings()
            _exitIfErrors(err)
            print(json.dumps(settings))
        if opts.set:
            if all(v is None for v in [opts.pipeline_batch, opts.pipeline_cap, opts.scan_cap, opts.timeout,
                                       opts.prepared_limit, opts.completed_limit, opts.completed_threshold,
                                       opts.log_level, opts.max_parallelism, opts.n1ql_feature_control]):
                _exitIfErrors(['Please provide at least one other option with --set'])

            _, err = self.rest.post_query_settings(opts.pipeline_batch, opts.pipeline_cap, opts.scan_cap, opts.timeout,
                                              opts.prepared_limit, opts.completed_limit, opts.completed_threshold,
                                              opts.log_level, opts.max_parallelism, opts.n1ql_feature_control)
            _exitIfErrors(err)
            _success('Updated the query settings')


    @staticmethod
    def get_man_page_name():
        return "couchbase-cli-setting-query" + ".1" if os.name != "nt" else ".html"

    @staticmethod
    def get_description():
        return "Manage query settings"


class IpFamily(Subcommand):
    """"Command to switch between IP family for node to node communication"""

    def __init__(self):
        super(IpFamily, self).__init__()
        self.parser.prog = "couchbase-cli ip-family"
        group = self.parser.add_argument_group("IP family options")
        group.add_argument('--get', action="store_true", default=False, help='Retrieve current used IP family')
        group.add_argument('--set', action="store_true", default=False, help='Change current used IP family')
        group.add_argument('--ipv4', dest='ipv4', default=False, action="store_true",
                           help='Set IP family to IPv4')
        group.add_argument('--ipv6', dest='ipv6', default=False, action="store_true",
                           help='Set IP family to IPv6')

    @rest_initialiser(version_check=True)
    def execute(self, opts):
        flags_used = sum([opts.set, opts.get])
        if flags_used == 0:
            _exitIfErrors(['Please provide one of --set, or --get'])
        elif flags_used > 1:
            _exitIfErrors(['Please provide only one of --set, or --get'])

        if opts.get:
            self._get(self.rest)
        if opts.set:
            if sum([opts.ipv6, opts.ipv4]) != 1:
                _exitIfErrors(['Provided exactly one of --ipv4 or --ipv6 together with the --set option'])

            self._set(self.rest, opts.ipv6, opts.ssl)

    @staticmethod
    def _set(rest, ipv6, ssl):
        ip_fam, ip_fam_disable = ('ipv6', 'ipv4') if ipv6 else ('ipv4', 'ipv6')
        node_data, err = rest.pools('nodes')

        if err and err[0] == '"unknown pool"':
            _, err = rest.enable_external_listener(ipfamily=ip_fam)
            _exitIfErrors(err)
            _, err = rest.setup_net_config(ipfamily=ip_fam)
            _exitIfErrors(err)
            _, err = rest.disable_external_listener(ipfamily=ip_fam_disable)
            _exitIfErrors(err)
            _success('Switched IP family of the cluster')
            return

        _exitIfErrors(err)

        hosts = []
        for n in node_data['nodes']:
            host = f'http://{n["hostname"]}'
            if ssl:
                addr = host.rsplit(":", 1)[0]
                host = f'https://{addr}:{n["ports"]["httpsMgmt"]}'
            _, err = rest.enable_external_listener(host=host, ipfamily=ip_fam)
            _exitIfErrors(err)
            hosts.append(host)

        for h in hosts:
            _, err = rest.setup_net_config(host=h, ipfamily=ip_fam)
            _exitIfErrors(err)
            print(f'Switched IP family for node: {h}')

        for h in hosts:
            _, err = rest.disable_external_listener(host=h, ipfamily=ip_fam_disable)
            _exitIfErrors(err)

        _success('Switched IP family of the cluster')

    @staticmethod
    def _get(rest):
        nodes, err = rest.nodes_info()
        _exitIfErrors(err)
        fam = {}
        for n in nodes:
            fam[n['addressFamily']] = True

        family = list(fam.keys())
        if len(family) == 1:
            ipvFam = 'UNKNOWN'
            if family[0] == 'inet' or family[0] == 'inet_tls':
                ipvFam = 'ipv4'
            elif family[0] == 'inet6' or family[0] == 'inet6_tls':
                ipvFam = 'ipv6'

            print(f'Cluster using {ipvFam}')
        else:
            print(f'Cluster is in mixed mode')

    @staticmethod
    def get_man_page_name():
        return "couchbase-cli-ip-family" + ".1" if os.name != "nt" else ".html"

    @staticmethod
    def get_description():
        return "Change or get the address family"


class NodeToNodeEncryption(Subcommand):
    """"Command to enable/disable cluster encryption"""

    def __init__(self):
        super(NodeToNodeEncryption, self).__init__()
        self.parser.prog = "couchbase-cli node-to-node-encryption"
        group = self.parser.add_argument_group("Node-to-node encryption options")
        group.add_argument('--enable', action="store_true", default=False, help='Enable node-to-node encryption')
        group.add_argument('--disable', action="store_true", default=False, help='Disable node-to-node encryption')
        group.add_argument('--get', action="store_true", default=False,
                           help='Retrieve current status of node-to-node encryption (on or off)')

    @rest_initialiser(version_check=True)
    def execute(self, opts):
        flags_used = sum([opts.enable, opts.disable, opts.get])
        if flags_used == 0:
            _exitIfErrors(['Please provide one of --enable, --disable or --get'])
        elif flags_used > 1:
            _exitIfErrors(['Please provide only one of --enable, --disable or --get'])

        if opts.get:
            self._get(self.rest)
        elif opts.enable:
            self._change_encryption(self.rest, 'on', opts.ssl)
        elif opts.disable:
            self._change_encryption(self.rest, 'off', opts.ssl)

    @staticmethod
    def _change_encryption(rest, encryption, ssl):
        node_data, err = rest.pools('nodes')
        encryption_disable = 'off' if encryption == 'on' else 'on'

        if err and err[0] == '"unknown pool"':
            _, err = rest.enable_external_listener(encryption=encryption)
            _exitIfErrors(err)
            _, err = rest.setup_net_config(encryption=encryption)
            _exitIfErrors(err)
            _, err = rest.disable_external_listener(encryption=encryption_disable)
            _exitIfErrors(err)
            _success(f'Switched node-to-node encryption {encryption}')
            return

        _exitIfErrors(err)

        hosts = []
        for n in node_data['nodes']:
            host = f'http://{n["hostname"]}'
            if ssl:
                addr = host.rsplit(":", 1)[0]
                host = f'https://{addr}:{n["ports"]["httpsMgmt"]}'
            _, err = rest.enable_external_listener(host=host, encryption=encryption)
            _exitIfErrors(err)
            hosts.append(host)

        for h in hosts:
            _, err = rest.setup_net_config(host=h, encryption=encryption)
            _exitIfErrors(err)
            print(f'Turned {encryption} encryption for node: {h}')

        for h in hosts:
            _, err = rest.disable_external_listener(host=h, encryption=encryption_disable)
            _exitIfErrors(err)

        _success(f'Switched node-to-node encryption {encryption}')

    @staticmethod
    def _get(rest):
        # this will start the correct listeners in all the nodes
        nodes, err = rest.nodes_info()
        _exitIfErrors(err)
        encrypted_nodes = []
        unencrpyted_nodes = []
        for n in nodes:
            if n['nodeEncryption']:
                encrypted_nodes.append(n['hostname'])
            else:
                unencrpyted_nodes.append(n['hostname'])

        if len(encrypted_nodes) == len(nodes):
            print('Node-to-node encryption is enabled')
        elif len(unencrpyted_nodes) == len(nodes):
            print('Node-to-node encryption is disabled')
        else:
            print('Cluster is in mixed mode')
            print(f'Nodes with encryption enabled: {encrypted_nodes}')
            print(f'Nodes with encryption disabled: {unencrpyted_nodes}')

    @staticmethod
    def get_man_page_name():
        return "couchbase-cli-node-to-node-encryption" + ".1" if os.name != "nt" else ".html"

    @staticmethod
    def get_description():
        return "Change or get the cluster encryption configuration"


class SettingRebalance(Subcommand):
    """The rebalance subcommand"""

    def __init__(self):
        super(SettingRebalance, self).__init__()
        self.parser.prog = "couchbase-cli setting-rebalance"
        group = self.parser.add_argument_group("Rebalance configuration")
        group.add_argument("--set", default=False, action='store_true',
                           help='Set the automatic rebalance retry settings.')
        group.add_argument("--get", default=False, action='store_true',
                           help='Get the automatic rebalance retry settings.')
        group.add_argument('--cancel', default=False, action='store_true',
                           help='Cancel pending rebalance retry.')
        group.add_argument('--moves-per-node', type=int, metavar='<num>',
                           help='Specify the number of [1-64] vBuckets to move concurrently')
        group.add_argument('--pending-info', default=False, action='store_true',
                           help='Get info for pending rebalance retry.')
        group.add_argument("--enable", metavar="<1|0>", choices=["1", "0"],
                           help="Enable or disable automatic rebalance retry")
        group.add_argument("--wait-for", metavar="<sec>", type=int,
                           help="Specify the time to wat before retrying the rebalance [5-3600] seconds.")
        group.add_argument("--max-attempts", metavar="<num>", type=int,
                           help="Maximum number of rebalance retires [1-3].")
        group.add_argument('--rebalance-id', metavar='<id>',
                           help='Specify the id of the failed rebalance to cancel the retry.')

    @rest_initialiser(cluster_init_check=True, version_check=True, enterprise_check=True)
    def execute(self, opts):
<<<<<<< HEAD
=======
        rest = ClusterManager(opts.cluster, opts.username, opts.password, opts.ssl, opts.ssl_verify,
                              opts.cacert, opts.debug)
        check_cluster_initialized(rest)
        check_versions(rest)

        enterprise, errors = rest.is_enterprise()
        _exitIfErrors(errors)

>>>>>>> 24a58d84
        if sum([opts.set, opts.get, opts.cancel, opts.pending_info]) != 1:
            _exitIfErrors(['Provide either --set, --get, --cancel or --pending-info'])

        if opts.get:
<<<<<<< HEAD
            settings, err = self.rest.get_settings_rebalance_retry()
=======
            settings, err = rest.get_settings_rebalance()
>>>>>>> 24a58d84
            _exitIfErrors(err)
            if enterprise:
                retry_settings, err = rest.get_settings_rebalance_retry()
                _exitIfErrors(err)
                settings.update(retry_settings)
            if opts.output == 'json':
                print(json.dumps(settings))
            else:
                if enterprise:
                    print(f'Automatic rebalance retry {"enabled" if settings["enabled"] else "disabled"}')
                    print(f'Retry wait time: {settings["afterTimePeriod"]}')
                    print(f'Maximum number of retries: {settings["maxAttempts"]}')
                print(f'Maximum number of vBucket move per node: {settings["rebalanceMovesPerNode"]}')
        elif opts.set:
            if not enterprise:
                if opts.enable is not None or opts.wait_for is not None or opts.max_attempts is not None:
                    _exitIfErrors(["Automatic rebalance retry configuration is an Enterprise Edition only feature"])
            if opts.enable == '1':
                opts.enable = 'true'
            else:
                opts.enable = 'false'

            if opts.wait_for is not None and (opts.wait_for < 5 or opts.wait_for > 3600):
                _exitIfErrors(['--wait-for must be a value between 5 and 3600'])
            if opts.max_attempts is not None and (opts.max_attempts < 1 or opts.max_attempts > 3):
                _exitIfErrors(['--max-attempts must be a value between 1 and 3'])

<<<<<<< HEAD
            _, err = self.rest.set_settings_rebalance_retry(opts.enable, opts.wait_for, opts.max_attempts)
            _exitIfErrors(err)
            _success('Automatic rebalance retry settings updated')
=======
            if enterprise:
                _, err = rest.set_settings_rebalance_retry(opts.enable, opts.wait_for, opts.max_attempts)
                _exitIfErrors(err)

            if opts.moves_per_node is not None:
                if not (1 <= opts.moves_per_node <= 64):
                    _exitIfErrors(['--moves-per-node must be a value between 1 and 64'])
                _, err = rest.set_settings_rebalance(opts.moves_per_node)
                _exitIfErrors(err)

            _success('Rebalance settings updated')
>>>>>>> 24a58d84
        elif opts.cancel:
            if not enterprise:
                _exitIfErrors(["Automatic rebalance retry configuration is an Enterprise Edition only feature"])

            if opts.rebalance_id is None:
                _exitIfErrors(['Provide the failed rebalance id using --rebalance-id <id>'])
            _, err = self.rest.cancel_rebalance_retry(opts.rebalance_id)
            _exitIfErrors(err)
            _success('Rebalance retry canceled')
        else:
<<<<<<< HEAD
            rebalance_info, err = self.rest.get_rebalance_info()
=======
            if not enterprise:
                _exitIfErrors(["Automatic rebalance retry configuration is an Enterprise Edition only feature"])
            rebalance_info, err = rest.get_rebalance_info()
>>>>>>> 24a58d84
            _exitIfErrors(err)
            print(json.dumps(rebalance_info))

    @staticmethod
    def get_man_page_name():
        return "couchbase-cli-setting-rebalance" + ".1" if os.name != "nt" else ".html"

    @staticmethod
    def get_description():
        return "Configure automatic rebalance settings"<|MERGE_RESOLUTION|>--- conflicted
+++ resolved
@@ -653,14 +653,10 @@
         _exitIfErrors(errors)
 
         # Enable notifications
-<<<<<<< HEAD
-        _, errors = self.rest.enable_notifications(True)
-=======
         if opts.notifications == "1":
-            _, errors = rest.enable_notifications(True)
+            _, errors = self.rest.enable_notifications(True)
         else:
-            _, errors = rest.enable_notifications(False)
->>>>>>> 24a58d84
+            _, errors = self.rest.enable_notifications(False)
         _exitIfErrors(errors)
 
         # Setup Administrator credentials and Admin Console port
@@ -1252,21 +1248,10 @@
 
     @rest_initialiser(cluster_init_check=True, version_check=True)
     def execute(self, opts):
-<<<<<<< HEAD
-        opts.servers_to_failover = apply_default_port(opts.servers_to_failover)
-        _, errors = self.rest.failover(opts.servers_to_failover, opts.force)
-=======
-        rest = ClusterManager(opts.cluster, opts.username, opts.password, opts.ssl, opts.ssl_verify,
-                              opts.cacert, opts.debug)
-        check_cluster_initialized(rest)
-        check_versions(rest)
-
         if opts.force and not opts.hard:
             _exitIfErrors(["--hard is required with --force flag"])
-
         opts.servers_to_failover = apply_default_port(opts.servers_to_failover)
-        _, errors = rest.failover(opts.servers_to_failover, opts.hard, opts.force)
->>>>>>> 24a58d84
+        _, errors = self.rest.failover(opts.servers_to_failover, opts.hard, opts.force)
         _exitIfErrors(errors)
 
         if not opts.hard:
@@ -2861,9 +2846,6 @@
         if opts.user_dn_template is not None:
             mapping = f'{{"template": "{opts.user_dn_template}"}}'
 
-<<<<<<< HEAD
-        _, errors = self.rest.ldap_settings(opts.authentication_enabled, opts.authorization_enabled, opts.hosts, opts.port,
-=======
         if (opts.client_cert and not opts.client_key) or (not opts.client_cert and opts.client_key):
             _exitIfErrors(['--client-cert and --client--key have to be used together'])
 
@@ -2873,12 +2855,12 @@
         if opts.client_key is not None:
             opts.client_key = _exit_on_file_read_failure(opts.client_key)
 
-        _, errors = rest.ldap_settings(opts.authentication_enabled, opts.authorization_enabled, opts.hosts, opts.port,
->>>>>>> 24a58d84
-                                       opts.encryption, mapping, opts.timeout, opts.max_parallel,
-                                       opts.max_cache_size, opts.cache_value_lifetime, opts.bind_dn, opts.bind_password,
-                                       opts.client_cert, opts.client_key, opts.group_query, opts.nested_groups,
-                                       opts.nested_max_depth, opts.server_cert_val, opts.cacert_ldap)
+        _, errors = self.rest.ldap_settings(opts.authentication_enabled, opts.authorization_enabled, opts.hosts,
+                                            opts.port, opts.encryption, mapping, opts.timeout, opts.max_parallel,
+                                            opts.max_cache_size, opts.cache_value_lifetime, opts.bind_dn,
+                                            opts.bind_password, opts.client_cert, opts.client_key, opts.group_query,
+                                            opts.nested_groups, opts.nested_max_depth, opts.server_cert_val,
+                                            opts.cacert_ldap)
 
         _exitIfErrors(errors)
         _success("LDAP settings modified")
@@ -4644,43 +4626,28 @@
         group.add_argument('--rebalance-id', metavar='<id>',
                            help='Specify the id of the failed rebalance to cancel the retry.')
 
-    @rest_initialiser(cluster_init_check=True, version_check=True, enterprise_check=True)
-    def execute(self, opts):
-<<<<<<< HEAD
-=======
-        rest = ClusterManager(opts.cluster, opts.username, opts.password, opts.ssl, opts.ssl_verify,
-                              opts.cacert, opts.debug)
-        check_cluster_initialized(rest)
-        check_versions(rest)
-
-        enterprise, errors = rest.is_enterprise()
-        _exitIfErrors(errors)
-
->>>>>>> 24a58d84
+    @rest_initialiser(cluster_init_check=True, version_check=True, enterprise_check=False)
+    def execute(self, opts):
         if sum([opts.set, opts.get, opts.cancel, opts.pending_info]) != 1:
             _exitIfErrors(['Provide either --set, --get, --cancel or --pending-info'])
 
         if opts.get:
-<<<<<<< HEAD
-            settings, err = self.rest.get_settings_rebalance_retry()
-=======
-            settings, err = rest.get_settings_rebalance()
->>>>>>> 24a58d84
+            settings, err = self.rest.get_settings_rebalance()
             _exitIfErrors(err)
-            if enterprise:
-                retry_settings, err = rest.get_settings_rebalance_retry()
+            if self.enterprise:
+                retry_settings, err = self.rest.get_settings_rebalance_retry()
                 _exitIfErrors(err)
                 settings.update(retry_settings)
             if opts.output == 'json':
                 print(json.dumps(settings))
             else:
-                if enterprise:
+                if self.enterprise:
                     print(f'Automatic rebalance retry {"enabled" if settings["enabled"] else "disabled"}')
                     print(f'Retry wait time: {settings["afterTimePeriod"]}')
                     print(f'Maximum number of retries: {settings["maxAttempts"]}')
                 print(f'Maximum number of vBucket move per node: {settings["rebalanceMovesPerNode"]}')
         elif opts.set:
-            if not enterprise:
+            if not self.enterprise:
                 if opts.enable is not None or opts.wait_for is not None or opts.max_attempts is not None:
                     _exitIfErrors(["Automatic rebalance retry configuration is an Enterprise Edition only feature"])
             if opts.enable == '1':
@@ -4693,25 +4660,19 @@
             if opts.max_attempts is not None and (opts.max_attempts < 1 or opts.max_attempts > 3):
                 _exitIfErrors(['--max-attempts must be a value between 1 and 3'])
 
-<<<<<<< HEAD
-            _, err = self.rest.set_settings_rebalance_retry(opts.enable, opts.wait_for, opts.max_attempts)
-            _exitIfErrors(err)
-            _success('Automatic rebalance retry settings updated')
-=======
-            if enterprise:
-                _, err = rest.set_settings_rebalance_retry(opts.enable, opts.wait_for, opts.max_attempts)
+            if self.enterprise:
+                _, err = self.rest.set_settings_rebalance_retry(opts.enable, opts.wait_for, opts.max_attempts)
                 _exitIfErrors(err)
 
             if opts.moves_per_node is not None:
                 if not (1 <= opts.moves_per_node <= 64):
                     _exitIfErrors(['--moves-per-node must be a value between 1 and 64'])
-                _, err = rest.set_settings_rebalance(opts.moves_per_node)
+                _, err = self.rest.set_settings_rebalance(opts.moves_per_node)
                 _exitIfErrors(err)
 
             _success('Rebalance settings updated')
->>>>>>> 24a58d84
         elif opts.cancel:
-            if not enterprise:
+            if not self.enterprise:
                 _exitIfErrors(["Automatic rebalance retry configuration is an Enterprise Edition only feature"])
 
             if opts.rebalance_id is None:
@@ -4720,13 +4681,9 @@
             _exitIfErrors(err)
             _success('Rebalance retry canceled')
         else:
-<<<<<<< HEAD
+            if not self.enterprise:
+                _exitIfErrors(["Automatic rebalance retry configuration is an Enterprise Edition only feature"])
             rebalance_info, err = self.rest.get_rebalance_info()
-=======
-            if not enterprise:
-                _exitIfErrors(["Automatic rebalance retry configuration is an Enterprise Edition only feature"])
-            rebalance_info, err = rest.get_rebalance_info()
->>>>>>> 24a58d84
             _exitIfErrors(err)
             print(json.dumps(rebalance_info))
 

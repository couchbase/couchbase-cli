"""A Couchbase  CLI subcommand"""

import getpass
import inspect
import ipaddress
import json
import os
import platform
import random
import re
import string
import subprocess
import sys
import tempfile
import time
import urllib.parse
from argparse import SUPPRESS, Action, ArgumentError, ArgumentParser, HelpFormatter
from operator import itemgetter
from typing import Any, Dict, List, Optional

from cluster_manager import ClusterManager
from pbar import TopologyProgressBar
from x509_adapter import X509AdapterError

try:
    from cb_version import VERSION  # pylint: disable=import-error
except ImportError:
    VERSION = "0.0.0-0000-community"
    print(f'WARNING: Could not import cb_version, setting VERSION to {VERSION}')

COUCHBASE_DEFAULT_PORT = 8091

BUCKET_PRIORITY_HIGH_INT = 8
BUCKET_PRIORITY_HIGH_STR = "high"
BUCKET_PRIORITY_LOW_INT = 3
BUCKET_PRIORITY_LOW_STR = "low"

BUCKET_TYPE_COUCHBASE = "membase"
BUCKET_TYPE_MEMCACHED = "memcached"

CB_BIN_PATH = os.path.abspath(os.path.join(os.path.dirname(__file__), "..", "..", "bin"))
CB_ETC_PATH = os.path.abspath(os.path.join(os.path.dirname(__file__), "..", "..", "etc", "couchbase"))
CB_LIB_PATH = os.path.abspath(os.path.join(os.path.dirname(__file__), "..", "..", "lib"))

if os.name == 'nt':
    CB_NS_EBIN_PATH = os.path.join(CB_LIB_PATH, "ns_server", "ebin")
    CB_BABYSITTER_EBIN_PATH = os.path.join(CB_LIB_PATH, "ns_babysitter", "ebin")
else:
    CB_NS_EBIN_PATH = os.path.join(CB_LIB_PATH, "ns_server", "erlang", "lib", "ns_server", "ebin")
    CB_BABYSITTER_EBIN_PATH = os.path.join(CB_LIB_PATH, "ns_server", "erlang", "lib", "ns_babysitter", "ebin")

inetrc_file = os.path.join(CB_ETC_PATH, 'hosts.cfg')
if os.path.isfile(inetrc_file):
    inetrc_file = inetrc_file.encode('unicode-escape').decode()
    CB_INETRC_OPT = ['inetrc', f'"{inetrc_file}"']
else:
    CB_INETRC_OPT = []

# On MacOS the config is store in the users home directory
if platform.system() == "Darwin":
    CB_CFG_PATH = os.path.expanduser("~/Library/Application Support/Couchbase/var/lib/couchbase")
    # erl script fails in OSX as it is unable to find COUCHBASE_TOP
    os.environ["COUCHBASE_TOP"] = os.path.abspath(os.path.join(os.path.dirname(__file__), "..", ".."))
else:
    CB_CFG_PATH = os.path.abspath(os.path.join(os.path.dirname(__file__), "..", "..", "var", "lib", "couchbase"))

CB_MAN_PATH = os.path.abspath(os.path.join(os.path.dirname(__file__), "..", "..", "share"))

if os.name == "nt":
    CB_MAN_PATH = os.path.join(CB_MAN_PATH, "doc", "couchbase-cli")
else:
    CB_MAN_PATH = os.path.join(CB_MAN_PATH, "man", "man1")


def get_doc_page_name(command: str) -> str:
    return f'{command}.{"1" if os.name != "nt" else "html"}'


def remove_prefix(val: str, prefix: str) -> str:
    """This function removes a prefix from a string.

    Note this is a built-in function in Python 3.9 once we upgrade to it we should use it instead.
    """
    return val[len(prefix):] if val.startswith(prefix) else val


def force_communicate_tls(rest: ClusterManager) -> bool:
    """force_communicate_tls returns a boolean indicating whether we should communicate with other nodes using the TLS
    ports.

    When communicating with a cluster which has 'clusterEncryptionLevel' set to 'strict' the non-tls ports will only be
    open to 'localhost' meaning we must communicate via the non-tls ports.
    """
    settings, err = rest.get_security_settings()
    _exit_if_errors(err)

    # The cluster isn't using 'strict' cluster encryption, we shouldn't need to force enable TLS
    if 'clusterEncryptionLevel' not in settings or settings['clusterEncryptionLevel'] != 'strict':
        return False

    # The user might not have used a 'https://' scheme prefix, so communicating to other nodes via the secure ports may
    # lead to interesting/surprising errors; let them know beforehand.
    _warning("sub-command requires multi-node communication via TLS enabled ports, '--cacert' or "
             "'--no-ssl-verify' may need to be supplied")

    return True


def rest_initialiser(cluster_init_check=False, version_check=False, enterprise_check=None):
    """rest_initialiser is a decorator that does common subcommand tasks.

    The decorator will always creates a cluster manager and assign it to the subcommand variable rest
    :param cluster_init_check: if true it will check if the cluster is initialized before executing the subcommand
    :param version_check: if true it will check if the cluster and CLI version match if they do not it prints a warning
    :param enterprise_check: if true it will check if the cluster is enterprise and fail if not. If it is false it does
        the check but it does not fail if not enterprise. If none it does not perform the check. The result of the check
        is stored on the instance parameter enterprise
    """
    def inner(fn):
        def decorator(self, opts):
            _exit_if_errors(validate_credential_flags(opts.cluster, opts.username, opts.password, opts.client_ca,
                                                      opts.client_ca_password, opts.client_pk, opts.client_pk_password))

            try:
                self.rest = ClusterManager(opts.cluster, opts.username, opts.password, opts.ssl, opts.ssl_verify,
                                           opts.cacert, opts.debug, client_ca=opts.client_ca,
                                           client_ca_password=opts.client_ca_password, client_pk=opts.client_pk,
                                           client_pk_password=opts.client_pk_password)
            except X509AdapterError as error:
                _exit_if_errors([f"failed to setup client certificate encryption, {error}"])

            if cluster_init_check:
                check_cluster_initialized(self.rest)
            if version_check:
                check_versions(self.rest)
            if enterprise_check is not None:
                enterprise, errors = self.rest.is_enterprise()
                _exit_if_errors(errors)

                if enterprise_check and not enterprise:
                    _exit_if_errors(['Command only available in enterprise edition'])

                self.enterprise = enterprise

            return fn(self, opts)
        return decorator
    return inner


def validate_credential_flags(host, username, password, client_ca, client_ca_password, client_pk, client_pk_password):
    """ValidateCredentialFlags - Performs validation to ensure the user has provided the flags required to connect to
    their cluster.
    """
    using_cert_auth = not (client_ca is None and
                           client_ca_password is None and
                           client_pk is None and
                           client_pk_password is None)

    if using_cert_auth:
        return validate_certificate_flags(
            host,
            username,
            password,
            client_ca,
            client_ca_password,
            client_pk,
            client_pk_password)

    if (username is None and password is None):
        return ["cluster credentials required, expected --username/--password or --client-cert/--client-key"]

    if (username is None or password is None):
        return ["the --username/--password flags must be supplied together"]

    return None


def validate_certificate_flags(host, username, password, client_ca, client_ca_password, client_pk, client_pk_password):
    """Validate that the user is correctly using certificate authentication.
    """
    if username is not None or password is not None:
        return ["expected either --username and --password or --client-cert and --client-key but not both"]

    if not (host.startswith("https://") or host.startswith("couchbases://")):
        return ["certificate authentication requires a secure connection, use https:// or couchbases://"]

    if client_ca is None:
        return ["certificate authentication requires a certificate to be supplied with the --client-cert flag"]

    if client_ca_password is not None and client_pk_password is not None:
        return ["--client-cert-password and  --client-key-password can't be supplied together"]

    unencrypted = client_ca_password is None and client_pk_password is None

    if unencrypted and (client_ca is None or client_pk is None):
        return ["when no cert/key password is provided, the --client-cert/--client-key flags must be supplied together"]

    if client_pk_password is not None and client_pk is None:
        return ["--client-key-password provided without --client-key"]

    return None


def check_cluster_initialized(rest):
    initialized, errors = rest.is_cluster_initialized()
    if errors:
        _exit_if_errors(errors)
    if not initialized:
        _exit_if_errors(["Cluster is not initialized, use cluster-init to initialize the cluster"])


def check_versions(rest):
    result, errors = rest.pools()
    if errors:
        return

    server_version = result['implementationVersion']
    if server_version is None or VERSION is None:
        return

    major_couch = server_version[: server_version.index('.')]
    minor_couch = server_version[server_version.index('.') + 1: server_version.index('.', len(major_couch) + 1)]
    major_cli = VERSION[: VERSION.index('.')]
    minor_cli = VERSION[VERSION.index('.') + 1: VERSION.index('.', len(major_cli) + 1)]

    if major_cli != major_couch or minor_cli != minor_couch:
        _warning(f'couchbase-cli version {VERSION} does not match couchbase server version {server_version}')


def index_storage_mode_to_param(value, default="plasma"):
    """Converts the index storage mode to what Couchbase understands"""
    if value == "default":
        return default

    if value == "memopt":
        return "memory_optimized"

    return value


def process_services(services, enterprise):
    """Converts services to a format Couchbase understands"""
    sep = ","
    if services.find(sep) < 0:
        # backward compatible when using ";" as separator
        sep = ";"
    svc_set = set([w.strip() for w in services.split(sep)])
    svc_candidate = ["data", "index", "query", "fts", "eventing", "analytics", "backup"]
    for svc in svc_set:
        if svc not in svc_candidate:
            return None, [f'`{svc}` is not a valid service']
        if not enterprise and svc in ["eventing", "analytics", "backup"]:
            return None, [f'{svc} service is only available on Enterprise Edition']

    if not enterprise:
        # Valid CE node service configuration
        ce_svc_30 = set(["data"])
        ce_svc_40 = set(["data", "index", "query"])
        ce_svc_45 = set(["data", "index", "query", "fts"])
        if svc_set not in [ce_svc_30, ce_svc_40, ce_svc_45]:
            return None, [f"Invalid service configuration. Community Edition only supports nodes with the following"
                          f" combinations of services: '{''.join(ce_svc_30)}', '{','.join(ce_svc_40)}' or "
                          f"'{','.join(ce_svc_45)}'"]

    services = ",".join(svc_set)
    for old, new in [[";", ","], ["data", "kv"], ["query", "n1ql"], ["analytics", "cbas"]]:
        services = services.replace(old, new)
    return services, None


def find_subcommands():
    """Finds all subcommand classes"""
    clsmembers = inspect.getmembers(sys.modules[__name__], inspect.isclass)
    subclasses = [cls for cls in clsmembers if issubclass(cls[1], (Subcommand, LocalSubcommand))
                  and cls[1] not in [Subcommand, LocalSubcommand]]

    subcommands = []
    for subclass in subclasses:
        name = '-'.join([part.lower() for part in re.findall('[A-Z][a-z]*', subclass[0])])
        subcommands.append((name, subclass[1]))
    return subcommands


def _success(msg):
    print(f'SUCCESS: {msg}')


def _deprecated(msg):
    print(f'DEPRECATED: {msg}')


def _warning(msg):
    print(f'WARNING: {msg}')


def _error(msg):
    print(f"ERROR: {msg}")


def _exit_if_errors(errors):
    if not errors:
        return

    for error in errors:
        # Some endpoints return errors prefixed with '_ -' this has to be stripped out. For more information see
        # MB-42801.
        _error(remove_prefix(str(error), "_ -").strip())

    sys.exit(1)


def _exit_on_file_write_failure(fname, to_write):
    try:
        wfile = open(fname, 'w', encoding="utf-8")
        wfile.write(to_write)
        wfile.close()
    except IOError as error:
        _exit_if_errors([error])


def _exit_on_file_read_failure(fname, to_report=None):
    try:
        rfile = open(fname, 'r', encoding="utf-8")
        read_bytes = rfile.read()
        rfile.close()
        return read_bytes
    except IOError as error:
        if to_report is None:
            _exit_if_errors([f'{error.strerror} `{fname}`'])
        else:
            _exit_if_errors([to_report])


def _exit_on_json_file_read_failure(fname, to_report=None):
    raw = _exit_on_file_read_failure(fname, to_report)

    try:
        decoded = json.loads(raw)
    except ValueError as error:
        if to_report is None:
            _exit_if_errors([f'`{fname}` does not contain valid JSON data: {error}'])
        else:
            _exit_if_errors([to_report])

    return decoded


def _read_json_file_if_provided(fname, to_report=None):
    if fname is None or fname == "":
        return None

    return _exit_on_json_file_read_failure(fname, to_report)


def apply_default_port(nodes):
    """
    Adds the default port if the port is missing.

    @type  nodes: string
    @param nodes: A comma seprated list of nodes
    @rtype:       array of strings
    @return:      The nodes with the port postfixed on each one
    """
    nodes = nodes.split(',')

    def append_port(node):
        if re.match(r'.*:\d+$', node):
            return node
        return f'{node}:8091'
    return [append_port(x) for x in nodes]


class CLIHelpFormatter(HelpFormatter):
    """Format help with indented section bodies"""

    def __init__(self, prog, indent_increment=2, max_help_position=30, width=None):
        HelpFormatter.__init__(self, prog, indent_increment, max_help_position, width)

    def add_argument(self, action):
        if action.help is not SUPPRESS:

            # find all invocations
            get_invocation = self._format_action_invocation
            invocations = [get_invocation(action)]
            for subaction in self._iter_indented_subactions(action):
                invocations.append(get_invocation(subaction))

            # update the maximum item length
            invocation_length = max([len(s) for s in invocations])
            action_length = invocation_length + self._current_indent + 2
            self._action_max_length = max(self._action_max_length,
                                          action_length)

            # add the item to the list
            self._add_item(self._format_action, [action])

    def _format_action_invocation(self, action):
        if not action.option_strings:
            metavar, = self._metavar_formatter(action, action.dest)(1)
            return metavar
        else:
            parts = []
            if action.nargs == 0:
                parts.extend(action.option_strings)
                return ','.join(parts)
            else:
                default = action.dest
                args_string = self._format_args(action, default)
                for option_string in action.option_strings:
                    parts.append(option_string)
                return ','.join(parts) + ' ' + args_string


class CBDeprecatedAction(Action):
    """Indicates that a specific option is deprecated"""

    def __call__(self, parser, namespace, values, option_string=None):
        _deprecated('Specifying ' + '/'.join(self.option_strings) + ' is deprecated')
        if self.nargs == 0:
            setattr(namespace, self.dest, self.const)
        else:
            setattr(namespace, self.dest, values)


class CBHostAction(Action):
    """Allows the handling of hostnames on the command line"""

    def __call__(self, parser, namespace, values, option_string=None):
        parsed = urllib.parse.urlparse(values)

        # If the netloc is empty then it means that there was no scheme added
        # to the URI and we are parsing it as a path. In this case no scheme
        # means HTTP so we can add that scheme to the hostname provided.
        if parsed.netloc == "":
            parsed = urllib.parse.urlparse("http://" + values)

        if parsed.scheme == "":
            parsed = urllib.parse.urlparse("http://" + values)

        if parsed.path != "" or parsed.params != "" or parsed.query != "" or parsed.fragment != "":
            raise ArgumentError(self, f"{values} is not an accepted hostname")
        if not parsed.hostname:
            raise ArgumentError(self, f"{values} is not an accepted hostname")
        hostname_regex = re.compile(r'^(([a-zA-Z0-9]|[a-zA-Z0-9][a-zA-Z0-9\-]*[a-zA-Z0-9])\.)*'
                                    + r'([A-Za-z0-9]|[A-Za-z0-9][A-Za-z0-9\-]*[A-Za-z0-9])$')
        if not hostname_regex.match(parsed.hostname):
            try:
                ipaddress.ip_address(parsed.hostname)
            except ValueError as val_error:
                raise ArgumentError(self, f"{values} is not an accepted hostname") from val_error

        scheme = parsed.scheme
        port = None
        if scheme in ["http", "couchbase"]:
            if not parsed.port:
                port = 8091
            if scheme == "couchbase":
                scheme = "http"
        elif scheme in ["https", "couchbases"]:
            if not parsed.port:
                port = 18091
            if scheme == "couchbases":
                scheme = "https"
        else:
            raise ArgumentError(self, "%s is not an accepted scheme" % scheme)

        if parsed.port:
            setattr(namespace, self.dest, (scheme + "://" + parsed.netloc))
        else:
            setattr(namespace, self.dest, (scheme + "://" + parsed.netloc + ":" + str(port)))


class CBEnvAction(Action):
    """Allows the custom handling of environment variables for command line options"""

    def __init__(self, envvar, required=False, default=None, **kwargs):
        if not default and envvar and envvar in os.environ:
            default = os.environ[envvar]
        if required and default:
            required = False
        super(CBEnvAction, self).__init__(default=default, required=required,
                                          **kwargs)

    def __call__(self, parser, namespace, values, option_string=None):
        setattr(namespace, self.dest, values)


class CBNonEchoedAction(CBEnvAction):
    """Allows an argument to be specified by use of a non-echoed value passed through
    stdin, through an environment variable, or as a value to the argument"""

    def __init__(self, envvar, prompt_text="Enter password: ", confirm_text=None,
                 required=False, default=None, nargs='?', **kwargs):
        self.prompt_text = prompt_text
        self.confirm_text = confirm_text
        super(CBNonEchoedAction, self).__init__(envvar, required=required, default=default,
                                                nargs=nargs, **kwargs)

    def __call__(self, parser, namespace, values, option_string=None):
        if values is None:
            values = getpass.getpass(self.prompt_text)
            if self.confirm_text is not None:
                confirm = getpass.getpass(self.prompt_text)
                if values != confirm:
                    raise ArgumentError(self, "Passwords entered do not match, please retry")
        super(CBNonEchoedAction, self).__call__(parser, namespace, values, option_string=None)


class CBHelpAction(Action):
    """Allows the custom handling of the help command line argument"""

    # pylint: disable=redefined-builtin
    def __init__(self, option_strings, klass, dest=SUPPRESS, default=SUPPRESS, help=None):
        super(CBHelpAction, self).__init__(option_strings=option_strings, dest=dest,
                                           default=default, nargs=0, help=help)  # pylint: disable=redefined-builtin
        self.klass = klass

    def __call__(self, parser, namespace, values, option_string=None):
        if option_string == "-h":
            parser.print_help()
        else:
            CBHelpAction._show_man_page(self.klass.get_man_page_name())
        parser.exit()

    @staticmethod
    def _show_man_page(page):
        if os.name == "nt":
            try:
                subprocess.call(["rundll32.exe", "url.dll,FileProtocolHandler", os.path.join(CB_MAN_PATH, page)])
            except OSError as e:
                _exit_if_errors(["Unable to open man page using your browser, %s" % e])
        else:
            try:
                subprocess.call(["man", os.path.join(CB_MAN_PATH, page)])
            except OSError:
                _exit_if_errors(["Unable to open man page using the 'man' command, ensure it is on your path or"
                                 + "install a manual reader"])


class CliParser(ArgumentParser):

    def __init__(self, *args, **kwargs):
        super(CliParser, self).__init__(*args, **kwargs)

    def error(self, message):
        self.exit(2, f'ERROR: {message}\n')


class Command(object):
    """A Couchbase CLI Command"""

    def __init__(self):
        self.parser = CliParser(formatter_class=CLIHelpFormatter, add_help=False, allow_abbrev=False)

    def parse(self, args):
        """Parses the subcommand"""
        if len(args) == 0:
            self.short_help()

        return self.parser.parse_args(args)

    def short_help(self, code=0):
        """Prints the short help message and exits"""
        self.parser.print_help()
        self.parser.exit(code)

    def execute(self, opts):
        """Executes the subcommand"""
        raise NotImplementedError

    @staticmethod
    def get_man_page_name():
        """Returns the man page name"""
        raise NotImplementedError

    @staticmethod
    def get_description():
        """Returns the command description"""
        raise NotImplementedError


class CouchbaseCLI(Command):
    """A Couchbase CLI command"""

    def __init__(self):
        super(CouchbaseCLI, self).__init__()
        self.parser.prog = "couchbase-cli"
        subparser = self.parser.add_subparsers(title="Commands", metavar="")

        for (name, klass) in find_subcommands():
            if klass.is_hidden():
                subcommand = subparser.add_parser(name)
            else:
                subcommand = subparser.add_parser(name, help=klass.get_description())
            subcommand.set_defaults(klass=klass)

        group = self.parser.add_argument_group("Options")
        group.add_argument("-h", "--help", action=CBHelpAction, klass=self,
                           help="Prints the short or long help message")
        group.add_argument("--version", help="Get couchbase-cli version")

    def parse(self, args):
        if len(sys.argv) == 1:
            self.parser.print_help()
            self.parser.exit(1)

        if args[1] == "--version":
            print(VERSION)
            sys.exit(0)

        if not args[1] in ["-h", "--help", "--version"] and args[1].startswith("-"):
            _exit_if_errors([f"Unknown subcommand: '{args[1]}'. The first argument has to be a subcommand like"
                             f" 'bucket-list' or 'rebalance', please see couchbase-cli -h for the full list of commands"
                             f" and options"])

        l1_args = self.parser.parse_args(args[1:2])
        l2_args = l1_args.klass().parse(args[2:])
        setattr(l2_args, 'klass', l1_args.klass)
        return l2_args

    def execute(self, opts):
        opts.klass().execute(opts)

    @staticmethod
    def get_man_page_name():
        """Returns the man page name"""
        return get_doc_page_name("couchbase-cli")

    @staticmethod
    def get_description():
        return "A Couchbase cluster administration utility"


class Subcommand(Command):
    """
    A Couchbase CLI Subcommand: This is for subcommand that interacts with a remote Couchbase Server over the REST API.
    """

    def __init__(self, deprecate_username=False, deprecate_password=False, cluster_default=None):
        super(Subcommand, self).__init__()
        # Filled by the decorators
        self.rest = None
        self.enterprise = None

        self.parser = CliParser(formatter_class=CLIHelpFormatter, add_help=False, allow_abbrev=False)
        group = self.parser.add_argument_group("Cluster options")
        group.add_argument("-c", "--cluster", dest="cluster", required=(cluster_default is None),
                           metavar="<cluster>", action=CBHostAction, default=cluster_default,
                           help="The hostname of the Couchbase cluster")

        if deprecate_username:
            group.add_argument("-u", "--username", dest="username",
                               action=CBDeprecatedAction, help=SUPPRESS)
        else:
            group.add_argument("-u", "--username", dest="username",
                               action=CBEnvAction, envvar='CB_REST_USERNAME',
                               metavar="<username>", help="The username for the Couchbase cluster")

        if deprecate_password:
            group.add_argument("-p", "--password", dest="password",
                               action=CBDeprecatedAction, help=SUPPRESS)
        else:
            group.add_argument("-p", "--password", dest="password",
                               action=CBNonEchoedAction, envvar='CB_REST_PASSWORD',
                               metavar="<password>", help="The password for the Couchbase cluster")

        group.add_argument("-o", "--output", dest="output", default="standard", metavar="<output>",
                           choices=["json", "standard"], help="The output type (json or standard)")
        group.add_argument("-d", "--debug", dest="debug", action="store_true",
                           help="Run the command with extra logging")
        group.add_argument("-s", "--ssl", dest="ssl", const=True, default=False,
                           nargs=0, action=CBDeprecatedAction,
                           help="Use ssl when connecting to Couchbase (Deprecated)")
        group.add_argument("--no-ssl-verify", dest="ssl_verify", action="store_false", default=True,
                           help="Skips SSL verification of certificates against the CA")
        group.add_argument("--cacert", dest="cacert", default=True,
                           help="Verifies the cluster identity with this certificate")
        group.add_argument("-h", "--help", action=CBHelpAction, klass=self,
                           help="Prints the short or long help message")

        # Certificate based authentication
        group.add_argument("--client-cert", dest="client_ca", default=None, metavar="<path>",
                           action=CBEnvAction, envvar="CB_CLIENT_CERT",
                           help="The path to a client certificate used during certificate authentication")
        group.add_argument("--client-cert-password", dest="client_ca_password", default=None, metavar="<password>",
                           action=CBNonEchoedAction, prompt_text="Enter password for --client-cert-password: ",
                           envvar="CB_CLIENT_CERT_PASSWORD",
                           help="The password for the client certificate provided to '--client-cert'")

        group.add_argument("--client-key", dest="client_pk", default=None, metavar="<path>",
                           action=CBEnvAction, envvar="CB_CLIENT_KEY",
                           help="The path to the client private key used during certificate authentication")
        group.add_argument("--client-key-password", dest="client_pk_password", default=None, metavar="<password>",
                           action=CBNonEchoedAction, prompt_text="Enter password for --client-key-password: ",
                           envvar="CB_CLIENT_KEY_PASSWORD",
                           help="The password for the client key provided to '--client-key'")

    def execute(self, opts):  # pylint: disable=useless-super-delegation
        super(Subcommand, self).execute(opts)

    @staticmethod
    def get_man_page_name():
        return Command.get_man_page_name()

    @staticmethod
    def get_description():
        return Command.get_description()

    @staticmethod
    def is_hidden():
        """Whether or not the subcommand should be hidden from the help message"""
        return False


class LocalSubcommand(Command):
    """
    A Couchbase CLI Localcommand: This is for subcommands that interact with the local Couchbase Server via the
    filesystem or a local socket.
    """

    def __init__(self):
        super(LocalSubcommand, self).__init__()
        self.parser = CliParser(formatter_class=CLIHelpFormatter, add_help=False, allow_abbrev=False)
        group = self.parser.add_argument_group(title="Local command options",
                                               description="This command has to be execute on the locally running"
                                               + " Couchbase Server.")
        group.add_argument("-h", "--help", action=CBHelpAction, klass=self,
                           help="Prints the short or long help message")
        group.add_argument("--config-path", dest="config_path", metavar="<path>",
                           default=CB_CFG_PATH, help=SUPPRESS)

    def execute(self, opts):  # pylint: disable=useless-super-delegation
        super(LocalSubcommand, self).execute(opts)

    @staticmethod
    def get_man_page_name():
        return Command.get_man_page_name()

    @staticmethod
    def get_description():
        return Command.get_description()

    @staticmethod
    def is_hidden():
        """Whether or not the subcommand should be hidden from the help message"""
        return False


class ClusterInit(Subcommand):
    """The cluster initialization subcommand"""

    def __init__(self):
        super(ClusterInit, self).__init__(True, True, "http://127.0.0.1:8091")
        self.parser.prog = "couchbase-cli cluster-init"
        group = self.parser.add_argument_group("Cluster initialization options")
        group.add_argument("--cluster-username", dest="username", required=True,
                           metavar="<username>", help="The cluster administrator username")
        group.add_argument("--cluster-password", dest="password", required=True,
                           metavar="<password>", help="The cluster administrator password")
        group.add_argument("--cluster-port", dest="port", type=(int),
                           metavar="<port>", help="The cluster administration console port")
        group.add_argument("--cluster-ramsize", dest="data_mem_quota", type=(int),
                           metavar="<quota>", help="The data service memory quota in mebibytes")
        group.add_argument("--cluster-index-ramsize", dest="index_mem_quota", type=(int),
                           metavar="<quota>", help="The index service memory quota in mebibytes")
        group.add_argument("--cluster-fts-ramsize", dest="fts_mem_quota", type=(int),
                           metavar="<quota>",
                           help="The full-text service memory quota in mebibytes")
        group.add_argument("--cluster-eventing-ramsize", dest="eventing_mem_quota", type=(int),
                           metavar="<quota>",
                           help="The Eventing service memory quota in mebibytes")
        group.add_argument("--cluster-analytics-ramsize", dest="cbas_mem_quota", type=(int),
                           metavar="<quota>",
                           help="The analytics service memory quota in mebibytes")
        group.add_argument("--cluster-name", dest="name", metavar="<name>", help="The cluster name")
        group.add_argument("--index-storage-setting", dest="index_storage_mode",
                           choices=["default", "memopt"], metavar="<mode>",
                           help="The index storage backend (Defaults to \"default)\"")
        group.add_argument("--services", dest="services", default="data", metavar="<service_list>",
                           help="The services to run on this server")
        group.add_argument("--update-notifications", dest="notifications", metavar="<1|0>", choices=["0", "1"],
                           default="1", help="Enables/disable software update notifications")
        group.add_argument("--ip-family", dest="ip_family", metavar="<ipv4|ipv6|ipv4-only|ipv6-only>", default="ipv4",
                           choices=["ipv4", "ipv6", "ipv4-only", "ipv6-only"],
                           help="Set the IP family for the cluster")
        group.add_argument("--node-to-node-encryption", dest="encryption", metavar="<on|off>", default="off",
                           choices=["on", "off"], help="Enable node to node encryption")

    @rest_initialiser(enterprise_check=False)
    def execute(self, opts):
        initialized, errors = self.rest.is_cluster_initialized()
        _exit_if_errors(errors)
        if initialized:
            _exit_if_errors(["Cluster is already initialized, use setting-cluster to change settings"])

        if not self.enterprise and opts.index_storage_mode == 'memopt':
            _exit_if_errors(["memopt option for --index-storage-setting can only be configured on enterprise edition"])

        services, errors = process_services(opts.services, self.enterprise)
        _exit_if_errors(errors)

        if 'kv' not in services.split(','):
            _exit_if_errors(["Cannot set up first cluster node without the data service"])

        if 'ipv4' in opts.ip_family:
            ip_family = 'ipv4'
        elif 'ipv6' in opts.ip_family:
            ip_family = 'ipv6'
        ip_only = True if 'only' in opts.ip_family else False

        if not opts.index_storage_mode and 'index' in services.split(','):
            opts.index_storage_mode = "default"

        default = "plasma"
        if not self.enterprise:
            default = "forestdb"

        indexer_storage = None
        if opts.index_storage_mode:
            indexer_storage = index_storage_mode_to_param(opts.index_storage_mode, default)

        _, errors = self.rest.cluster_init(
            services=services,
            username=opts.username,
            password=opts.password,
            port=opts.port,
            cluster_name=opts.name,
            data_ramsize=opts.data_mem_quota,
            index_ramsize=opts.index_mem_quota,
            fts_ramsize=opts.fts_mem_quota,
            cbas_ramsize=opts.cbas_mem_quota,
            eventing_ramsize=opts.eventing_mem_quota,
            ipfamily=ip_family,
            ipfamilyonly=ip_only,
            encryption=opts.encryption,
            indexer_storage_mode=indexer_storage,
            send_stats=opts.notifications == "1")
        _exit_if_errors(errors)

        _success("Cluster initialized")

    def setup_ip_family_and_encryption(self, opts):
        """Setups the IP family and node to node encryption"""
        if 'ipv4' in opts.ip_family:
            ip_family = 'ipv4'
        elif 'ipv6' in opts.ip_family:
            ip_family = 'ipv6'
        ip_only = True if 'only' in opts.ip_family else False

        _, errors = self.rest.enable_external_listener(ipfamily=ip_family, encryption=opts.encryption)
        _exit_if_errors(errors)

        _, errors = self.rest.setup_net_config(ipfamily=opts.ip_family, encryption=opts.encryption,
                                               ipfamilyonly=ip_only)
        _exit_if_errors(errors)

        _, errors = self.rest.disable_unused_external_listeners()
        _exit_if_errors(errors)

    @staticmethod
    def get_man_page_name():
        return get_doc_page_name("couchbase-cli-cluster-init")

    @staticmethod
    def get_description():
        return "Initialize a Couchbase cluster"


class BucketCompact(Subcommand):
    """The bucket compact subcommand"""

    def __init__(self):
        super(BucketCompact, self).__init__()
        self.parser.prog = "couchbase-cli bucket-compact"
        group = self.parser.add_argument_group("Bucket compaction options")
        group.add_argument("--bucket", dest="bucket_name", metavar="<name>",
                           help="The name of bucket to compact")
        group.add_argument("--data-only", dest="data_only", action="store_true",
                           help="Only compact the data files")
        group.add_argument("--view-only", dest="view_only", action="store_true",
                           help="Only compact the view files")

    @rest_initialiser(cluster_init_check=True, version_check=True)
    def execute(self, opts):
        bucket, errors = self.rest.get_bucket(opts.bucket_name)
        _exit_if_errors(errors)

        if bucket["bucketType"] != BUCKET_TYPE_COUCHBASE:
            _exit_if_errors(["Cannot compact memcached buckets"])

        _, errors = self.rest.compact_bucket(opts.bucket_name, opts.data_only, opts.view_only)
        _exit_if_errors(errors)

        _success("Bucket compaction started")

    @staticmethod
    def get_man_page_name():
        return get_doc_page_name("couchbase-cli-bucket-compact")

    @staticmethod
    def get_description():
        return "Compact database and view data"


class BucketCreate(Subcommand):
    """The bucket create subcommand"""

    def __init__(self):
        super(BucketCreate, self).__init__()
        self.parser.prog = "couchbase-cli bucket-create"
        group = self.parser.add_argument_group("Bucket create options")
        group.add_argument("--bucket", dest="bucket_name", metavar="<name>", required=True,
                           help="The name of bucket to create")
        group.add_argument("--bucket-type", dest="type", metavar="<type>", required=True,
                           choices=["couchbase", "ephemeral", "memcached"],
                           help="The bucket type (couchbase, ephemeral, or memcached)")
        group.add_argument("--storage-backend", dest="storage", metavar="<storage>",
                           choices=["couchstore", "magma"],
                           help="Type of storage backend (only for couchbase buckets)")
        group.add_argument("--bucket-ramsize", dest="memory_quota", metavar="<quota>", type=(int),
                           required=True, help="The amount of memory to allocate the bucket")
        group.add_argument("--bucket-replica", dest="replica_count", metavar="<num>",
                           choices=["0", "1", "2", "3"],
                           help="The replica count for the bucket")
        group.add_argument("--bucket-priority", dest="priority", metavar="<priority>",
                           choices=[BUCKET_PRIORITY_LOW_STR, BUCKET_PRIORITY_HIGH_STR],
                           help="The bucket disk io priority (low or high)")
        group.add_argument("--durability-min-level", dest="durability_min_level", metavar="<level>",
                           choices=["none", "majority", "majorityAndPersistActive",
                                    "persistToMajority"],
                           help="The bucket durability minimum level")
        group.add_argument("--bucket-eviction-policy", dest="eviction_policy", metavar="<policy>",
                           choices=["valueOnly", "fullEviction", "noEviction", "nruEviction"],
                           help="The bucket eviction policy")
        group.add_argument("--conflict-resolution", dest="conflict_resolution", default=None,
                           choices=["sequence", "timestamp"], metavar="<type>",
                           help="The XDCR conflict resolution type (timestamp or sequence)")
        group.add_argument("--max-ttl", dest="max_ttl", default=None, type=(int), metavar="<seconds>",
                           help="Set the maximum TTL the bucket will accept. Couchbase server Enterprise Edition only.")
        group.add_argument("--compression-mode", dest="compression_mode",
                           choices=["off", "passive", "active"], metavar="<mode>",
                           help="Set the compression mode of the bucket")
        group.add_argument("--enable-flush", dest="enable_flush", metavar="<0|1>",
                           choices=["0", "1"], help="Enable bucket flush on this bucket (0 or 1)")
        group.add_argument("--enable-index-replica", dest="replica_indexes", metavar="<0|1>",
                           choices=["0", "1"], help="Enable replica indexes (0 or 1)")
        group.add_argument("--wait", dest="wait", action="store_true",
                           help="Wait for bucket creation to complete")
        group.add_argument("--database-fragmentation-threshold-percentage", dest="db_frag_perc",
                           metavar="<perc>", type=(int), help="Set Database Fragmentation level percent")

        group.add_argument("--database-fragmentation-threshold-size", dest="db_frag_size",
                           metavar="<mebibytes>", type=(int), help="Set Database Fragmentation level")

        group.add_argument("--view-fragmentation-threshold-percentage", dest="view_frag_perc",
                           metavar="<perc>", type=(int), help="Set View Fragmentation level percent")

        group.add_argument("--view-fragmentation-threshold-size", dest="view_frag_size",
                           metavar="<mebibytes>", type=(int), help="Set View Fragmentation level size")

        group.add_argument("--from-hour", dest="from_hour",
                           metavar="<quota>", type=(int), help="Set start time hour")
        group.add_argument("--from-minute", dest="from_min",
                           metavar="<quota>", type=(int), help="Set start time minutes")
        group.add_argument("--to-hour", dest="to_hour",
                           metavar="<quota>", type=(int), help="Set end time hour")
        group.add_argument("--to-minute", dest="to_min",
                           metavar="<quota>", type=(int), help="Set end time minutes")

        group.add_argument("--abort-outside", dest="abort_outside",
                           metavar="<0|1>", choices=["0", "1"], help="Allow Time period")
        group.add_argument("--parallel-db-view-compaction", dest="paralleldb_and_view_compact",
                           metavar="<0|1>", choices=["0", "1"], help="Set parallel DB and View Compaction")

        group.add_argument("--purge-interval", dest="purge_interval", type=(float),
                           metavar="<float>", help="Sets the frequency of the tombstone purge interval")

    @rest_initialiser(cluster_init_check=True, version_check=True, enterprise_check=False)
    def execute(self, opts):
        if opts.max_ttl and not self.enterprise:
            _exit_if_errors(["Maximum TTL can only be configured on enterprise edition"])
        if opts.compression_mode and not self.enterprise:
            _exit_if_errors(["Compression mode can only be configured on enterprise edition"])

        if opts.type == "memcached":
            _deprecated("Memcached buckets are deprecated, please use ephemeral buckets instead")
            if opts.replica_count is not None:
                _exit_if_errors(["--bucket-replica cannot be specified for a memcached bucket"])
            if opts.conflict_resolution is not None:
                _exit_if_errors(["--conflict-resolution cannot be specified for a memcached bucket"])
            if opts.replica_indexes is not None:
                _exit_if_errors(["--enable-index-replica cannot be specified for a memcached bucket"])
            if opts.priority is not None:
                _exit_if_errors(["--bucket-priority cannot be specified for a memcached bucket"])
            if opts.eviction_policy is not None:
                _exit_if_errors(["--bucket-eviction-policy cannot be specified for a memcached bucket"])
            if opts.max_ttl is not None:
                _exit_if_errors(["--max-ttl cannot be specified for a memcached bucket"])
            if opts.compression_mode is not None:
                _exit_if_errors(["--compression-mode cannot be specified for a memcached bucket"])
            if opts.durability_min_level is not None:
                _exit_if_errors(["--durability-min-level cannot be specified for a memcached bucket"])
        elif opts.type == "ephemeral" and opts.eviction_policy in ["valueOnly", "fullEviction"]:
            _exit_if_errors(["--bucket-eviction-policy must either be noEviction or nruEviction"])
        elif opts.type == "couchbase" and opts.eviction_policy in ["noEviction", "nruEviction"]:
            _exit_if_errors(["--bucket-eviction-policy must either be valueOnly or fullEviction"])

        if ((opts.type == "memcached" or opts.type == "ephemeral")
                and (opts.db_frag_perc is not None
                     or opts.db_frag_size is not None or opts.view_frag_perc is not None
                     or opts.view_frag_size is not None or opts.from_hour is not None or opts.from_min is not None
                     or opts.to_hour is not None or opts.to_min is not None or opts.abort_outside is not None
                     or opts.paralleldb_and_view_compact is not None)):
            _warning(f'ignoring compaction settings as bucket type {opts.type} does not accept it')

        storage_type = "couchstore"
        if opts.storage is not None:
            if opts.type != "couchbase":
                _exit_if_errors(["--storage-backend is only valid for couchbase buckets"])
            if opts.storage == "magma":
                storage_type = "magma"

        priority = None
        if opts.priority is not None:
            if opts.priority == BUCKET_PRIORITY_HIGH_STR:
                priority = BUCKET_PRIORITY_HIGH_INT
            elif opts.priority == BUCKET_PRIORITY_LOW_STR:
                priority = BUCKET_PRIORITY_LOW_INT

        conflict_resolution_type = None
        if opts.conflict_resolution is not None:
            if opts.conflict_resolution == "sequence":
                conflict_resolution_type = "seqno"
            elif opts.conflict_resolution == "timestamp":
                conflict_resolution_type = "lww"

        _, errors = self.rest.create_bucket(opts.bucket_name, opts.type, storage_type, opts.memory_quota,
                                            opts.durability_min_level, opts.eviction_policy, opts.replica_count,
                                            opts.replica_indexes, priority, conflict_resolution_type, opts.enable_flush,
                                            opts.max_ttl, opts.compression_mode, opts.wait, opts.db_frag_perc,
                                            opts.db_frag_size, opts.view_frag_perc, opts.view_frag_size,
                                            opts.from_hour, opts.from_min, opts.to_hour, opts.to_min,
                                            opts.abort_outside, opts.paralleldb_and_view_compact, opts.purge_interval)
        _exit_if_errors(errors)
        _success("Bucket created")

    @staticmethod
    def get_man_page_name():
        return get_doc_page_name("couchbase-cli-bucket-create")

    @staticmethod
    def get_description():
        return "Add a new bucket to the cluster"


class BucketDelete(Subcommand):
    """The bucket delete subcommand"""

    def __init__(self):
        super(BucketDelete, self).__init__()
        self.parser.prog = "couchbase-cli bucket-delete"
        group = self.parser.add_argument_group("Bucket delete options")
        group.add_argument("--bucket", dest="bucket_name", metavar="<name>", required=True,
                           help="The name of bucket to delete")

    @rest_initialiser(cluster_init_check=True, version_check=True)
    def execute(self, opts):
        _, errors = self.rest.get_bucket(opts.bucket_name)
        _exit_if_errors(errors)

        _, errors = self.rest.delete_bucket(opts.bucket_name)
        _exit_if_errors(errors)

        _success("Bucket deleted")

    @staticmethod
    def get_man_page_name():
        return get_doc_page_name("couchbase-cli-bucket-delete")

    @staticmethod
    def get_description():
        return "Delete an existing bucket"


class BucketEdit(Subcommand):
    """The bucket edit subcommand"""

    def __init__(self):
        super(BucketEdit, self).__init__()
        self.parser.prog = "couchbase-cli bucket-edit"
        group = self.parser.add_argument_group("Bucket edit options")
        group.add_argument("--bucket", dest="bucket_name", metavar="<name>", required=True,
                           help="The name of bucket to create")
        group.add_argument("--bucket-ramsize", dest="memory_quota", metavar="<quota>",
                           type=(int), help="The amount of memory to allocate the bucket")
        group.add_argument("--bucket-replica", dest="replica_count", metavar="<num>",
                           choices=["0", "1", "2", "3"],
                           help="The replica count for the bucket")
        group.add_argument("--bucket-priority", dest="priority", metavar="<priority>",
                           choices=["low", "high"], help="The bucket disk io priority (low or high)")
        group.add_argument("--durability-min-level", dest="durability_min_level", metavar="<level>",
                           choices=["none", "majority", "majorityAndPersistActive", "persistToMajority"],
                           help="The bucket durability minimum level")
        group.add_argument("--bucket-eviction-policy", dest="eviction_policy", metavar="<policy>",
                           type=(str), help="The bucket eviction policy (valueOnly or fullEviction)")
        group.add_argument("--max-ttl", dest="max_ttl", default=None, type=(int), metavar="<seconds>",
                           help="Set the maximum TTL the bucket will accept")
        group.add_argument("--compression-mode", dest="compression_mode",
                           choices=["off", "passive", "active"], metavar="<mode>",
                           help="Set the compression mode of the bucket")
        group.add_argument("--enable-flush", dest="enable_flush", metavar="<0|1>",
                           choices=["0", "1"], help="Enable bucket flush on this bucket (0 or 1)")
        group.add_argument("--remove-bucket-port", dest="remove_port", metavar="<0|1>",
                           choices=["0", "1"], help="Removes the bucket-port setting")
        group.add_argument("--database-fragmentation-threshold-percentage", dest="db_frag_perc",
                           metavar="<perc>", type=(int), help="Set Database Fragmentation level percent")

        group.add_argument("--database-fragmentation-threshold-size", dest="db_frag_size",
                           metavar="<mebibytes>", type=(int), help="Set Database Fragmentation level")

        group.add_argument("--view-fragmentation-threshold-percentage", dest="view_frag_perc",
                           metavar="<perc>", type=(int), help="Set View Fragmentation level percent")

        group.add_argument("--view-fragmentation-threshold-size", dest="view_frag_size",
                           metavar="<mebibytes>", type=(int), help="Set View Fragmentation level size")

        group.add_argument("--from-hour", dest="from_hour",
                           metavar="<hour>", type=(int), help="Set start time hour")
        group.add_argument("--from-minute", dest="from_min",
                           metavar="<min>", type=(int), help="Set start time minutes")
        group.add_argument("--to-hour", dest="to_hour",
                           metavar="<hour>", type=(int), help="Set end time hour")
        group.add_argument("--to-minute", dest="to_min",
                           metavar="<min>", type=(int), help="Set end time minutes")

        group.add_argument("--abort-outside", dest="abort_outside",
                           metavar="<0|1>", choices=["0", "1"], help="Allow Time period")
        group.add_argument("--parallel-db-view-compaction", dest="paralleldb_and_view_compact",
                           metavar="<0|1>", choices=["0", "1"], help="Set parallel DB and View Compaction")

        group.add_argument("--purge-interval", dest="purge_interval", type=(float),
                           metavar="<num>", help="Set the bucket metadata purge interval")

    @rest_initialiser(cluster_init_check=True, version_check=True, enterprise_check=False)
    def execute(self, opts):
        if opts.max_ttl and not self.enterprise:
            _exit_if_errors(["Maximum TTL can only be configured on enterprise edition"])

        if opts.compression_mode and not self.enterprise:
            _exit_if_errors(["Compression mode can only be configured on enterprise edition"])

        # Note that we accept 'noEviction' and 'nruEviction' as valid values even though they are undocumented; this is
        # so that users attempting to modify the eviction policy of an ephemeral bucket will receive a meaningful
        # message from 'ns_server'. See MB-39036 for more information.
        if (opts.eviction_policy is not None
                and opts.eviction_policy not in ["valueOnly", "fullEviction", "noEviction", "nruEviction"]):
            _exit_if_errors([f"argument --bucket-eviction-policy: invalid choice: '{opts.eviction_policy}'" +
                             " (choose from 'valueOnly', 'fullEviction')"])

        bucket, errors = self.rest.get_bucket(opts.bucket_name)
        _exit_if_errors(errors)

        if "bucketType" in bucket and bucket["bucketType"] == "memcached":
            _deprecated("Memcached buckets are deprecated, please use ephemeral buckets instead")
            if opts.memory_quota is not None:
                _exit_if_errors(["--bucket-ramsize cannot be specified for a memcached bucket"])
            if opts.replica_count is not None:
                _exit_if_errors(["--bucket-replica cannot be specified for a memcached bucket"])
            if opts.priority is not None:
                _exit_if_errors(["--bucket-priority cannot be specified for a memcached bucket"])
            if opts.eviction_policy is not None:
                _exit_if_errors(["--bucket-eviction-policy cannot be specified for a memcached bucket"])
            if opts.max_ttl is not None:
                _exit_if_errors(["--max-ttl cannot be specified for a memcached bucket"])
            if opts.compression_mode is not None:
                _exit_if_errors(["--compression-mode cannot be specified for a memcached bucket"])
            if opts.durability_min_level is not None:
                _exit_if_errors(["--durability-min-level cannot be specified for a memcached bucket"])

        if (("bucketType" in bucket and (bucket["bucketType"] == "memcached" or bucket["bucketType"] == "ephemeral"))
                and (opts.db_frag_perc is not None or opts.db_frag_size is not None
                     or opts.view_frag_perc is not None or opts.view_frag_size is not None or opts.from_hour is not None
                     or opts.from_min is not None or opts.to_hour is not None or opts.to_min is not None
                     or opts.abort_outside is not None or opts.paralleldb_and_view_compact is not None)):
            _exit_if_errors([f'compaction settings can not be specified for a {bucket["bucketType"]} bucket'])

        priority = None
        if opts.priority is not None:
            if opts.priority == BUCKET_PRIORITY_HIGH_STR:
                priority = BUCKET_PRIORITY_HIGH_INT
            elif opts.priority == BUCKET_PRIORITY_LOW_STR:
                priority = BUCKET_PRIORITY_LOW_INT

        if opts.remove_port:
            if opts.remove_port == '1':
                opts.remove_port = True
            else:
                opts.remove_port = False

        _, errors = self.rest.edit_bucket(opts.bucket_name, opts.memory_quota, opts.durability_min_level,
                                          opts.eviction_policy, opts.replica_count, priority, opts.enable_flush,
                                          opts.max_ttl, opts.compression_mode, opts.remove_port, opts.db_frag_perc,
                                          opts.db_frag_size, opts.view_frag_perc, opts.view_frag_size, opts.from_hour,
                                          opts.from_min, opts.to_hour, opts.to_min, opts.abort_outside,
                                          opts.paralleldb_and_view_compact, opts.purge_interval,
                                          'bucketType' in bucket and bucket['bucketType'] == 'membase')
        _exit_if_errors(errors)

        _success("Bucket edited")

    @staticmethod
    def get_man_page_name():
        return get_doc_page_name("couchbase-cli-bucket-edit")

    @staticmethod
    def get_description():
        return "Modify settings for an existing bucket"


class BucketFlush(Subcommand):
    """The bucket edit subcommand"""

    def __init__(self):
        super(BucketFlush, self).__init__()
        self.parser.prog = "couchbase-cli bucket-flush"
        group = self.parser.add_argument_group("Bucket flush options")
        group.add_argument("--bucket", dest="bucket_name", metavar="<name>", required=True,
                           help="The name of bucket to delete")
        group.add_argument("--force", dest="force", action="store_true",
                           help="Execute the command without asking to confirm")

    @rest_initialiser(cluster_init_check=True, version_check=True)
    def execute(self, opts):
        _, errors = self.rest.get_bucket(opts.bucket_name)
        _exit_if_errors(errors)

        if not opts.force:
            question = "Running this command will totally PURGE database data from disk. " + \
                       "Do you really want to do it? (Yes/No)"
            confirm = input(question)
            if confirm not in ('y', 'Y', 'yes', 'Yes'):
                return

        _, errors = self.rest.flush_bucket(opts.bucket_name)
        _exit_if_errors(errors)

        _success("Bucket flushed")

    @staticmethod
    def get_man_page_name():
        return get_doc_page_name("couchbase-cli-bucket-flush")

    @staticmethod
    def get_description():
        return "Flush all data from disk for a given bucket"


class BucketList(Subcommand):
    """The bucket list subcommand"""

    def __init__(self):
        super(BucketList, self).__init__()
        self.parser.prog = "couchbase-cli bucket-list"

    @rest_initialiser(cluster_init_check=True, version_check=True)
    def execute(self, opts):
        result, errors = self.rest.list_buckets(extended=True)
        _exit_if_errors(errors)

        if opts.output == 'json':
            print(json.dumps(result))
        else:
            for bucket in result:
                print(f'{bucket["name"]}')
                print(f' bucketType: {bucket["bucketType"]}')
                print(f' numReplicas: {bucket["replicaNumber"]}')
                print(f' ramQuota: {bucket["quota"]["ram"]}')
                print(f' ramUsed: {bucket["basicStats"]["memUsed"]}')

    @staticmethod
    def get_man_page_name():
        return get_doc_page_name("couchbase-cli-bucket-list")

    @staticmethod
    def get_description():
        return "List all buckets in a cluster"


class CollectLogsStart(Subcommand):
    """The collect-logs-start subcommand"""

    def __init__(self):
        super(CollectLogsStart, self).__init__()
        self.parser.prog = "couchbase-cli collect-logs-start"
        group = self.parser.add_argument_group("Collect logs start options")
        group.add_argument("--all-nodes", dest="all_nodes", action="store_true",
                           default=False, help="Collect logs for all nodes")
        group.add_argument("--nodes", dest="nodes", metavar="<node_list>",
                           help="A comma separated list of nodes to collect logs from")
        group.add_argument("--redaction-level", dest="redaction_level", metavar="<none|partial>",
                           choices=["none", "partial"], help="Level of log redaction to apply")
        group.add_argument("--salt", dest="salt", metavar="<string>",
                           help="The salt to use to redact the log")
        group.add_argument("--output-directory", dest="output_dir", metavar="<directory>",
                           help="Output directory to place the generated logs file")
        group.add_argument("--temporary-directory", dest="tmp_dir", metavar="<directory>",
                           help="Temporary directory to use when generating the logs")
        group.add_argument("--upload", dest="upload", action="store_true",
                           default=False, help="Logs should be uploaded for Couchbase support")
        group.add_argument("--upload-host", dest="upload_host", metavar="<host>",
                           help="The host to upload logs to")
        group.add_argument("--upload-proxy", dest="upload_proxy", metavar="<proxy>",
                           help="The proxy to used to upload the logs via")
        group.add_argument("--customer", dest="upload_customer", metavar="<name>",
                           help="The name of the customer uploading logs")
        group.add_argument("--ticket", dest="upload_ticket", metavar="<num>",
                           help="The ticket number the logs correspond to")

    @rest_initialiser(cluster_init_check=True, version_check=True)
    def execute(self, opts):
        if not opts.nodes and not opts.all_nodes:
            _exit_if_errors(["Must specify either --all-nodes or --nodes"])

        if opts.nodes and opts.all_nodes:
            _exit_if_errors(["Cannot specify both --all-nodes and --nodes"])

        if opts.salt and opts.redaction_level != "partial":
            _exit_if_errors(["--redaction-level has to be set to 'partial' when --salt is specified"])

        servers = opts.nodes
        if opts.all_nodes:
            servers = "*"

        if opts.upload:
            if not opts.upload_host:
                _exit_if_errors(["--upload-host is required when --upload is specified"])
            if not opts.upload_customer:
                _exit_if_errors(["--upload-customer is required when --upload is specified"])
        else:
            if opts.upload_host:
                _warning("--upload-host has no effect with specifying --upload")
            if opts.upload_customer:
                _warning("--upload-customer has no effect with specifying --upload")
            if opts.upload_ticket:
                _warning("--upload_ticket has no effect with specifying --upload")
            if opts.upload_proxy:
                _warning("--upload_proxy has no effect with specifying --upload")

        _, errors = self.rest.collect_logs_start(servers, opts.redaction_level, opts.salt, opts.output_dir,
                                                 opts.tmp_dir, opts.upload, opts.upload_host, opts.upload_proxy,
                                                 opts.upload_customer, opts.upload_ticket)
        _exit_if_errors(errors)
        _success("Log collection started")

    @staticmethod
    def get_man_page_name():
        return get_doc_page_name("couchbase-cli-collect-logs-start")

    @staticmethod
    def get_description():
        return "Start cluster log collection"


class CollectLogsStatus(Subcommand):
    """The collect-logs-status subcommand"""

    def __init__(self):
        super(CollectLogsStatus, self).__init__()
        self.parser.prog = "couchbase-cli collect-logs-status"

    @rest_initialiser(cluster_init_check=True, version_check=True)
    def execute(self, opts):
        tasks, errors = self.rest.get_tasks()
        _exit_if_errors(errors)

        found = False
        for task in tasks:
            if isinstance(task, dict) and 'type' in task and task['type'] == 'clusterLogsCollection':
                found = True
                self._print_task(task)

        if not found:
            print("No log collection tasks were found")

    def _print_task(self, task):
        print(f'Status: {task["status"]}')
        if 'perNode' in task:
            print("Details:")
            for node, node_status in task["perNode"].items():
                print('\tNode:', node)
                print('\tStatus:', node_status['status'])
                for field in ["path", "statusCode", "url", "uploadStatusCode", "uploadOutput"]:
                    if field in node_status:
                        print('\t', field, ":", node_status[field])
            print()

    @staticmethod
    def get_man_page_name():
        return get_doc_page_name("couchbase-cli-collect-logs-status")

    @staticmethod
    def get_description():
        return "View the status of cluster log collection"


class CollectLogsStop(Subcommand):
    """The collect-logs-stop subcommand"""

    def __init__(self):
        super(CollectLogsStop, self).__init__()
        self.parser.prog = "couchbase-cli collect-logs-stop"

    @rest_initialiser(cluster_init_check=True, version_check=True)
    def execute(self, opts):
        _, errors = self.rest.collect_logs_stop()
        _exit_if_errors(errors)

        _success("Log collection stopped")

    @staticmethod
    def get_man_page_name():
        return get_doc_page_name("couchbase-cli-collect-logs-stop")

    @staticmethod
    def get_description():
        return "Stop cluster log collection"


class Failover(Subcommand):
    """The failover subcommand"""

    def __init__(self):
        super(Failover, self).__init__()
        self.parser.prog = "couchbase-cli failover"
        group = self.parser.add_argument_group("Failover options")
        group.add_argument("--server-failover", dest="servers_to_failover", metavar="<server_list>",
                           required=True, help="A list of servers to fail over")
        group.add_argument("--hard", dest="hard", action="store_true",
                           help="Hard failover the server")
        group.add_argument("--force", dest="force", action="store_true",
                           help="Force a hard failover")
        group.add_argument("--no-progress-bar", dest="no_bar", action="store_true",
                           default=False, help="Disables the progress bar")
        group.add_argument("--no-wait", dest="wait", action="store_false",
                           default=True, help="Don't wait for rebalance completion")

    @rest_initialiser(cluster_init_check=True, version_check=True)
    def execute(self, opts):
        if opts.force and not opts.hard:
            _exit_if_errors(["--hard is required with --force flag"])
        opts.servers_to_failover = apply_default_port(opts.servers_to_failover)
        _, errors = self.rest.failover(opts.servers_to_failover, opts.hard, opts.force)
        _exit_if_errors(errors)

        if not opts.hard:
            time.sleep(1)
            if opts.wait:
                bar = TopologyProgressBar(self.rest, 'Gracefully failing over', opts.no_bar)
                errors = bar.show()
                _exit_if_errors(errors)
                _success("Server failed over")
            else:
                _success("Server failed over started")

        else:
            _success("Server failed over")

    @staticmethod
    def get_man_page_name():
        return get_doc_page_name("couchbase-cli-failover")

    @staticmethod
    def get_description():
        return "Failover one or more servers"


class GroupManage(Subcommand):
    """The group manage subcommand"""

    def __init__(self):
        super(GroupManage, self).__init__()
        self.parser.prog = "couchbase-cli group-manage"
        group = self.parser.add_argument_group("Group manage options")
        group.add_argument("--create", dest="create", action="store_true",
                           default=None, help="Create a new server group")
        group.add_argument("--delete", dest="delete", action="store_true",
                           default=None, help="Delete a server group")
        group.add_argument("--list", dest="list", action="store_true",
                           default=None, help="List all server groups")
        group.add_argument("--rename", dest="rename", help="Rename a server group. It takes the new name of the group.")
        group.add_argument("--group-name", dest="name", metavar="<name>",
                           help="The name of the server group")
        group.add_argument("--move-servers", dest="move_servers", metavar="<server_list>",
                           help="A list of servers to move between groups")
        group.add_argument("--from-group", dest="from_group", metavar="<group>",
                           help="The group to move servers from")
        group.add_argument("--to-group", dest="to_group", metavar="<group>",
                           help="The group to move servers to")

    @rest_initialiser(cluster_init_check=True, version_check=True)
    def execute(self, opts):
        cmds = [opts.create, opts.delete, opts.list, opts.rename, opts.move_servers]
        if sum(cmd is not None for cmd in cmds) == 0:
            _exit_if_errors(["Must specify one of the following: --create, "
                             + "--delete, --list, --move-servers, or --rename"])
        elif sum(cmd is not None for cmd in cmds) != 1:
            _exit_if_errors(["Only one of the following may be specified: --create"
                             + ", --delete, --list, --move-servers, or --rename"])

        if opts.create:
            self._create(opts)
        elif opts.delete:
            self._delete(opts)
        elif opts.list:
            self._list(opts)
        elif opts.rename:
            self._rename(opts)
        elif opts.move_servers is not None:
            self._move(opts)

    def _create(self, opts):
        if opts.name is None:
            _exit_if_errors(["--group-name is required with --create flag"])
        _, errors = self.rest.create_server_group(opts.name)
        _exit_if_errors(errors)
        _success("Server group created")

    def _delete(self, opts):
        if opts.name is None:
            _exit_if_errors(["--group-name is required with --delete flag"])
        _, errors = self.rest.delete_server_group(opts.name)
        _exit_if_errors(errors)
        _success("Server group deleted")

    def _list(self, opts):
        groups, errors = self.rest.get_server_groups()
        _exit_if_errors(errors)

        found = False
        for group in groups["groups"]:
            if opts.name is None or opts.name == group['name']:
                found = True
                print(group['name'])
                for node in group['nodes']:
                    print(f' server: {node["hostname"]}')
        if not found and opts.name:
            _exit_if_errors([f'Invalid group name: {opts.name}'])

    def _move(self, opts):
        if opts.from_group is None:
            _exit_if_errors(["--from-group is required with --move-servers"])
        if opts.to_group is None:
            _exit_if_errors(["--to-group is required with --move-servers"])

        servers = apply_default_port(opts.move_servers)
        _, errors = self.rest.move_servers_between_groups(servers, opts.from_group, opts.to_group)
        _exit_if_errors(errors)
        _success("Servers moved between groups")

    def _rename(self, opts):
        if opts.name is None:
            _exit_if_errors(["--group-name is required with --rename option"])
        _, errors = self.rest.rename_server_group(opts.name, opts.rename)
        _exit_if_errors(errors)
        _success("Server group renamed")

    @staticmethod
    def get_man_page_name():
        return get_doc_page_name("couchbase-cli-group-manage")

    @staticmethod
    def get_description():
        return "Manage server groups"


class HostList(Subcommand):
    """The host list subcommand"""

    def __init__(self):
        super(HostList, self).__init__()
        self.parser.prog = "couchbase-cli host-list"

    @rest_initialiser(version_check=True)
    def execute(self, opts):
        result, errors = self.rest.pools('default')
        _exit_if_errors(errors)

        if opts.output == 'json':
            nodes_out = {'nodes': []}
            for node in result['nodes']:
                nodes_out['nodes'].append(node['configuredHostname'])
            print(json.dumps(nodes_out))
        else:
            for node in result['nodes']:
                print(node['configuredHostname'])

    @staticmethod
    def get_man_page_name():
        return get_doc_page_name("couchbase-cli-host-list")

    @staticmethod
    def get_description():
        return "List all hosts in a cluster"


class ResetCipherSuites(LocalSubcommand):
    """The reset cipher suites subcommand """

    def __init__(self):
        super(ResetCipherSuites, self).__init__()
        self.parser.prog = "couchbase-cli reset-cipher-suites"
        group = self.parser.add_argument_group("Reset Cipher Suites")
        group.add_argument("--force", action='store_true', default=False, help="Force resetting of the cipher suites")
        group.add_argument("-P", "--port", metavar="<port>", default="8091",
                           help="The REST API port, defaults to 8091")

    def execute(self, opts):
        token = _exit_on_file_read_failure(os.path.join(opts.config_path, "localtoken")).rstrip()
        rest = ClusterManager("http://127.0.0.1:" + opts.port, "@localtoken", token)
        check_cluster_initialized(rest)
        check_versions(rest)

        if not opts.force:
            confirm = str(input("Are you sure that the cipher should be reset?: Y/[N]"))
            if confirm != "Y":
                _success("Cipher suites have not been reset to default")

        _, errors = rest.reset_cipher_suites()
        _exit_if_errors(errors)
        _success("Cipher suites have been reset to the default")

    @staticmethod
    def get_man_page_name():
        return get_doc_page_name("couchbase-cli-reset-cipher-suites")

    @staticmethod
    def get_description():
        return "Rests cipher suites to the default"


class MasterPassword(LocalSubcommand):
    """The master password subcommand"""

    def __init__(self):
        super(MasterPassword, self).__init__()
        self.parser.prog = "couchbase-cli master-password"
        group = self.parser.add_argument_group("Master password options")
        group.add_argument("--send-password", dest="send_password", metavar="<password>",
                           required=False, action=CBNonEchoedAction, envvar=None,
                           prompt_text="Enter master password:",
                           help="Sends the master password to start the server")

    def execute(self, opts):
        if opts.send_password is not None:
            path = [CB_BIN_PATH, os.environ['PATH']]
            if os.name == 'posix':
                os.environ['PATH'] = ':'.join(path)
            else:
                os.environ['PATH'] = ';'.join(path)

            cookiefile = os.path.join(opts.config_path, "couchbase-server.babysitter.cookie")
            if not os.path.isfile(cookiefile):
                _exit_if_errors(["The node is down"])
            cookie = _exit_on_file_read_failure(cookiefile, "Insufficient privileges to send master password - Please"
                                                            " execute this command as a operating system user who has"
                                                            " file system read permission on the Couchbase Server "
                                                            " configuration").rstrip()

            nodefile = os.path.join(opts.config_path, "couchbase-server.babysitter.node")
            node = _exit_on_file_read_failure(nodefile).rstrip()

            self.prompt_for_master_pwd(node, cookie, opts.send_password, opts.config_path)
        else:
            _exit_if_errors(["No parameters set"])

    def prompt_for_master_pwd(self, node, cookie, password, cb_cfg_path):
        dist_cfg_file = os.path.join(cb_cfg_path, "config", "dist_cfg")

        if password == '':
            password = getpass.getpass("\nEnter master password:")

        name = 'executioner@cb.local'
        args = ['-pa', CB_NS_EBIN_PATH, CB_BABYSITTER_EBIN_PATH, '-noinput', '-name', name, '-proto_dist', 'cb',
<<<<<<< HEAD
                '-eval', 'erlang:set_cookie(list_to_atom(os:getenv("CB_COOKIE"))).', '-epmd_module', 'cb_epmd',
=======
                '-eval', 'erlang:set_cookie(node(), list_to_atom(os:getenv("CB_COOKIE"))).', '-epmd_module', 'cb_epmd',
>>>>>>> f9971532
                '-kernel'] + CB_INETRC_OPT + \
            ['dist_config_file', f'"{dist_cfg_file}"', '-run', 'encryption_service',
             'remote_set_password', node]

        rc, out, err = self.run_process("erl", args, extra_env={'SETPASSWORD': password, 'CB_COOKIE': cookie})

        if rc == 0:
            print("SUCCESS: Password accepted. Node started booting.")
        elif rc == 101:
            print("Incorrect password.")
            self.prompt_for_master_pwd(node, cookie, '', cb_cfg_path)
        elif rc == 102:
            _exit_if_errors(["Password was already supplied"])
        elif rc == 103:
            _exit_if_errors(["The node is down"])
        elif rc == 104:
            _exit_if_errors(["Incorrect password. Node shuts down."])
        else:
            _exit_if_errors([f'Unknown error: {rc} {out}, {err}'])

    def run_process(self, name, args, extra_env=None):
        try:
            if os.name == "nt":
                name = name + ".exe"

            env = None
            if extra_env is not None:
                env = os.environ.copy()
                env.update(extra_env)
            args.insert(0, name)
            p = subprocess.Popen(args, stdout=subprocess.PIPE, stderr=subprocess.PIPE, env=env)
            output = p.stdout.read()
            error = p.stderr.read()
            p.wait()
            rc = p.returncode
            return rc, output, error
        except OSError:
            _exit_if_errors([f'Could not locate the {name} executable'])

    @staticmethod
    def get_man_page_name():
        return get_doc_page_name("couchbase-cli-master-password")

    @staticmethod
    def get_description():
        return "Unlocking the master password"


class NodeInit(Subcommand):
    """The node initialization subcommand"""

    def __init__(self):
        super(NodeInit, self).__init__()
        self.parser.prog = "couchbase-cli node-init"
        group = self.parser.add_argument_group("Node initialization options")
        group.add_argument("--node-init-data-path", dest="data_path", metavar="<path>",
                           help="The path to store database files")
        group.add_argument("--node-init-index-path", dest="index_path", metavar="<path>",
                           help="The path to store index files")
        group.add_argument("--node-init-analytics-path", dest="analytics_path", metavar="<path>", action="append",
                           help="The path to store analytics files (supply one parameter for each path desired)")
        group.add_argument("--node-init-eventing-path", dest="eventing_path", metavar="<path>",
                           help="The path to store eventing files")
        group.add_argument("--node-init-java-home", dest="java_home", metavar="<path>",
                           help="The path of the Java Runtime Environment (JRE) to use on this server")
        group.add_argument("--node-init-hostname", dest="hostname", metavar="<hostname>",
                           help="Sets the hostname for this server")
        group.add_argument("--ipv6", dest="ipv6", action="store_true", default=False,
                           help="Configure the node to communicate via ipv6")
        group.add_argument("--ipv4", dest="ipv4", action="store_true", default=False,
                           help="Configure the node to communicate via ipv4")

    @rest_initialiser()
    def execute(self, opts):
        # Cluster does not need to be initialized for this command

        if (opts.data_path is None and opts.index_path is None and opts.analytics_path is None
                and opts.eventing_path is None and opts.java_home is None and opts.hostname is None
                and opts.ipv6 is None and opts.ipv4 is None):
            _exit_if_errors(["No node initialization parameters specified"])

        if opts.ipv4 and opts.ipv6:
            _exit_if_errors(["Use either --ipv4 or --ipv6"])

        if opts.ipv4:
            afamily = 'ipv4'
        elif opts.ipv6:
            afamily = 'ipv6'
        else:
            afamily = None

        _, errors = self.rest.node_init(hostname=opts.hostname,
                                        afamily=afamily,
                                        data_path=opts.data_path,
                                        index_path=opts.index_path,
                                        cbas_path=opts.analytics_path,
                                        eventing_path=opts.eventing_path,
                                        java_home=opts.java_home)

        _exit_if_errors(errors)
        _success("Node initialized")

    @staticmethod
    def get_man_page_name():
        return get_doc_page_name("couchbase-cli-node-init")

    @staticmethod
    def get_description():
        return "Set node specific settings"


class Rebalance(Subcommand):
    """The rebalance subcommand"""

    def __init__(self):
        super(Rebalance, self).__init__()
        self.parser.prog = "couchbase-cli rebalance"
        group = self.parser.add_argument_group("Rebalance options")
        group.add_argument("--server-remove", dest="server_remove", metavar="<server_list>",
                           help="A list of servers to remove from the cluster")
        group.add_argument("--no-progress-bar", dest="no_bar", action="store_true",
                           default=False, help="Disables the progress bar")
        group.add_argument("--no-wait", dest="wait", action="store_false",
                           default=True, help="Don't wait for rebalance completion")

    @rest_initialiser(cluster_init_check=True, version_check=True)
    def execute(self, opts):
        eject_nodes = []
        if opts.server_remove:
            eject_nodes = apply_default_port(opts.server_remove)

        _, errors = self.rest.rebalance(eject_nodes)
        _exit_if_errors(errors)

        time.sleep(1)

        if opts.wait:
            bar = TopologyProgressBar(self.rest, 'Rebalancing', opts.no_bar)
            errors = bar.show()
            _exit_if_errors(errors)
            _success("Rebalance complete")
        else:
            _success("Rebalance started")

    @staticmethod
    def get_man_page_name():
        return get_doc_page_name("couchbase-cli-rebalance")

    @staticmethod
    def get_description():
        return "Start a cluster rebalancing"


class RebalanceStatus(Subcommand):
    """The rebalance status subcommand"""

    def __init__(self):
        super(RebalanceStatus, self).__init__()
        self.parser.prog = "couchbase-cli rebalance-status"

    @rest_initialiser(cluster_init_check=True, version_check=True)
    def execute(self, opts):
        status, errors = self.rest.rebalance_status()
        _exit_if_errors(errors)

        print(json.dumps(status, indent=2))

    @staticmethod
    def get_man_page_name():
        return get_doc_page_name("couchbase-cli-rebalance-status")

    @staticmethod
    def get_description():
        return "Show rebalance status"


class RebalanceStop(Subcommand):
    """The rebalance stop subcommand"""

    def __init__(self):
        super(RebalanceStop, self).__init__()
        self.parser.prog = "couchbase-cli rebalance-stop"

    @rest_initialiser(cluster_init_check=True, version_check=True)
    def execute(self, opts):
        _, errors = self.rest.stop_rebalance()
        _exit_if_errors(errors)

        _success("Rebalance stopped")

    @staticmethod
    def get_man_page_name():
        return get_doc_page_name("couchbase-cli-rebalance-stop")

    @staticmethod
    def get_description():
        return "Stop a rebalance"


class Recovery(Subcommand):
    """The recovery command"""

    def __init__(self):
        super(Recovery, self).__init__()
        self.parser.prog = "couchbase-cli recovery"
        group = self.parser.add_argument_group("Recovery options")
        group.add_argument("--server-recovery", dest="servers", metavar="<server_list>",
                           required=True, help="The list of servers to recover")
        group.add_argument("--recovery-type", dest="recovery_type", metavar="type",
                           choices=["delta", "full"], default="delta",
                           help="The recovery type (delta or full)")

    @rest_initialiser(cluster_init_check=True, version_check=True)
    def execute(self, opts):
        servers = apply_default_port(opts.servers)
        for server in servers:
            _, errors = self.rest.recovery(server, opts.recovery_type)
            _exit_if_errors(errors)

        _success("Servers recovered")

    @staticmethod
    def get_man_page_name():
        return get_doc_page_name("couchbase-cli-recovery")

    @staticmethod
    def get_description():
        return "Recover one or more servers"


class ResetAdminPassword(LocalSubcommand):
    """The reset admin password command"""

    def __init__(self):
        super(ResetAdminPassword, self).__init__()
        self.parser.prog = "couchbase-cli reset-admin-password"
        group = self.parser.add_argument_group("Reset password options")
        group.add_argument("--new-password", dest="new_password", metavar="<password>",
                           required=False, action=CBNonEchoedAction, envvar=None,
                           prompt_text="Enter new administrator password:",
                           confirm_text="Confirm new administrator password:",
                           help="The new administrator password")
        group.add_argument("--regenerate", dest="regenerate", action="store_true",
                           help="Generates a random administrator password")
        group.add_argument("-P", "--port", metavar="<port>", default="8091",
                           help="The REST API port, defaults to 8091")

    def execute(self, opts):
        token = _exit_on_file_read_failure(os.path.join(opts.config_path, "localtoken")).rstrip()
        rest = ClusterManager("http://127.0.0.1:" + opts.port, "@localtoken", token)
        check_cluster_initialized(rest)
        check_versions(rest)

        if opts.new_password is not None and opts.regenerate:
            _exit_if_errors(["Cannot specify both --new-password and --regenerate at the same time"])
        elif opts.new_password is not None:
            _, errors = rest.set_admin_password(opts.new_password)
            _exit_if_errors(errors)
            _success("Administrator password changed")
        elif opts.regenerate:
            result, errors = rest.regenerate_admin_password()
            _exit_if_errors(errors)
            print(result["password"])
        else:
            _exit_if_errors(["No parameters specified"])

    @staticmethod
    def get_man_page_name():
        return get_doc_page_name("couchbase-cli-reset-admin-password")

    @staticmethod
    def get_description():
        return "Resets the administrator password"


class ServerAdd(Subcommand):
    """The server add command"""

    def __init__(self):
        super(ServerAdd, self).__init__()
        self.parser.prog = "couchbase-cli server-add"
        group = self.parser.add_argument_group("Server add options")
        group.add_argument("--server-add", dest="servers", metavar="<server_list>", required=True,
                           help="The list of servers to add")
        group.add_argument("--server-add-username", dest="server_username", metavar="<username>",
                           required=True, help="The username for the server to add")
        group.add_argument("--server-add-password", dest="server_password", metavar="<password>",
                           required=True, help="The password for the server to add")
        group.add_argument("--group-name", dest="group_name", metavar="<name>",
                           help="The server group to add this server into")
        group.add_argument("--services", dest="services", default="data", metavar="<services>",
                           help="The services this server will run")
        group.add_argument("--index-storage-setting", dest="index_storage_mode", metavar="<mode>",
                           choices=["default", "memopt"], help="The index storage mode")

    @rest_initialiser(cluster_init_check=True, version_check=True, enterprise_check=False)
    def execute(self, opts):
        if not self.enterprise and opts.index_storage_mode == 'memopt':
            _exit_if_errors(["memopt option for --index-storage-setting can only be configured on enterprise edition"])

        opts.services, errors = process_services(opts.services, self.enterprise)
        _exit_if_errors(errors)

        settings, errors = self.rest.index_settings()
        _exit_if_errors(errors)

        if opts.index_storage_mode is None and settings['storageMode'] == "" and "index" in opts.services:
            opts.index_storage_mode = "default"

        # For supporting the default index backend changing from forestdb to plasma in Couchbase 5.0
        default = "plasma"
        if opts.index_storage_mode == "default" and settings['storageMode'] == "forestdb" or not self.enterprise:
            default = "forestdb"

        if opts.index_storage_mode:
            param = index_storage_mode_to_param(opts.index_storage_mode, default)
            _, errors = self.rest.set_index_settings(param, None, None, None, None, None, None, None)
            _exit_if_errors(errors)

        servers = opts.servers.split(',')
        for server in servers:
            _, errors = self.rest.add_server(server, opts.group_name, opts.server_username, opts.server_password,
                                             opts.services)
            _exit_if_errors(errors)

        _success("Server added")

    @staticmethod
    def get_man_page_name():
        return get_doc_page_name("couchbase-cli-server-add")

    @staticmethod
    def get_description():
        return "Add servers to the cluster"


class ServerEshell(Subcommand):
    """The server eshell subcommand"""

    def __init__(self):
        super(ServerEshell, self).__init__()
        self.parser.prog = "couchbase-cli server-eshell"
        group = self.parser.add_argument_group("Server eshell options")
        group.add_argument("--vm", dest="vm", default="ns_server", metavar="<name>",
                           help="The vm to connect to")
        group.add_argument("--erl-path", dest="erl_path", metavar="<path>", default=CB_BIN_PATH,
                           help="Override the path to the erl executable")

    @rest_initialiser(version_check=True)
    def execute(self, opts):
        # Cluster does not need to be initialized for this command
        result, errors = self.rest.node_info()
        _exit_if_errors(errors)

        node = result['otpNode']
        cookie = result['otpCookie']

        if opts.vm != 'ns_server':
            cookie, errors = self.rest.get_babysitter_cookie()
            _exit_if_errors(errors)

            [short, _] = node.split('@')

            if opts.vm == 'babysitter':
                node = f'babysitter_of_{short}@cb.local'
            elif opts.vm == 'couchdb':
                node = f'couchdb_{short}@cb.local'
            else:
                _exit_if_errors([f'Unknown vm type `{opts.vm}`'])

        rand_chars = ''.join(random.choice(string.ascii_letters) for _ in range(20))
        name = f'ctl-{rand_chars}@127.0.0.1'

        if os.name == 'nt':
            cb_erl = os.path.join(opts.erl_path, 'erl.exe')
        else:
            cb_erl = os.path.join(opts.erl_path, 'erl')

        if os.path.isfile(cb_erl):
            path = cb_erl
        else:
            _warning("Cannot locate Couchbase erlang. Attempting to use non-Couchbase erlang")
            path = 'erl'

        with tempfile.NamedTemporaryFile() as temp:
            temp.write(f'[{{preferred_local_proto,{result["addressFamily"]}_tcp_dist}}].'.encode())
            temp.flush()
            temp_name = temp.name
            env = os.environ.copy()
            env["CB_COOKIE"] = cookie

            args = [path, '-name', name, '-setcookie', 'nocookie', '-hidden', '-eval',
                    'erlang:set_cookie(node(), list_to_atom(os:getenv("CB_COOKIE"))).',
                    '-remsh', node, '-proto_dist', 'cb', '-epmd_module', 'cb_epmd', '-pa', CB_NS_EBIN_PATH, '-kernel',
                    'dist_config_file', f'"{temp_name}"'] + CB_INETRC_OPT

            if opts.debug:
                print(f'Running {" ".join(args)}')

            try:
                subprocess.call(args, env=env)
            except OSError:
                _exit_if_errors(["Unable to find the erl executable"])

    @staticmethod
    def get_man_page_name():
        return get_doc_page_name("couchbase-cli-server-eshell")

    @staticmethod
    def get_description():
        return "Opens a shell to the Couchbase cluster manager"

    @staticmethod
    def is_hidden():
        # Internal command not recommended for production use
        return True


class ServerInfo(Subcommand):
    """The server info subcommand"""

    def __init__(self):
        super(ServerInfo, self).__init__()
        self.parser.prog = "couchbase-cli server-info"

    @rest_initialiser(version_check=True)
    def execute(self, opts):
        # Cluster does not need to be initialized for this command
        result, errors = self.rest.node_info()
        _exit_if_errors(errors)

        print(json.dumps(result, sort_keys=True, indent=2))

    @staticmethod
    def get_man_page_name():
        return get_doc_page_name("couchbase-cli-server-info")

    @staticmethod
    def get_description():
        return "Show details of a node in the cluster"


class ServerList(Subcommand):
    """The server list subcommand"""

    def __init__(self):
        super(ServerList, self).__init__()
        self.parser.prog = "couchbase-cli server-list"

    @rest_initialiser(version_check=True)
    def execute(self, opts):
        result, errors = self.rest.pools('default')
        _exit_if_errors(errors)

        for node in result['nodes']:
            if node.get('otpNode') is None:
                raise Exception("could not access node")

            print(node['otpNode'], node['hostname'], node['status'], node['clusterMembership'])

    @staticmethod
    def get_man_page_name():
        return get_doc_page_name("couchbase-cli-server-list")

    @staticmethod
    def get_description():
        return "List all nodes in a cluster"


class ServerReadd(Subcommand):
    """The server readd subcommand (Deprecated)"""

    def __init__(self):
        super(ServerReadd, self).__init__()
        self.parser.prog = "couchbase-cli server-readd"
        group = self.parser.add_argument_group("Server re-add options")
        group.add_argument("--server-add", dest="servers", metavar="<server_list>", required=True,
                           help="The list of servers to recover")
        # The parameters are unused, but kept for backwards compatibility
        group.add_argument("--server-username", dest="server_username", metavar="<username>",
                           help="The admin username for the server")
        group.add_argument("--server-password", dest="server_password", metavar="<password>",
                           help="The admin password for the server")
        group.add_argument("--group-name", dest="name", metavar="<name>",
                           help="The name of the server group")

    @rest_initialiser(cluster_init_check=True, version_check=True)
    def execute(self, opts):
        _deprecated("Please use the recovery command instead")

        servers = apply_default_port(opts.servers)
        for server in servers:
            _, errors = self.rest.readd_server(server)
            _exit_if_errors(errors)

        _success("Servers recovered")

    @staticmethod
    def get_man_page_name():
        return get_doc_page_name("couchbase-cli-server-readd")

    @staticmethod
    def get_description():
        return "Add failed server back to the cluster"

    @staticmethod
    def is_hidden():
        # Deprecated command in 4.6, hidden in 5.0, pending removal
        return True


class SettingAlert(Subcommand):
    """The setting alert subcommand"""

    def __init__(self):
        super(SettingAlert, self).__init__()
        self.parser.prog = "couchbase-cli setting-alert"
        group = self.parser.add_argument_group("Alert settings")
        group.add_argument("--enable-email-alert", dest="enabled", metavar="<1|0>", required=True,
                           choices=["0", "1"], help="Enable/disable email alerts")
        group.add_argument("--email-recipients", dest="email_recipients", metavar="<email_list>",
                           help="A comma separated list of email addresses")
        group.add_argument("--email-sender", dest="email_sender", metavar="<email_addr>",
                           help="The sender email address")
        group.add_argument("--email-user", dest="email_username", metavar="<username>",
                           default="", help="The email server username")
        group.add_argument("--email-password", dest="email_password", metavar="<password>",
                           default="", help="The email server password")
        group.add_argument("--email-host", dest="email_host", metavar="<host>",
                           help="The email server host")
        group.add_argument("--email-port", dest="email_port", metavar="<port>",
                           help="The email server port")
        group.add_argument("--enable-email-encrypt", dest="email_encrypt", metavar="<1|0>",
                           choices=["0", "1"], help="Enable SSL encryption for emails")
        group.add_argument("--alert-auto-failover-node", dest="alert_af_node",
                           action="store_true", help="Alert when a node is auto-failed over")
        group.add_argument("--alert-auto-failover-max-reached", dest="alert_af_max_reached",
                           action="store_true",
                           help="Alert when the max number of auto-failover nodes was reached")
        group.add_argument("--alert-auto-failover-node-down", dest="alert_af_node_down",
                           action="store_true",
                           help="Alert when a node wasn't auto-failed over because other nodes "
                           + "were down")
        group.add_argument("--alert-auto-failover-cluster-small", dest="alert_af_small",
                           action="store_true",
                           help="Alert when a node wasn't auto-failed over because cluster was"
                           + " too small")
        group.add_argument("--alert-auto-failover-disable", dest="alert_af_disable",
                           action="store_true",
                           help="Alert when a node wasn't auto-failed over because auto-failover"
                           + " is disabled")
        group.add_argument("--alert-ip-changed", dest="alert_ip_changed", action="store_true",
                           help="Alert when a nodes IP address changed")
        group.add_argument("--alert-disk-space", dest="alert_disk_space", action="store_true",
                           help="Alert when disk usage on a node reaches 90%%")
        group.add_argument("--alert-meta-overhead", dest="alert_meta_overhead", action="store_true",
                           help="Alert when metadata overhead is more than 50%%")
        group.add_argument("--alert-meta-oom", dest="alert_meta_oom", action="store_true",
                           help="Alert when all bucket memory is used for metadata")
        group.add_argument("--alert-write-failed", dest="alert_write_failed", action="store_true",
                           help="Alert when writing data to disk has failed")
        group.add_argument("--alert-audit-msg-dropped", dest="alert_audit_dropped",
                           action="store_true", help="Alert when writing event to audit log failed")
        group.add_argument("--alert-indexer-max-ram", dest="alert_indexer_max_ram",
                           action="store_true", help="Alert when indexer is using all of its allocated memory")
        group.add_argument("--alert-timestamp-drift-exceeded", dest="alert_cas_drift", action="store_true",
                           help="Alert when should be sent if the remote mutation timestamps exceeds drift threshold")
        group.add_argument("--alert-communication-issue", dest="alert_communication_issue",
                           action="store_true", help="Alert when nodes are experiencing communication issues")
        group.add_argument("--alert-node-time", dest="alert_node_time", action="store_true",
                           help="Alert when time on one node is out of sync with time on another "
                                                     "node")
        group.add_argument("--alert-disk-analyzer", dest="alert_disk_analyzer", action="store_true",
                           help="Alert when the disk analyzer gets stuck")

    @rest_initialiser(cluster_init_check=True, version_check=True)
    def execute(self, opts):
        if opts.enabled == "1":
            if opts.email_recipients is None:
                _exit_if_errors(["--email-recipient must be set when email alerts are enabled"])
            if opts.email_sender is None:
                _exit_if_errors(["--email-sender must be set when email alerts are enabled"])
            if opts.email_host is None:
                _exit_if_errors(["--email-host must be set when email alerts are enabled"])
            if opts.email_port is None:
                _exit_if_errors(["--email-port must be set when email alerts are enabled"])

        alerts = list()
        if opts.alert_af_node:
            alerts.append('auto_failover_node')
        if opts.alert_af_max_reached:
            alerts.append('auto_failover_maximum_reached')
        if opts.alert_af_node_down:
            alerts.append('auto_failover_other_nodes_down')
        if opts.alert_af_small:
            alerts.append('auto_failover_cluster_too_small')
        if opts.alert_af_disable:
            alerts.append('auto_failover_disabled')
        if opts.alert_ip_changed:
            alerts.append('ip')
        if opts.alert_disk_space:
            alerts.append('disk')
        if opts.alert_meta_overhead:
            alerts.append('overhead')
        if opts.alert_meta_oom:
            alerts.append('ep_oom_errors')
        if opts.alert_write_failed:
            alerts.append('ep_item_commit_failed')
        if opts.alert_audit_dropped:
            alerts.append('audit_dropped_events')
        if opts.alert_indexer_max_ram:
            alerts.append('indexer_ram_max_usage')
        if opts.alert_cas_drift:
            alerts.append('ep_clock_cas_drift_threshold_exceeded')
        if opts.alert_communication_issue:
            alerts.append('communication_issue')
        if opts.alert_node_time:
            alerts.append('time_out_of_sync')
        if opts.alert_disk_analyzer:
            alerts.append('disk_usage_analyzer_stuck')

        enabled = "true"
        if opts.enabled == "0":
            enabled = "false"

        email_encrypt = "false"
        if opts.email_encrypt == "1":
            email_encrypt = "true"

        _, errors = self.rest.set_alert_settings(enabled, opts.email_recipients, opts.email_sender, opts.email_username,
                                                 opts.email_password, opts.email_host, opts.email_port, email_encrypt,
                                                 ",".join(alerts))
        _exit_if_errors(errors)

        _success("Email alert settings modified")

    @staticmethod
    def get_man_page_name():
        return get_doc_page_name("couchbase-cli-setting-alert")

    @staticmethod
    def get_description():
        return "Modify email alert settings"


class SettingAudit(Subcommand):
    """The settings audit subcommand"""

    def __init__(self):
        super(SettingAudit, self).__init__()
        self.parser.prog = "couchbase-cli setting-audit"
        self.parser.description = "Available only in Couchbase Server Enterprise Edition"
        group = self.parser.add_argument_group("Audit settings")
        group.add_argument("--list-filterable-events", dest="list_events", action="store_true",
                           help="Retrieve a list of filterable event IDs and the descriptions")
        group.add_argument("--get-settings", dest="get_settings", action="store_true",
                           help="Retrieve current audit settings")
        group.add_argument("--set", dest="set_settings", action="store_true",
                           help="Set current audit settings")
        group.add_argument("--audit-enabled", dest="enabled", metavar="<1|0>", choices=["0", "1"],
                           help="Enable/disable auditing")
        group.add_argument("--audit-log-path", dest="log_path", metavar="<path>",
                           help="The audit log path")
        group.add_argument("--audit-log-rotate-interval", dest="rotate_interval", type=(int),
                           metavar="<seconds>", help="The audit log rotate interval")
        group.add_argument("--audit-log-rotate-size", dest="rotate_size", type=(int),
                           metavar="<bytes>", help="The audit log rotate size")
        group.add_argument("--disabled-users", dest="disabled_users", default=None,
                           help="A comma-separated list of users to ignore events from")
        group.add_argument("--disable-events", dest="disable_events", default=None,
                           help="A comma-separated list of audit-event IDs to not audit")

    @rest_initialiser(cluster_init_check=True, version_check=True)
    def execute(self, opts):
        flags = sum([opts.list_events, opts.get_settings, opts.set_settings])
        if flags != 1:
            _exit_if_errors(["One of the following is required: --list-filterable-events, --get-settings or --set"])

        if opts.list_events:
            descriptors, errors = self.rest.get_id_descriptors()
            _exit_if_errors(errors)
            if opts.output == 'json':
                print(json.dumps(descriptors, indent=4))
                return

            self.format_descriptors_in_table(descriptors)
        elif opts.get_settings:
            audit_settings, errors = self.rest.get_audit_settings()
            _exit_if_errors(errors)
            if opts.output == 'json':
                print(json.dumps(audit_settings, indent=4))
                return

            descriptors, errors = self.rest.get_id_descriptors()
            _exit_if_errors(errors)
            self.format_audit_settings(audit_settings, descriptors)
        elif opts.set_settings:
            if not (opts.enabled or opts.log_path or opts.rotate_interval or opts.rotate_size
                    or opts.disable_events is not None or opts.disabled_users is not None):
                _exit_if_errors(["At least one of [--audit-enabled, --audit-log-path, --audit-log-rotate-interval,"
                                 " --audit-log-rotate-size, --disabled-users, --disable-events] is required with"
                                 " --set"])

            # Match the behavior in the WebUI, which is to internally translate the '/couchbase' postfix into '/local'
            # see MB-46970 for more information.
            if opts.disabled_users is not None:
                opts.disabled_users = re.sub(r'\/couchbase', '/local', opts.disabled_users)

            _, errors = self.rest.set_audit_settings(opts.enabled, opts.log_path, opts.rotate_interval,
                                                     opts.rotate_size, opts.disable_events, opts.disabled_users)
            _exit_if_errors(errors)
            _success("Audit settings modified")

    @staticmethod
    def format_audit_settings(audit_settings, json_descriptors):
        print(f'Audit enabled: {audit_settings["auditdEnabled"]}')
        print(f'UUID: {audit_settings["uid"]}')
        print(f'Log path: {audit_settings["logPath"] if "logPath" in audit_settings else "N/A"}')
        print(f'Rotate interval: {audit_settings["rotateInterval"]}')
        print(f'Rotate size: {audit_settings["rotateSize"]}')
        print(f'Disabled users: {audit_settings["disabledUsers"]}')

        if not audit_settings["auditdEnabled"]:
            return

        # change id lists to maps to make lookup o(1)
        disable_map = {eventID for eventID in audit_settings['disabled']}
        json_descriptors.sort(key=itemgetter('module', 'id'))
        all_descriptors_sets = {events["id"] for events in json_descriptors}

        padding_name = 12
        for descriptor in json_descriptors:
            if len(descriptor['name']) > padding_name:
                padding_name = len(descriptor['name'])

        padding_name += 2

        header = f'{"ID":<6}| {"Module":<15}| {"Name":<{padding_name}}| Enabled'
        print(header)
        print('-' * len(header))
        for descriptor in json_descriptors:
            print(f'{descriptor["id"]:<6}| {descriptor["module"]:<15}| {descriptor["name"]:<{padding_name}}| '
                  f'{"False" if descriptor["id"] in disable_map else "True"}')

        not_recognized = disable_map - all_descriptors_sets
        for unrecognized in not_recognized:
            print(f'{unrecognized:<6}| {"unknown":<15}| {"unknown":<{padding_name}}| False')

    @staticmethod
    def format_descriptors_in_table(json_descriptors):
        sorted_descriptors = sorted(json_descriptors, key=itemgetter('module', 'id'))
        padding_name = 15
        for descriptor in sorted_descriptors:
            if len(descriptor['name']) > padding_name:
                padding_name = len(descriptor['name'])

        padding_name += 2

        header = f'{"ID":<6}| {"Module":<15}| {"Name":<{padding_name}}| Description'
        print(header)
        print('-' * len(header))
        for descriptor in sorted_descriptors:
            print(f'{descriptor["id"]:<6}| {descriptor["module"]:<15}| {descriptor["name"]:<{padding_name}}| '
                  f'{descriptor["description"]}')

    @staticmethod
    def get_man_page_name():
        return get_doc_page_name("couchbase-cli-setting-audit")

    @staticmethod
    def get_description():
        return "Modify audit settings"


class SettingAutofailover(Subcommand):
    """The settings auto-failover subcommand"""

    def __init__(self):
        super(SettingAutofailover, self).__init__()
        self.parser.prog = "couchbase-cli setting-autofailover"
        group = self.parser.add_argument_group("Auto-failover settings")
        group.add_argument("--enable-auto-failover", dest="enabled", metavar="<1|0>",
                           choices=["0", "1"], help="Enable/disable auto-failover")
        group.add_argument("--auto-failover-timeout", dest="timeout", metavar="<seconds>",
                           type=(int), help="The auto-failover timeout")
        group.add_argument("--enable-failover-of-server-groups", dest="enable_failover_of_server_groups",
                           metavar="<1|0>", choices=["0", "1"], help="Enable/disable auto-failover of server Groups")
        group.add_argument("--max-failovers", dest="max_failovers", metavar="<1|2|3>", choices=["1", "2", "3"],
                           help="Maximum number of times an auto-failover event can happen")
        group.add_argument("--enable-failover-on-data-disk-issues", dest="enable_failover_on_data_disk_issues",
                           metavar="<1|0>", choices=["0", "1"],
                           help="Enable/disable auto-failover when the Data Service reports disk issues. "
                           + "Couchbase Server Enterprise Edition only.")
        group.add_argument("--failover-data-disk-period", dest="failover_on_data_disk_period",
                           metavar="<seconds>", type=(int),
                           help="The amount of time the Data Serivce disk failures has to be happening for to trigger"
                                " an auto-failover")
        group.add_argument("--can-abort-rebalance", metavar="<1|0>", choices=["1", "0"], dest="can_abort_rebalance",
                           help="Enables auto-failover to abort rebalance and perform the failover. (EE only)")

    @rest_initialiser(cluster_init_check=True, version_check=True, enterprise_check=False)
    def execute(self, opts):
        if opts.enabled == "1":
            opts.enabled = "true"
        elif opts.enabled == "0":
            opts.enabled = "false"

        if opts.enable_failover_on_data_disk_issues == "1":
            opts.enable_failover_on_data_disk_issues = "true"
        elif opts.enable_failover_on_data_disk_issues == "0":
            opts.enable_failover_on_data_disk_issues = "false"

        if opts.enable_failover_of_server_groups == "1":
            opts.enable_failover_of_server_groups = "true"
        elif opts.enable_failover_of_server_groups == "0":
            opts.enable_failover_of_server_groups = "false"

        if not self.enterprise:
            if opts.enable_failover_of_server_groups:
                _exit_if_errors(["--enable-failover-of-server-groups can only be configured on enterprise edition"])
            if opts.enable_failover_on_data_disk_issues or opts.failover_on_data_disk_period:
                _exit_if_errors(["Auto failover on Data Service disk issues can only be configured on enterprise"
                                 + " edition"])
            if opts.max_failovers:
                _exit_if_errors(["--max-count can only be configured on enterprise edition"])
            if opts.can_abort_rebalance:
                _exit_if_errors(["--can-abort-rebalance can only be configured on enterprise edition"])

        if not any([opts.enabled, opts.timeout, opts.enable_failover_on_data_disk_issues,
                    opts.failover_on_data_disk_period, opts.enable_failover_of_server_groups, opts.max_failovers]):
            _exit_if_errors(["No settings specified to be changed"])

        if ((opts.enable_failover_on_data_disk_issues is None or opts.enable_failover_on_data_disk_issues == "false")
                and opts.failover_on_data_disk_period):
            _exit_if_errors(["--enable-failover-on-data-disk-issues must be set to 1 when auto-failover Data"
                             " Service disk period has been set"])

        if opts.enable_failover_on_data_disk_issues and opts.failover_on_data_disk_period is None:
            _exit_if_errors(["--failover-data-disk-period must be set when auto-failover on Data Service disk"
                             " is enabled"])

        if opts.enabled == "false" or opts.enabled is None:
            if opts.enable_failover_on_data_disk_issues or opts.failover_on_data_disk_period:
                _exit_if_errors([
                    "--enable-auto-failover must be set to 1 when auto-failover on Data Service disk issues"
                    " settings are being configured"])
            if opts.enable_failover_of_server_groups:
                _exit_if_errors(
                    ["--enable-auto-failover must be set to 1 when enabling auto-failover of Server Groups"])
            if opts.timeout:
                _warning("Timeout specified will not take affect because auto-failover is being disabled")

        if opts.can_abort_rebalance == '1':
            opts.can_abort_rebalance = 'true'
        elif opts.can_abort_rebalance == '0':
            opts.can_abort_rebalance = 'false'

        _, errors = self.rest.set_autofailover_settings(opts.enabled, opts.timeout,
                                                        opts.enable_failover_of_server_groups, opts.max_failovers,
                                                        opts.enable_failover_on_data_disk_issues,
                                                        opts.failover_on_data_disk_period, opts.can_abort_rebalance)
        _exit_if_errors(errors)

        _success("Auto-failover settings modified")

    @staticmethod
    def get_man_page_name():
        return get_doc_page_name("couchbase-cli-setting-autofailover")

    @staticmethod
    def get_description():
        return "Modify auto failover settings"


class SettingAutoreprovision(Subcommand):
    """The settings auto-reprovision subcommand"""

    def __init__(self):
        super(SettingAutoreprovision, self).__init__()
        self.parser.prog = "couchbase-cli setting-autoreprovision"
        group = self.parser.add_argument_group("Auto-reprovision settings")
        group.add_argument("--enabled", dest="enabled", metavar="<1|0>", required=True,
                           choices=["0", "1"], help="Enable/disable auto-reprovision")
        group.add_argument("--max-nodes", dest="max_nodes", metavar="<num>", type=(int),
                           help="The numbers of server that can be auto-reprovisioned before a rebalance")

    @rest_initialiser(cluster_init_check=True, version_check=True)
    def execute(self, opts):
        if opts.enabled == "1":
            opts.enabled = "true"
        elif opts.enabled == "0":
            opts.enabled = "false"

        if opts.enabled == "true" and opts.max_nodes is None:
            _exit_if_errors(["--max-nodes must be specified if auto-reprovision is enabled"])

        if not (opts.enabled or opts.max_nodes):
            _exit_if_errors(["No settings specified to be changed"])

        if (opts.enabled is None or opts.enabled == "false") and opts.max_nodes:
            _warning("--max-servers will not take affect because auto-reprovision is being disabled")

        _, errors = self.rest.set_autoreprovision_settings(opts.enabled, opts.max_nodes)
        _exit_if_errors(errors)

        _success("Auto-reprovision settings modified")

    @staticmethod
    def get_man_page_name():
        return get_doc_page_name("couchbase-cli-setting-autoreprovision")

    @staticmethod
    def get_description():
        return "Modify auto-reprovision settings"


class SettingCluster(Subcommand):
    """The settings cluster subcommand"""

    def __init__(self):
        super(SettingCluster, self).__init__()
        self.parser.prog = "couchbase-cli setting-cluster"
        group = self.parser.add_argument_group("Cluster settings")
        group.add_argument("--cluster-username", dest="new_username", metavar="<username>",
                           help="The cluster administrator username")
        group.add_argument("--cluster-password", dest="new_password", metavar="<password>",
                           help="Only compact the data files")
        group.add_argument("--cluster-port", dest="port", type=(int), metavar="<port>",
                           help="The cluster administration console port")
        group.add_argument("--cluster-ramsize", dest="data_mem_quota", metavar="<quota>",
                           type=(int), help="The data service memory quota in mebibytes")
        group.add_argument("--cluster-index-ramsize", dest="index_mem_quota", metavar="<quota>",
                           type=(int), help="The index service memory quota in mebibytes")
        group.add_argument("--cluster-fts-ramsize", dest="fts_mem_quota", metavar="<quota>",
                           type=(int), help="The full-text service memory quota in mebibytes")
        group.add_argument("--cluster-eventing-ramsize", dest="eventing_mem_quota", metavar="<quota>",
                           type=(int), help="The Eventing service memory quota in mebibytes")
        group.add_argument("--cluster-analytics-ramsize", dest="cbas_mem_quota", metavar="<quota>",
                           type=(int), help="The analytics service memory quota in mebibytes")
        group.add_argument("--cluster-name", dest="name", metavar="<name>", help="The cluster name")

    @rest_initialiser(cluster_init_check=True, version_check=True)
    def execute(self, opts):
        if (opts.data_mem_quota or opts.index_mem_quota or opts.fts_mem_quota or opts.cbas_mem_quota
                or opts.eventing_mem_quota or opts.name):
            _, errors = self.rest.set_pools_default(opts.data_mem_quota, opts.index_mem_quota, opts.fts_mem_quota,
                                                    opts.cbas_mem_quota, opts.eventing_mem_quota, opts.name)
            _exit_if_errors(errors)

        if opts.new_username or opts.new_password or opts.port:
            username = opts.username
            if opts.new_username:
                username = opts.new_username

            password = opts.password
            if opts.new_password:
                password = opts.new_password

            _, errors = self.rest.set_admin_credentials(username, password, opts.port)
            _exit_if_errors(errors)

        _success("Cluster settings modified")

    @staticmethod
    def get_man_page_name():
        return get_doc_page_name("couchbase-cli-setting-cluster")

    @staticmethod
    def get_description():
        return "Modify cluster settings"


class ClusterEdit(SettingCluster):
    """The cluster edit subcommand (Deprecated)"""

    def __init__(self):
        super(ClusterEdit, self).__init__()
        self.parser.prog = "couchbase-cli cluster-edit"

    def execute(self, opts):
        _deprecated("Please use the setting-cluster command instead")
        super(ClusterEdit, self).execute(opts)

    @staticmethod
    def get_man_page_name():
        return get_doc_page_name("couchbase-cli-cluster-edit")

    @staticmethod
    def is_hidden():
        # Deprecated command in 4.6, hidden in 5.0, pending removal
        return True


class SettingCompaction(Subcommand):
    """The setting compaction subcommand"""

    def __init__(self):
        super(SettingCompaction, self).__init__()
        self.parser.prog = "couchbase-cli setting-compaction"
        group = self.parser.add_argument_group("Compaction settings")
        group.add_argument("--compaction-db-percentage", dest="db_perc", metavar="<perc>",
                           type=(int),
                           help="Compacts the db once the fragmentation reaches this percentage")
        group.add_argument("--compaction-db-size", dest="db_size", metavar="<mebibytes>",
                           type=(int),
                           help="Compacts db once the fragmentation reaches this size (MiB)")
        group.add_argument("--compaction-view-percentage", dest="view_perc", metavar="<perc>",
                           type=(int),
                           help="Compacts the view once the fragmentation reaches this percentage")
        group.add_argument("--compaction-view-size", dest="view_size", metavar="<mebibytes>",
                           type=(int),
                           help="Compacts view once the fragmentation reaches this size (MiB)")
        group.add_argument("--compaction-period-from", dest="from_period", metavar="<HH:MM>",
                           help="Only run compaction after this time")
        group.add_argument("--compaction-period-to", dest="to_period", metavar="<HH:MM>",
                           help="Only run compaction before this time")
        group.add_argument("--enable-compaction-abort", dest="enable_abort", metavar="<1|0>",
                           choices=["0", "1"], help="Allow compactions to be aborted")
        group.add_argument("--enable-compaction-parallel", dest="enable_parallel", metavar="<1|0>",
                           choices=["0", "1"], help="Allow parallel compactions")
        group.add_argument("--metadata-purge-interval", dest="purge_interval", metavar="<float>",
                           type=(float), help="The metadata purge interval")
        group.add_argument("--gsi-compaction-mode", dest="gsi_mode", choices=["append", "circular"],
                           help="Sets the gsi compaction mode (append or circular)")
        group.add_argument("--compaction-gsi-percentage", dest="gsi_perc", type=(int), metavar="<perc>",
                           help="Starts compaction once gsi file fragmentation has reached this percentage"
                           + "(Append mode only)")
        group.add_argument("--compaction-gsi-interval", dest="gsi_interval", metavar="<days>",
                           help="A comma separated list of days compaction can run (Circular mode only)")
        group.add_argument("--compaction-gsi-period-from", dest="gsi_from_period", metavar="<HH:MM>",
                           help="Allow gsi compaction to run after this time (Circular mode only)")
        group.add_argument("--compaction-gsi-period-to", dest="gsi_to_period", metavar="<HH:MM>",
                           help="Allow gsi compaction to run before this time (Circular mode only)")
        group.add_argument("--enable-gsi-compaction-abort", dest="enable_gsi_abort", metavar="<1|0>",
                           choices=["0", "1"],
                           help="Abort gsi compaction if when run outside of the accepted interaval"
                           + "(Circular mode only)")

    @rest_initialiser(cluster_init_check=True, version_check=True)
    def execute(self, opts):
        if opts.db_perc is not None and (opts.db_perc < 2 or opts.db_perc > 100):
            _exit_if_errors(["--compaction-db-percentage must be between 2 and 100"])

        if opts.view_perc is not None and (opts.view_perc < 2 or opts.view_perc > 100):
            _exit_if_errors(["--compaction-view-percentage must be between 2 and 100"])

        if opts.db_size is not None:
            if int(opts.db_size) < 1:
                _exit_if_errors(["--compaction-db-size must be between greater than 1 or infinity"])
            opts.db_size = int(opts.db_size) * 1024**2

        if opts.view_size is not None:
            if int(opts.view_size) < 1:
                _exit_if_errors(["--compaction-view-size must be between greater than 1 or infinity"])
            opts.view_size = int(opts.view_size) * 1024**2

        if opts.from_period and not (opts.to_period and opts.enable_abort):
            errors = []
            if opts.to_period is None:
                errors.append("--compaction-period-to is required when using --compaction-period-from")
            if opts.enable_abort is None:
                errors.append("--enable-compaction-abort is required when using --compaction-period-from")
            _exit_if_errors(errors)

        if opts.to_period and not (opts.from_period and opts.enable_abort):
            errors = []
            if opts.from_period is None:
                errors.append("--compaction-period-from is required when using --compaction-period-to")
            if opts.enable_abort is None:
                errors.append("--enable-compaction-abort is required when using --compaction-period-to")
            _exit_if_errors(errors)

        if opts.enable_abort and not (opts.from_period and opts.to_period):
            errors = []
            if opts.from_period is None:
                errors.append("--compaction-period-from is required when using --enable-compaction-abort")
            if opts.to_period is None:
                errors.append("--compaction-period-to is required when using --enable-compaction-abort")
            _exit_if_errors(errors)

        from_hour, from_min = self._handle_timevalue(opts.from_period,
                                                     "--compaction-period-from")
        to_hour, to_min = self._handle_timevalue(opts.to_period, "--compaction-period-to")

        if opts.enable_abort == "1":
            opts.enable_abort = "true"
        elif opts.enable_abort == "0":
            opts.enable_abort = "false"

        if opts.enable_parallel == "1":
            opts.enable_parallel = "true"
        else:
            opts.enable_parallel = "false"

        if opts.purge_interval is not None and (opts.purge_interval < 0.04 or opts.purge_interval > 60.0):
            _exit_if_errors(["--metadata-purge-interval must be between 0.04 and 60.0"])

        g_from_hour = None
        g_from_min = None
        g_to_hour = None
        g_to_min = None
        if opts.gsi_mode == "append":
            opts.gsi_mode = "full"
            if opts.gsi_perc is None:
                _exit_if_errors(['--compaction-gsi-percentage must be specified when --gsi-compaction-mode is set '
                                 'to append'])
        elif opts.gsi_mode == "circular":
            if opts.gsi_from_period is not None and opts.gsi_to_period is None:
                _exit_if_errors(["--compaction-gsi-period-to is required with --compaction-gsi-period-from"])
            if opts.gsi_to_period is not None and opts.gsi_from_period is None:
                _exit_if_errors(["--compaction-gsi-period-from is required with --compaction-gsi-period-to"])

            g_from_hour, g_from_min = self._handle_timevalue(opts.gsi_from_period, "--compaction-gsi-period-from")
            g_to_hour, g_to_min = self._handle_timevalue(opts.gsi_to_period, "--compaction-gsi-period-to")

            if opts.enable_gsi_abort == "1":
                opts.enable_gsi_abort = "true"
            else:
                opts.enable_gsi_abort = "false"

        _, errors = self.rest.set_compaction_settings(opts.db_perc, opts.db_size, opts.view_perc, opts.view_size,
                                                      from_hour, from_min, to_hour, to_min, opts.enable_abort,
                                                      opts.enable_parallel, opts.purge_interval, opts.gsi_mode,
                                                      opts.gsi_perc, opts.gsi_interval, g_from_hour, g_from_min,
                                                      g_to_hour, g_to_min, opts.enable_gsi_abort)
        _exit_if_errors(errors)

        _success("Compaction settings modified")

    def _handle_timevalue(self, opt_value, opt_name):
        hour = None
        minute = None
        if opt_value:
            if opt_value.find(':') == -1:
                _exit_if_errors([f'Invalid value for {opt_name}, must be in form XX:XX'])
            hour, minute = opt_value.split(':', 1)
            try:
                hour = int(hour)
            except ValueError:
                _exit_if_errors([f'Invalid hour value for {opt_name}, must be an integer'])
            if hour not in range(24):
                _exit_if_errors([f'Invalid hour value for {opt_name}, must be 0-23'])

            try:
                minute = int(minute)
            except ValueError:
                _exit_if_errors([f'Invalid minute value for {opt_name}, must be an integer'])
            if minute not in range(60):
                _exit_if_errors([f'Invalid minute value for {opt_name}, must be 0-59'])
        return hour, minute

    @staticmethod
    def get_man_page_name():
        return get_doc_page_name("couchbase-cli-setting-compaction")

    @staticmethod
    def get_description():
        return "Modify auto-compaction settings"


class SettingIndex(Subcommand):
    """The setting index subcommand"""

    def __init__(self):
        super(SettingIndex, self).__init__()
        self.parser.prog = "couchbase-cli setting-index"
        group = self.parser.add_argument_group("Index settings")
        group.add_argument("--index-max-rollback-points", dest="max_rollback", metavar="<num>",
                           type=(int), help="Max rollback points")
        group.add_argument("--index-stable-snapshot-interval", dest="stable_snap", type=(int),
                           metavar="<seconds>", help="Stable snapshot interval in seconds")
        group.add_argument("--index-memory-snapshot-interval", dest="mem_snap", metavar="<ms>",
                           type=(int), help="Stable snapshot interval in milliseconds")
        group.add_argument("--index-storage-setting", dest="storage_mode", metavar="<mode>",
                           choices=["default", "memopt"], help="The index storage backend")
        group.add_argument("--index-threads", dest="threads", metavar="<num>",
                           type=(int), help="The number of indexer threads")
        group.add_argument("--index-log-level", dest="log_level", metavar="<level>",
                           choices=["debug", "silent", "fatal", "error", "warn", "info", "verbose",
                                    "timing", "trace"],
                           help="The indexer log level")
        group.add_argument('--replicas', metavar='<num>', type=int, help='Number of index replicas')
        group.add_argument('--optimize-placement', metavar='<1|0>', type=str,
                           help='Optimize index placement on a rebalance.')

    @rest_initialiser(cluster_init_check=True, version_check=True, enterprise_check=False)
    def execute(self, opts):
        if (opts.max_rollback is None and opts.stable_snap is None
                and opts.mem_snap is None and opts.storage_mode is None
                and opts.threads is None and opts.log_level is None and opts.replicas is None
                and opts.optimize_placement is None):
            _exit_if_errors(["No settings specified to be changed"])

        settings, errors = self.rest.index_settings()
        _exit_if_errors(errors)

        # For supporting the default index backend changing from forestdb to plasma in Couchbase 5.0
        default = "plasma"
        if opts.storage_mode == "default" and settings['storageMode'] == "forestdb" or not self.enterprise:
            default = "forestdb"

        opts.storage_mode = index_storage_mode_to_param(opts.storage_mode, default)
        _, errors = self.rest.set_index_settings(opts.storage_mode, opts.max_rollback, opts.stable_snap, opts.mem_snap,
                                                 opts.threads, opts.log_level, opts.replicas, opts.optimize_placement)
        _exit_if_errors(errors)

        _success("Indexer settings modified")

    @staticmethod
    def get_man_page_name():
        return get_doc_page_name("couchbase-cli-setting-index")

    @staticmethod
    def get_description():
        return "Modify index settings"


class SettingSaslauthd(Subcommand):
    """The setting sasl subcommand"""

    def __init__(self):
        super(SettingSaslauthd, self).__init__()
        self.parser.prog = "couchbase-cli setting-saslauthd"
        group = self.parser.add_argument_group("saslauthd settings")
        group.add_argument("--enabled", dest="enabled", metavar="<1|0>", required=True,
                           choices=["0", "1"], help="Enable/disable saslauthd")
        group.add_argument("--admins", dest="admins", metavar="<user_list>",
                           help="A comma separated list of full admins")
        group.add_argument("--roadmins", dest="roadmins", metavar="<user_list>",
                           help="A comma separated list of read only admins")
        group.add_argument("--default", dest="default", default="none",
                           choices=["admins", "roadmins", "none"], metavar="<default>",
                           help="Default roles for saslauthd users")

    @rest_initialiser(cluster_init_check=True, version_check=True)
    def execute(self, opts):
        admins = ""
        if opts.admins:
            admins = opts.admins.replace(",", "\n")

        ro_admins = ""
        if opts.roadmins:
            ro_admins = opts.roadmins.replace(",", "\n")

        errors = None
        if opts.enabled == '1':
            if opts.default == 'admins':
                if ro_admins:
                    _warning("--ro-admins option ignored since default is read only admins")
                _, errors = self.rest.sasl_settings('true', ro_admins, None)
            elif opts.default == 'roadmins':
                if admins:
                    _warning("--admins option ignored since default is admins")
                _, errors = self.rest.sasl_settings('true', None, admins)
            else:
                _, errors = self.rest.sasl_settings('true', ro_admins, admins)
        else:
            if admins:
                _warning("--admins option ignored since saslauthd is being disabled")
            if ro_admins:
                _warning("--roadmins option ignored since saslauthd is being disabled")
            _, errors = self.rest.sasl_settings('false', "", "")

        _exit_if_errors(errors)

        _success("saslauthd settings modified")

    @staticmethod
    def get_man_page_name():
        return get_doc_page_name("couchbase-cli-setting-saslauthd")

    @staticmethod
    def get_description():
        return "Modify saslauthd settings"


class SettingLdap(Subcommand):
    """The setting Ldap subcommand"""

    def __init__(self):
        super(SettingLdap, self).__init__()
        self.parser.prog = "couchbase-cli setting-ldap"
        group = self.parser.add_argument_group("LDAP settings")
        group.add_argument("--get", dest="get", default=False, action="store_true",
                           help='When the get flag is provided it will retrieve the current ldap settings')
        group.add_argument("--authentication-enabled", dest="authentication_enabled", metavar="<1|0>",
                           choices=["1", "0"], help="Enable LDAP authentication, otherwise it defaults to disable")
        group.add_argument("--authorization-enabled", dest="authorization_enabled", metavar="<1|0>",
                           choices=["1", "0"], help="Enable LDAP authorization, otherwise defaults to false")
        group.add_argument("--hosts", dest="hosts", metavar="<host_list>",
                           help="Coma separated list of LDAP servers")
        group.add_argument("--port", dest="port", metavar="<port>", help="LDAP port", type=int)
        group.add_argument("--encryption", dest="encryption", metavar="<tls|startTLS|none>",
                           choices=["tls", "startTLS", "none"], help="Encryption used")
        group.add_argument("--server-cert-validation", dest="server_cert_val", metavar="<1|0>", choices=["0", "1"],
                           help="Enable or disable certificate validation when connecting to LDAP server")
        group.add_argument("--ldap-cacert", dest="cacert_ldap", metavar="<path>",
                           help="CA certificate to be used for LDAP server certificate validation, required if"
                           + " certificate validation is not disabled")
        group.add_argument("--user-dn-query", metavar="<query>", dest="user_dn_query",
                           help="LDAP query to get user's DN. Must contains at least one instance of %%u")
        group.add_argument("--user-dn-template", metavar="<template>", dest="user_dn_template",
                           help="Template to construct user's DN. Must contain at least one instance of %%u")
        group.add_argument("--ldap-client-cert", metavar="<path>", dest="ldap_client_cert",
                           help="The client TLS certificate for authentication")
        group.add_argument("--ldap-client-key", metavar="<path>", dest="ldap_client_key",
                           help="The client TLS key for authentication")
        group.add_argument("--request-timeout", metavar="<ms>", dest="timeout",
                           help="Request time out in milliseconds")
        group.add_argument("--max-parallel", dest="max_parallel", metavar="<max>", type=int,
                           help="Maximum number of parallel connections that can be established")
        group.add_argument("--max-cache-size", dest="max_cache_size", metavar="<size>",
                           help="Maximum number of cached LDAP requests")
        group.add_argument("--cache-value-lifetime", dest="cache_value_lifetime", metavar="<ms>",
                           help="Cache value lifetime in milliseconds")
        group.add_argument("--bind-dn", dest="bind_dn", metavar="<DN>",
                           help="The DN of a user to bind as to performance lookups")
        group.add_argument("--bind-password", dest="bind_password", metavar="<password>",
                           help="The password of the bind user")
        group.add_argument("--group-query", dest="group_query", metavar="<query>",
                           help="LDAP query to get user's groups by username")
        group.add_argument("--enable-nested-groups", dest="nested_groups", metavar="<1|0>",
                           choices=["0", "1"])
        group.add_argument("--nested-group-max-depth", dest="nested_max_depth", metavar="<max>", type=int,
                           help="Maximum number of recursive group requests allowed. [1 - 100]")

    @rest_initialiser(cluster_init_check=True, version_check=True, enterprise_check=True)
    def execute(self, opts):
        if opts.get:
            data, rv = self.rest.get_ldap()
            _exit_if_errors(rv)
            print(json.dumps(data))
        else:
            self._set(opts)

    def _set(self, opts):
        if opts.authentication_enabled == '1':
            opts.authentication_enabled = 'true'
        elif opts.authentication_enabled == '0':
            opts.authentication_enabled = 'false'

        if opts.authorization_enabled == '1':
            opts.authorization_enabled = 'true'
        elif opts.authorization_enabled == '0':
            opts.authorization_enabled = 'false'

        if opts.server_cert_val == '1':
            opts.server_cert_val = 'true'
        elif opts.server_cert_val == '0':
            opts.server_cert_val = 'false'

        if opts.server_cert_val == 'false' and opts.cacert_ldap is not None:
            _exit_if_errors(['--server-cert-validation 0 and --ldap-cert can not be used together'])

        if opts.cacert_ldap is not None:
            opts.cacert_ldap = _exit_on_file_read_failure(opts.cacert_ldap)

        if opts.encryption == "tls":
            opts.encryption = "TLS"
        elif opts.encryption == "startTLS":
            opts.encryption = "StartTLSExtension"
        elif opts.encryption == "none":
            opts.encryption = "None"

        if opts.nested_groups == '1':
            opts.nested_groups = 'true'
        elif opts.nested_groups == '0':
            opts.nested_groups = 'false'

        if opts.user_dn_query is not None and opts.user_dn_template is not None:
            _exit_if_errors(['--user-dn-query and --user-dn-template can not be used together'])

        mapping = None
        if opts.user_dn_query is not None:
            mapping = f'{{"query": "{opts.user_dn_query}"}}'

        if opts.user_dn_template is not None:
            mapping = f'{{"template": "{opts.user_dn_template}"}}'

        if (opts.ldap_client_cert and not opts.ldap_client_key) or (not opts.ldap_client_cert and opts.ldap_client_key):
            _exit_if_errors(['--client-cert and --client--key have to be used together'])

        if opts.ldap_client_cert is not None:
            opts.ldap_client_cert = _exit_on_file_read_failure(opts.ldap_client_cert)

        if opts.ldap_client_key is not None:
            opts.ldap_client_key = _exit_on_file_read_failure(opts.ldap_client_key)

        _, errors = self.rest.ldap_settings(opts.authentication_enabled, opts.authorization_enabled, opts.hosts,
                                            opts.port, opts.encryption, mapping, opts.timeout, opts.max_parallel,
                                            opts.max_cache_size, opts.cache_value_lifetime, opts.bind_dn,
                                            opts.bind_password, opts.ldap_client_cert, opts.ldap_client_key, opts.group_query,
                                            opts.nested_groups, opts.nested_max_depth, opts.server_cert_val,
                                            opts.cacert_ldap)

        _exit_if_errors(errors)
        _success("LDAP settings modified")

    @staticmethod
    def get_man_page_name():
        return get_doc_page_name("couchbase-cli-setting-ldap")

    @staticmethod
    def get_description():
        return "Modify LDAP settings"


class SettingNotification(Subcommand):
    """The settings notification subcommand"""

    def __init__(self):
        super(SettingNotification, self).__init__()
        self.parser.prog = "couchbase-cli setting-notification"
        group = self.parser.add_argument_group("Notification Settings")
        group.add_argument("--enable-notifications", dest="enabled", metavar="<1|0>", required=True,
                           choices=["0", "1"], help="Enables/disable software notifications")

    @rest_initialiser(version_check=True)
    def execute(self, opts):
        enabled = None
        if opts.enabled == "1":
            enabled = True
        elif opts.enabled == "0":
            enabled = False

        _, errors = self.rest.enable_notifications(enabled)
        _exit_if_errors(errors)

        _success("Software notification settings updated")

    @staticmethod
    def get_man_page_name():
        return get_doc_page_name("couchbase-cli-setting-notification")

    @staticmethod
    def get_description():
        return "Modify software notification settings"


class SettingPasswordPolicy(Subcommand):
    """The settings password policy subcommand"""

    def __init__(self):
        super(SettingPasswordPolicy, self).__init__()
        self.parser.prog = "couchbase-cli setting-password-policy"
        group = self.parser.add_argument_group("Password Policy Settings")
        group.add_argument("--get", dest="get", action="store_true", default=False,
                           help="Get the current password policy")
        group.add_argument("--set", dest="set", action="store_true", default=False,
                           help="Set a new password policy")
        group.add_argument("--min-length", dest="min_length", type=int, default=None, metavar="<num>",
                           help="Specifies the minimum password length for new passwords")
        group.add_argument("--uppercase", dest="upper_case", metavar="<0|1>", choices=["0", "1"],
                           help="Specifies new passwords must contain an upper case character")
        group.add_argument("--lowercase", dest="lower_case", metavar="<0|1>", choices=["0", "1"],
                           help="Specifies new passwords must contain a lower case character")
        group.add_argument("--digit", dest="digit", metavar="<0|1>", choices=["0", "1"],
                           help="Specifies new passwords must at least one digit")
        group.add_argument("--special-char", dest="special_char", metavar="<0|1>", choices=["0", "1"],
                           help="Specifies new passwords must at least one special character")

    @rest_initialiser(version_check=True)
    def execute(self, opts):
        actions = sum([opts.get, opts.set])
        if actions == 0:
            _exit_if_errors(["Must specify either --get or --set"])
        elif actions > 1:
            _exit_if_errors(["The --get and --set flags may not be specified at the same time"])
        elif opts.get:
            if opts.min_length is not None or any([opts.upper_case, opts.lower_case, opts.digit, opts.special_char]):
                _exit_if_errors(["The --get flag must be used without any other arguments"])
            self._get()
        elif opts.set:
            if opts.min_length is None:
                _exit_if_errors(["--min-length is required when using --set flag"])
            if opts.min_length <= 0:
                _exit_if_errors(["--min-length has to be greater than 0"])
            self._set(opts)

    def _get(self):
        policy, errors = self.rest.get_password_policy()
        _exit_if_errors(errors)
        print(json.dumps(policy, sort_keys=True, indent=2))

    def _set(self, opts):
        _, errors = self.rest.set_password_policy(opts.min_length, opts.upper_case, opts.lower_case, opts.digit,
                                                  opts.special_char)
        _exit_if_errors(errors)
        _success("Password policy updated")

    @staticmethod
    def get_man_page_name():
        return get_doc_page_name("couchbase-cli-setting-password-policy")

    @staticmethod
    def get_description():
        return "Modify the password policy"


class SettingSecurity(Subcommand):
    """The settings security subcommand"""

    def __init__(self):
        super(SettingSecurity, self).__init__()
        self.parser.prog = "couchbase-cli setting-security"
        group = self.parser.add_argument_group("Cluster Security Settings")
        group.add_argument('--get', default=False, action='store_true', help='Get security settings.')
        group.add_argument('--set', default=False, action='store_true', help='Set security settings.')
        group.add_argument("--disable-http-ui", dest="disable_http_ui", metavar="<0|1>", choices=['0', '1'],
                           default=None, help="Disables access to the UI over HTTP (0 or 1)")
        group.add_argument("--disable-www-authenticate", dest="disable_www_authenticate",
                           metavar="<0|1>", choices=['0', '1'], default=None,
                           help="Disables use of WWW-Authenticate (0 or 1")
        group.add_argument(
            "--cluster-encryption-level",
            dest="cluster_encryption_level",
            metavar="<all|control|strict>",
            choices=[
                'all',
                'control',
                'strict'],
            default=None,
            help="Set cluster encryption level, only used when cluster encryption enabled.")
        group.add_argument('--tls-min-version', dest='tls_min_version', metavar='<tlsv1|tlsv1.1|tlsv1.2>',
                           choices=['tlsv1', 'tlsv1.1', 'tlsv1.2'], default=None, help='Set the minimum TLS version')
        group.add_argument('--tls-honor-cipher-order', dest='tls_honor_cipher_order', metavar='<1|0>',
                           choices=['1', '0'], help='Specify or not the cipher order has to be followed.', default=None)
        group.add_argument('--cipher-suites', metavar='<ciphers>', default=None,
                           help='Comma separated list of ciphers to use.If an empty string (e.g "") given it will'
                                ' reset ciphers to default.')
        group.add_argument('--hsts-max-age', dest='hsts_max_age', metavar='<seconds>', type=int,
                           help='Sets the max-ages directive the server uses in the Strict-Transport-Security header',
                           default=None)
        group.add_argument("--hsts-preload-enabled", dest="hsts_preload",
                           metavar="<0|1>", choices=['0', '1'], default=None,
                           help="Enable the preloadDirectives directive the server uses in the"
                                " Strict-Transport-Security header")
        group.add_argument("--hsts-include-sub-domains-enabled", dest="hsts_include_sub_domains",
                           metavar="<0|1>", choices=['0', '1'], default=None,
                           help="Enable the includeSubDomains directive the server uses in the"
                                " Strict-Transport-Security header")

    @rest_initialiser(version_check=True)
    def execute(self, opts):
        if sum([opts.get, opts.set]) != 1:
            _exit_if_errors(['Provided either --set or --get.'])

        if opts.get:
            val, err = self.rest.get_security_settings()
            _exit_if_errors(err)
            print(json.dumps(val))
        elif opts.set:
            self._set(self.rest, opts.disable_http_ui, opts.cluster_encryption_level, opts.tls_min_version,
                      opts.tls_honor_cipher_order, opts.cipher_suites, opts.disable_www_authenticate,
                      opts.hsts_max_age, opts.hsts_preload, opts.hsts_include_sub_domains)

    @staticmethod
    def _set(rest, disable_http_ui, encryption_level, tls_min_version, honor_order, cipher_suites,
             disable_www_authenticate, hsts_max_age, hsts_preload, hsts_include_sub_domains):
        if not any([True if x is not None else False for x in [disable_http_ui, encryption_level, tls_min_version,
                                                               honor_order, cipher_suites, disable_www_authenticate,
                                                               hsts_max_age, hsts_preload, hsts_include_sub_domains]]):
            _exit_if_errors(['please provide at least one of --cluster-encryption-level, --disable-http-ui,'
                             ' --tls-min-version, --tls-honor-cipher-order, --cipher-suites, --hsts-max-age,'
                             ' --hsts-preload-enabled or --hsts-includeSubDomains-enabled together with --set'])

        if disable_http_ui == '1':
            disable_http_ui = 'true'
        elif disable_http_ui == '0':
            disable_http_ui = 'false'

        if disable_www_authenticate == '1':
            disable_www_authenticate = 'true'
        elif disable_www_authenticate == '0':
            disable_www_authenticate = 'false'

        if honor_order == '1':
            honor_order = 'true'
        elif honor_order == '0':
            honor_order = 'false'

        if cipher_suites == '':
            cipher_suites = json.dumps([])
        elif cipher_suites is not None:
            cipher_suites = json.dumps(cipher_suites.split(','))

        if hsts_preload == '1':
            hsts_preload = True
        elif hsts_preload == '0':
            hsts_preload = False

        if hsts_include_sub_domains == '1':
            hsts_include_sub_domains = True
        elif hsts_include_sub_domains == '0':
            hsts_include_sub_domains = False

        _, errors = rest.set_security_settings(disable_http_ui, encryption_level, tls_min_version, honor_order,
                                               cipher_suites, disable_www_authenticate, hsts_max_age, hsts_preload,
                                               hsts_include_sub_domains)
        _exit_if_errors(errors)
        _success("Security settings updated")

    @staticmethod
    def get_man_page_name():
        return get_doc_page_name("couchbase-cli-setting-security")

    @staticmethod
    def get_description():
        return "Modify security settings"


class SettingXdcr(Subcommand):
    """The setting xdcr subcommand"""

    def __init__(self):
        super(SettingXdcr, self).__init__()
        self.parser.prog = "couchbase-cli setting-xdcr"
        group = self.parser.add_argument_group("XDCR Settings")
        group.add_argument("--checkpoint-interval", dest="chk_int", type=(int), metavar="<num>",
                           help="Intervals between checkpoints in seconds (60 to 14400)")
        group.add_argument("--worker-batch-size", dest="worker_batch_size", metavar="<num>",
                           type=(int), help="Doc batch size (500 to 10000)")
        group.add_argument("--doc-batch-size", dest="doc_batch_size", type=(int), metavar="<KB>",
                           help="Document batching size in KB (10 to 100000)")
        group.add_argument("--failure-restart-interval", dest="fail_interval", metavar="<seconds>",
                           type=(int),
                           help="Interval for restarting failed xdcr in seconds (1 to 300)")
        group.add_argument("--optimistic-replication-threshold", dest="rep_thresh", type=(int),
                           metavar="<bytes>",
                           help="Document body size threshold (bytes) to trigger optimistic "
                           + "replication")
        group.add_argument("--source-nozzle-per-node", dest="src_nozzles", metavar="<num>",
                           type=(int),
                           help="The number of source nozzles per source node (1 to 10)")
        group.add_argument("--target-nozzle-per-node", dest="dst_nozzles", metavar="<num>",
                           type=(int),
                           help="The number of outgoing nozzles per target node (1 to 10)")
        group.add_argument("--bandwidth-usage-limit", dest="usage_limit", type=(int),
                           metavar="<num>", help="The bandwidth usage limit in MiB/Sec")
        group.add_argument("--enable-compression", dest="compression", metavar="<1|0>", choices=["1", "0"],
                           help="Enable/disable compression")
        group.add_argument("--log-level", dest="log_level", metavar="<level>",
                           choices=["Error", "Info", "Debug", "Trace"],
                           help="The XDCR log level")
        group.add_argument("--stats-interval", dest="stats_interval", metavar="<ms>",
                           help="The interval for statistics updates (in milliseconds)")
        group.add_argument('--max-processes', dest='max_proc', metavar="<num>", type=int,
                           help='Number of processes to be allocated to XDCR. The default is 4.')

    @rest_initialiser(version_check=True, cluster_init_check=True, enterprise_check=False)
    def execute(self, opts):
        if not self.enterprise and opts.compression:
            _exit_if_errors(["--enable-compression can only be configured on enterprise edition"])

        if opts.compression == "0":
            opts.compression = "None"
        elif opts.compression == "1":
            opts.compression = "Auto"

        _, errors = self.rest.xdcr_global_settings(opts.chk_int, opts.worker_batch_size, opts.doc_batch_size,
                                                   opts.fail_interval, opts.rep_thresh, opts.src_nozzles,
                                                   opts.dst_nozzles, opts.usage_limit, opts.compression, opts.log_level,
                                                   opts.stats_interval, opts.max_proc)
        _exit_if_errors(errors)

        _success("Global XDCR settings updated")

    @staticmethod
    def get_man_page_name():
        return get_doc_page_name("couchbase-cli-setting-xdcr")

    @staticmethod
    def get_description():
        return "Modify XDCR related settings"


class SettingMasterPassword(Subcommand):
    """The setting master password subcommand"""

    def __init__(self):
        super(SettingMasterPassword, self).__init__()
        self.parser.prog = "couchbase-cli setting-master-password"
        group = self.parser.add_argument_group("Master password options")
        group.add_argument("--new-password", dest="new_password", metavar="<password>",
                           required=False, action=CBNonEchoedAction, envvar=None,
                           prompt_text="Enter new master password:",
                           confirm_text="Confirm new master password:",
                           help="Sets a new master password")
        group.add_argument("--rotate-data-key", dest="rotate_data_key", action="store_true",
                           help="Rotates the master password data key")

    @rest_initialiser(version_check=True)
    def execute(self, opts):
        if opts.new_password is not None:
            _, errors = self.rest.set_master_pwd(opts.new_password)
            _exit_if_errors(errors)
            _success("New master password set")
        elif opts.rotate_data_key:
            _, errors = self.rest.rotate_master_pwd()
            _exit_if_errors(errors)
            _success("Data key rotated")
        else:
            _exit_if_errors(["No parameters set"])

    @staticmethod
    def get_man_page_name():
        return get_doc_page_name("couchbase-cli-setting-master-password")

    @staticmethod
    def get_description():
        return "Changing the settings of the master password"


class SslManage(Subcommand):
    """The user manage subcommand"""

    def __init__(self):
        super(SslManage, self).__init__()
        self.parser.prog = "couchbase-cli ssl-manage"
        group = self.parser.add_argument_group("SSL manage options")
        me_group = group.add_mutually_exclusive_group(required=True)
        me_group.add_argument("--cluster-cert-info", dest="cluster_cert", action="store_true",
                              default=False, help="Gets the cluster certificate(s)")
        me_group.add_argument("--cluster-ca-info", dest="cluster_ca", action="store_true",
                              default=False, help="Displays the Certificate Authorities the cluster is using")
        me_group.add_argument("--cluster-ca-load", dest="load_ca", action="store_true",
                              default=False, help="Loads the Certificate Authorities")
        me_group.add_argument("--cluster-ca-delete", dest="delete_ca", metavar="<id>",
                              help="Deletes a Certificate Authority")
        me_group.add_argument("--upload-cluster-ca", dest="upload_cert", metavar="<path>",
                              help="Upload a new cluster certificate", action=CBDeprecatedAction)
        me_group.add_argument("--node-cert-info", dest="node_cert", action="store_true",
                              default=False, help="Gets the node certificate")
        me_group.add_argument("--regenerate-cert", dest="regenerate", metavar="<path>",
                              help="Regenerate the cluster certificate and save it to a file")
        me_group.add_argument("--set-node-certificate", dest="set_cert", action="store_true",
                              default=False, help="Sets the node certificate")
        group.add_argument("--pkey-passphrase-settings", dest="pkey_settings", metavar="<path>",
                           help="Optional path to a JSON file containing private key passphrase settings")
        me_group.add_argument("--set-client-auth", dest="client_auth_path", metavar="<path>",
                              help="A path to a file containing the client auth configuration")
        me_group.add_argument("--client-auth", dest="show_client_auth", action="store_true",
                              help="Show ssl client certificate authentication value")

    @rest_initialiser(version_check=True)
    def execute(self, opts):
        if not (opts.cluster_ca or opts.cluster_cert or opts.delete_ca or opts.upload_cert):
            check_cluster_initialized(self.rest)

        if opts.regenerate is not None:
            try:
                open(opts.regenerate, 'a', encoding="utf-8").close()
            except IOError:
                _exit_if_errors([f'Unable to create file at `{opts.regenerate}`'])
            certificate, errors = self.rest.regenerate_cluster_certificate()
            _exit_if_errors(errors)
            _exit_on_file_write_failure(opts.regenerate, certificate)
            _success(f'Certificate regenerate and copied to `{opts.regenerate}`')
        elif opts.cluster_cert:
            certificates, errors = self.rest.retrieve_cluster_certificates()
            _exit_if_errors(errors)
            if opts.output == 'standard':
                print("The certificate being used by the cluster")
                print(f'{"Node":21.21} {"Expires":24} {"Type":9} Subject')
                for cert in certificates:
                    print(f'{cert["node"]:21.21} {cert["expires"]:24} {cert["type"]:9} {cert["subject"]}')
                    if 'warnings' in cert:
                        for warning in cert["warnings"]:
                            print(f'{" ":4} Warning: {warning["message"]}')
            else:
                print(json.dumps(certificates, sort_keys=True, indent=2))
        elif opts.cluster_ca:
            cert_authorities, errors = self.rest.retrieve_cluster_ca()
            _exit_if_errors(errors)

            if opts.output != 'standard':
                print(json.dumps(cert_authorities, sort_keys=True, indent=2))
                return

            print("The Certificate Authorities being used by the cluster")
            print(f'{"ID":4} {"NotBefore":24} {"NotAfter":24} {"Loaded Date":24} {"Type":9} Subject')

            def val_or_unknown(ca, key):
                return ca[key] if key in ca else "unknown"  # Must be less than 9 characters

            for ca in cert_authorities:
                print(f'{ca["id"]:<4} '
                      f'{val_or_unknown(ca, "notBefore"):24} '
                      f'{val_or_unknown(ca, "notAfter"):24} '
                      f'{val_or_unknown(ca, "loadTimestamp"):24} '
                      f'{val_or_unknown(ca, "type"):9} '
                      f'{val_or_unknown(ca, "subject")}')

                if 'warnings' in ca:
                    for warning in ca["warnings"]:
                        print(f'{" ":4} Warning: {warning["message"]}')

        elif opts.load_ca:
            nodes_data, errors = self.rest.pools('nodes')
            _exit_if_errors(errors)
            loaded_none = True
            for node in nodes_data['nodes']:
                hostname = f'http://{node["hostname"]}'
                if opts.ssl:
                    hostname = f'https://{node["hostname"]}'
                _, errors = self.rest.load_cluster_ca(hostname)
                if not errors:
                    loaded_none = False
                    print(f'{node["hostname"]}: Successfully load CA from inbox/CA')
                # If a CA is not loaded ns_server returns a error, this error is handled and the next node is tried
                elif "Couldn't load CA certificate" in errors[0]:
                    break
                else:
                    _exit_if_errors(errors)
            if loaded_none:
                _exit_if_errors(['Could not load CA from any nodes, please place the CA placed at ./inbox/CA'])
        elif opts.delete_ca:
            _, errors = self.rest.delete_cluster_ca(opts.delete_ca)
            _exit_if_errors(errors)
            _success(f'Certificate Authority with ID {opts.delete_ca} has been deleted')
        elif opts.node_cert:
            host = urllib.parse.urlparse(opts.cluster).netloc
            cert, errors = self.rest.retrieve_node_certificate(host)
            _exit_if_errors(errors)
            if opts.output == 'standard':
                print(f'The certificate being used by node {host}')
                print(f'{"Expires":24} {"Type":9} Subject')
                print(f'{cert["expires"]:24} {cert["type"]:9} {cert["subject"]}')
                if 'warnings' in cert:
                    for warning in cert["warnings"]:
                        print(f'{" ":4} Warning: {warning["message"]}')
            else:
                print(json.dumps(cert, sort_keys=True, indent=2))
        elif opts.upload_cert:
            certificate = _exit_on_file_read_failure(opts.upload_cert)
            _, errors = self.rest.upload_cluster_certificate(certificate)
            _exit_if_errors(errors)
            _success(f'Uploaded cluster certificate to {opts.cluster}')
        elif opts.set_cert:
            _, errors = self.rest.set_node_certificate(_read_json_file_if_provided(opts.pkey_settings))
            _exit_if_errors(errors)
            _success("Node certificate set")
        elif opts.client_auth_path:
            data = _exit_on_file_read_failure(opts.client_auth_path)
            try:
                config = json.loads(data)
            except ValueError as e:
                _exit_if_errors([f'Client auth config does not contain valid json: {e}'])
            _, errors = self.rest.set_client_cert_auth(config)
            _exit_if_errors(errors)
            _success("SSL client auth updated")
        elif opts.show_client_auth:
            result, errors = self.rest.retrieve_client_cert_auth()
            _exit_if_errors(errors)
            print(json.dumps(result, sort_keys=True, indent=2))

    @staticmethod
    def get_man_page_name():
        return get_doc_page_name("couchbase-cli-ssl-manage")

    @staticmethod
    def get_description():
        return "Manage cluster certificates"


class UserManage(Subcommand):
    """The user manage subcommand"""

    def __init__(self):
        super(UserManage, self).__init__()
        self.parser.prog = "couchbase-cli user-manage"
        group = self.parser.add_argument_group("User manage options")
        group.add_argument("--delete", dest="delete", action="store_true", default=False,
                           help="Delete an existing RBAC user")
        group.add_argument("--get", dest="get", action="store_true", default=False,
                           help="Display RBAC user details")
        group.add_argument("--list", dest="list", action="store_true", default=False,
                           help="List all RBAC users and their roles")
        group.add_argument("--my-roles", dest="my_roles", action="store_true", default=False,
                           help="List my roles")
        group.add_argument("--set", dest="set", action="store_true", default=False,
                           help="Create or edit an RBAC user")
        group.add_argument("--set-group", dest="set_group", action="store_true", default=False,
                           help="Create or edit a user group")
        group.add_argument("--delete-group", dest="delete_group", action="store_true", default=False,
                           help="Delete a user group")
        group.add_argument("--list-groups", dest="list_group", action="store_true", default=False,
                           help="List all groups")
        group.add_argument("--get-group", dest="get_group", action="store_true", default=False,
                           help="Get group")
        group.add_argument("--rbac-username", dest="rbac_user", metavar="<username>",
                           help="The RBAC username")
        group.add_argument("--rbac-password", dest="rbac_pass", metavar="<password>",
                           help="The RBAC password")
        group.add_argument("--rbac-name", dest="rbac_name", metavar="<name>",
                           help="The full name of the user")
        group.add_argument("--roles", dest="roles", metavar="<roles_list>",
                           help="The roles for the specified user")
        group.add_argument("--auth-domain", dest="auth_domain", metavar="<domain>",
                           choices=["external", "local"],
                           help="The authentication type for the specified user")
        group.add_argument("--user-groups", dest="groups", metavar="<groups>",
                           help="List of groups for the user to be added to")
        group.add_argument("--group-name", dest="group", metavar="<group>", help="Group name")
        group.add_argument("--group-description", dest="description", metavar="<text>", help="Group description")
        group.add_argument("--ldap-ref", dest="ldap_ref", metavar="<ref>", help="LDAP group's distinguished name")

    @rest_initialiser(cluster_init_check=True, version_check=True)
    def execute(self, opts):
        num_selectors = sum([opts.delete, opts.list, opts.my_roles, opts.set, opts.get, opts.get_group,
                             opts.list_group, opts.delete_group, opts.set_group])
        if num_selectors == 0:
            _exit_if_errors(['Must specify --delete, --list, --my-roles, --set, --get, --get-group, --set-group, '
                             '--list-groups or --delete-group'])
        elif num_selectors != 1:
            _exit_if_errors(['Only one of the following can be specified:--delete, --list, --my-roles, --set, --get,'
                             ' --get-group, --set-group, --list-groups or --delete-group'])

        if opts.delete:
            self._delete(opts)
        elif opts.list:
            self._list(opts)
        elif opts.my_roles:
            self._my_roles(opts)
        elif opts.set:
            self._set(opts)
        elif opts.get:
            self._get(opts)
        elif opts.get_group:
            self._get_group(opts)
        elif opts.set_group:
            self._set_group(opts)
        elif opts.list_group:
            self._list_groups()
        elif opts.delete_group:
            self._delete_group(opts)

    def _delete_group(self, opts):
        if opts.group is None:
            _exit_if_errors(['--group-name is required with the --delete-group option'])

        _, errors = self.rest.delete_user_group(opts.group)
        _exit_if_errors(errors)
        _success(f"Group '{opts.group}' was deleted")

    def _get_group(self, opts):
        if opts.group is None:
            _exit_if_errors(['--group-name is required with the --get-group option'])

        group, errors = self.rest.get_user_group(opts.group)
        _exit_if_errors(errors)
        print(json.dumps(group, indent=2))

    def _set_group(self, opts):
        if opts.group is None:
            _exit_if_errors(['--group-name is required with --set-group'])

        _, errors = self.rest.set_user_group(opts.group, opts.roles, opts.description, opts.ldap_ref)
        _exit_if_errors(errors)
        _success(f"Group '{opts.group}' set")

    def _list_groups(self):
        groups, errors = self.rest.list_user_groups()
        _exit_if_errors(errors)
        print(json.dumps(groups, indent=2))

    def _delete(self, opts):
        if opts.rbac_user is None:
            _exit_if_errors(["--rbac-username is required with the --delete option"])
        if opts.rbac_pass is not None:
            _warning("--rbac-password is not used with the --delete option")
        if opts.rbac_name is not None:
            _warning("--rbac-name is not used with the --delete option")
        if opts.roles is not None:
            _warning("--roles is not used with the --delete option")
        if opts.auth_domain is None:
            _exit_if_errors(["--auth-domain is required with the --delete option"])

        _, errors = self.rest.delete_rbac_user(opts.rbac_user, opts.auth_domain)
        _exit_if_errors(errors)
        _success(f"User '{opts.rbac_user}' was removed")

    def _list(self, opts):
        if opts.rbac_user is not None:
            _warning(["--rbac-username is not used with the --list option"])
        if opts.rbac_pass is not None:
            _warning(["--rbac-password is not used with the --list option"])
        if opts.rbac_name is not None:
            _warning("--rbac-name is not used with the --list option")
        if opts.roles is not None:
            _warning("--roles is not used with the --list option")
        if opts.auth_domain is not None:
            _warning("--auth-domain is not used with the --list option")

        result, errors = self.rest.list_rbac_users()
        _exit_if_errors(errors)
        print(json.dumps(result, indent=2))

    def _get(self, opts):
        if opts.rbac_user is None:
            _exit_if_errors(["--rbac-username is required with the --get option"])
        if opts.rbac_pass is not None:
            _warning("--rbac-password is not used with the --get option")
        if opts.rbac_name is not None:
            _warning("--rbac-name is not used with the --get option")
        if opts.roles is not None:
            _warning("--roles is not used with the --get option")
        if opts.auth_domain is not None:
            _warning("--auth-domain is not used with the --get option")

        result, errors = self.rest.list_rbac_users()
        _exit_if_errors(errors)
        user = [u for u in result if u['id'] == opts.rbac_user]

        if len(user) != 0:
            print(json.dumps(user, indent=2))
        else:
            _exit_if_errors([f'no user {opts.rbac_user}'])

    def _my_roles(self, opts):
        if opts.rbac_user is not None:
            _warning("--rbac-username is not used with the --my-roles option")
        if opts.rbac_pass is not None:
            _warning("--rbac-password is not used with the --my-roles option")
        if opts.rbac_name is not None:
            _warning("--rbac-name is not used with the --my-roles option")
        if opts.roles is not None:
            _warning("--roles is not used with the --my-roles option")
        if opts.auth_domain is not None:
            _warning("--auth-domain is not used with the --my-roles option")

        result, errors = self.rest.my_roles()
        _exit_if_errors(errors)
        print(json.dumps(result, indent=2))

    def _set(self, opts):
        if opts.rbac_user is None:
            _exit_if_errors(["--rbac-username is required with the --set option"])
        if opts.rbac_pass is not None and opts.auth_domain == "external":
            _warning("--rbac-password cannot be used with the external auth domain")
            opts.rbac_pass = None
        if opts.auth_domain is None:
            _exit_if_errors(["--auth-domain is required with the --set option"])

        _, errors = self.rest.set_rbac_user(opts.rbac_user, opts.rbac_pass, opts.rbac_name, opts.roles,
                                            opts.auth_domain, opts.groups)
        _exit_if_errors(errors)

        if opts.roles is not None and "query_external_access" in opts.roles:
            _warning('Granting the query_external_access role permits execution of the N1QL '
                     'function CURL() and may allow access to other network endpoints in the local network and'
                     'the Internet.')

        _success(f"User {opts.rbac_user} set")

    @staticmethod
    def get_man_page_name():
        return get_doc_page_name("couchbase-cli-user-manage")

    @staticmethod
    def get_description():
        return "Manage RBAC users"


class XdcrReplicate(Subcommand):
    """The xdcr replicate subcommand"""

    def __init__(self):
        super(XdcrReplicate, self).__init__()
        self.parser.prog = "couchbase-cli xdcr-replicate"
        group = self.parser.add_argument_group("XDCR replicate options")
        group.add_argument("--get", action="store_true", help="Retrieve the settings of a XDCR replication.")
        group.add_argument("--create", dest="create", action="store_true",
                           default=False, help="Create an XDCR replication")
        group.add_argument("--delete", dest="delete", action="store_true",
                           default=False, help="Delete an XDCR replication")
        group.add_argument("--pause", dest="pause", action="store_true",
                           default=False, help="Pause an XDCR replication")
        group.add_argument("--list", dest="list", action="store_true",
                           default=False, help="List all XDCR replications")
        group.add_argument("--resume", dest="resume", action="store_true",
                           default=False, help="Resume an XDCR replication")
        group.add_argument("--settings", dest="settings", action="store_true",
                           default=False, help="Set advanced settings for an XDCR replication")
        group.add_argument("--xdcr-from-bucket", dest="from_bucket", metavar="<bucket>",
                           help="The name bucket to replicate data from")
        group.add_argument("--xdcr-to-bucket", dest="to_bucket", metavar="<bucket>",
                           help="The name bucket to replicate data to")
        group.add_argument("--xdcr-cluster-name", dest="cluster_name", metavar="<name>",
                           help="The name of the cluster reference to replicate to")
        group.add_argument("--xdcr-replication-mode", dest="rep_mode", metavar="<mode>",
                           choices=["xmem", "capi"], action=CBDeprecatedAction, help=SUPPRESS)
        group.add_argument("--filter-expression", dest="filter", metavar="<regex>",
                           help="Regular expression to filter replication streams")
        group.add_argument("--filter-skip-restream", dest="filter_skip", action="store_true", default=False,
                           help="Restart the replication. It must be specified together with --filter-expression")
        group.add_argument("--xdcr-replicator", dest="replicator_id", metavar="<id>",
                           help="Replication ID")
        group.add_argument("--checkpoint-interval", dest="chk_int", type=(int), metavar="<seconds>",
                           help="Intervals between checkpoints in seconds (60 to 14400)")
        group.add_argument("--worker-batch-size", dest="worker_batch_size", type=(int),
                           metavar="<num>", help="Doc batch size (500 to 10000)")
        group.add_argument("--doc-batch-size", dest="doc_batch_size", type=(int), metavar="<KB>",
                           help="Document batching size in KB (10 to 100000)")
        group.add_argument("--failure-restart-interval", dest="fail_interval", type=(int),
                           metavar="<seconds>",
                           help="Interval for restarting failed xdcr in seconds (1 to 300)")
        group.add_argument("--optimistic-replication-threshold", dest="rep_thresh", type=(int),
                           metavar="<bytes>",
                           help="Document body size threshold to trigger optimistic replication"
                           + " (bytes)")
        group.add_argument("--source-nozzle-per-node", dest="src_nozzles", type=(int),
                           metavar="<num>",
                           help="The number of source nozzles per source node (1 to 10)")
        group.add_argument("--target-nozzle-per-node", dest="dst_nozzles", type=(int),
                           metavar="<num>",
                           help="The number of outgoing nozzles per target node (1 to 10)")
        group.add_argument("--bandwidth-usage-limit", dest="usage_limit", type=(int),
                           metavar="<num>", help="The bandwidth usage limit in MiB/Sec")
        group.add_argument("--enable-compression", dest="compression", metavar="<1|0>", choices=["1", "0"],
                           help="Enable/disable compression")
        group.add_argument("--log-level", dest="log_level", metavar="<level>",
                           choices=["Error", "Warn", "Info", "Debug", "Trace"],
                           help="The XDCR log level")
        group.add_argument("--stats-interval", dest="stats_interval", metavar="<ms>",
                           help="The interval for statistics updates (in milliseconds)")
        group.add_argument("--priority", dest="priority", choices=['High', 'Medium', 'Low'],
                           metavar="<High|Medium|Low>", help='XDCR priority, by default set to High')
        group.add_argument('--reset-expiry', choices=['1', '0'], metavar='<1|0>', dest='reset_expiry',
                           default=None, help='When set to true the expiry of mutations will be set to zero')
        group.add_argument('--filter-deletion', choices=['1', '0'], metavar='<1|0>', default=None, dest='filter_del',
                           help='When set to true delete mutations will be filter out and not sent to the target '
                                'cluster')
        group.add_argument('--filter-expiration', choices=['1', '0'], metavar='<1|0>', default=None, dest='filter_exp',
                           help='When set to true expiry mutations will be filter out and not sent to the target '
                                'cluster')

        collection_group = self.parser.add_argument_group("Collection options")
        collection_group.add_argument('--collection-explicit-mappings', choices=['1', '0'], metavar='<1|0>',
                                      default=None, help='If explicit collection mappings is to be used. '
                                                         '(Enterprise Edition Only)')
        collection_group.add_argument('--collection-migration', choices=['1', '0'], metavar='<1|0>',
                                      default=None, help='If XDCR is to run in collection migration mode. '
                                                         '(Enterprise Edition only)')
        collection_group.add_argument('--collection-mapping-rules', type=str, default=None, metavar='<mappings>',
                                      help='The mapping rules specified as a JSON formatted string. '
                                           '(Enterprise Edition Only)')

    @rest_initialiser(cluster_init_check=True, version_check=True, enterprise_check=False)
    def execute(self, opts):
        if not self.enterprise and opts.compression:
            _exit_if_errors(["--enable-compression can only be configured on enterprise edition"])
        if not self.enterprise and (opts.collection_migration or opts.collection_explicit_mappings is not None
                                    or opts.collection_mapping_rules is not None):
            _exit_if_errors(["[--collection-migration, --collection-explicit-mappings, --collection-mapping-rules] can"
                             " only be configured on enterprise edition"])

        if opts.compression == "0":
            opts.compression = "None"
        elif opts.compression == "1":
            opts.compression = "Auto"

        actions = sum([opts.create, opts.delete, opts.pause, opts.list, opts.resume, opts.settings, opts.get])
        if actions == 0:
            _exit_if_errors(['Must specify one of --create, --delete, --pause, --list, --resume, --settings, --get'])
        elif actions > 1:
            _exit_if_errors(['The --create, --delete, --pause, --list, --resume, --settings, --get flags may not be '
                             'specified at the same time'])
        elif opts.create:
            self._create(opts)
        elif opts.delete:
            self._delete(opts)
        elif opts.pause or opts.resume:
            self._pause_resume(opts)
        elif opts.list:
            self._list()
        elif opts.settings:
            self._settings(opts)
        elif opts.get:
            self._get(opts)

    def _get(self, opts):
        if opts.replicator_id is None:
            _exit_if_errors(["--xdcr-replicator is need to get the replicator settings"])

        settings, errors = self.rest.get_xdcr_replicator_settings(opts.replicator_id)
        _exit_if_errors(errors)
        print(json.dumps(settings, indent=4, sort_keys=True))

    def _create(self, opts):
        if opts.collection_migration == '1' and opts.collection_explicit_mappings == '1':
            _exit_if_errors(['cannot enable both collection migration and explicit mappings'])
        if opts.filter_skip and opts.filter is None:
            _exit_if_errors(["--filter-expersion is needed with the --filter-skip-restream option"])
        _, errors = self.rest.create_xdcr_replication(opts.cluster_name, opts.to_bucket, opts.from_bucket, opts.chk_int,
                                                      opts.worker_batch_size, opts.doc_batch_size, opts.fail_interval,
                                                      opts.rep_thresh, opts.src_nozzles, opts.dst_nozzles,
                                                      opts.usage_limit, opts.compression, opts.log_level,
                                                      opts.stats_interval, opts.filter, opts.priority,
                                                      opts.reset_expiry, opts.filter_del, opts.filter_exp,
                                                      opts.collection_explicit_mappings, opts.collection_migration,
                                                      opts.collection_mapping_rules)
        _exit_if_errors(errors)

        _success("XDCR replication created")

    def _delete(self, opts):
        if opts.replicator_id is None:
            _exit_if_errors(["--xdcr-replicator is needed to delete a replication"])

        _, errors = self.rest.delete_xdcr_replicator(opts.replicator_id)
        _exit_if_errors(errors)

        _success("XDCR replication deleted")

    def _pause_resume(self, opts):
        if opts.replicator_id is None:
            _exit_if_errors(["--xdcr-replicator is needed to pause or resume a replication"])

        tasks, errors = self.rest.get_tasks()
        _exit_if_errors(errors)
        for task in tasks:
            if task["type"] == "xdcr" and task["id"] == opts.replicator_id:
                if opts.pause and task["status"] == "notRunning":
                    _exit_if_errors(["The replication is not running yet. Pause is not needed"])
                if opts.resume and task["status"] == "running":
                    _exit_if_errors(["The replication is running already. Resume is not needed"])
                break

        if opts.pause:
            _, errors = self.rest.pause_xdcr_replication(opts.replicator_id)
            _exit_if_errors(errors)
            _success("XDCR replication paused")
        elif opts.resume:
            _, errors = self.rest.resume_xdcr_replication(opts.replicator_id)
            _exit_if_errors(errors)
            _success("XDCR replication resume")

    def _list(self):
        tasks, errors = self.rest.get_tasks()
        _exit_if_errors(errors)
        for task in tasks:
            if task["type"] == "xdcr":
                print(f'stream id: {task["id"]}')
                print(f'   status: {task["status"]}')
                print(f'   source: {task["source"]}')
                print(f'   target: {task["target"]}')
                if "filterExpression" in task and task["filterExpression"] != "":
                    print(f'   filter: {task["filterExpression"]}')

    def _settings(self, opts):
        if opts.replicator_id is None:
            _exit_if_errors(["--xdcr-replicator is needed to change a replicators settings"])
        if opts.filter_skip and opts.filter is None:
            _exit_if_errors(["--filter-expersion is needed with the --filter-skip-restream option"])
        if opts.collection_migration == '1' and opts.collection_explicit_mappings == '1':
            _exit_if_errors(['cannot enable both collection migration and explicit mappings'])
        _, errors = self.rest.xdcr_replicator_settings(opts.chk_int, opts.worker_batch_size, opts.doc_batch_size,
                                                       opts.fail_interval, opts.rep_thresh, opts.src_nozzles,
                                                       opts.dst_nozzles, opts.usage_limit, opts.compression,
                                                       opts.log_level, opts.stats_interval, opts.replicator_id,
                                                       opts.filter, opts.filter_skip, opts.priority, opts.reset_expiry,
                                                       opts.filter_del, opts.filter_exp,
                                                       opts.collection_explicit_mappings, opts.collection_migration,
                                                       opts.collection_mapping_rules)
        _exit_if_errors(errors)

        _success("XDCR replicator settings updated")

    @staticmethod
    def get_man_page_name():
        return get_doc_page_name("couchbase-cli-xdcr-replicate")

    @staticmethod
    def get_description():
        return "Manage XDCR cluster references"


class XdcrSetup(Subcommand):
    """The xdcr setup subcommand"""

    def __init__(self):
        super(XdcrSetup, self).__init__()
        self.parser.prog = "couchbase-cli xdcr-setup"
        group = self.parser.add_argument_group("XDCR setup options")
        group.add_argument("--create", dest="create", action="store_true",
                           default=False, help="Create an XDCR remote reference")
        group.add_argument("--delete", dest="delete", action="store_true",
                           default=False, help="Delete an XDCR remote reference")
        group.add_argument("--edit", dest="edit", action="store_true",
                           default=False, help="Set the local read-only user")
        group.add_argument("--list", dest="list", action="store_true",
                           default=False, help="List all XDCR remote references")
        group.add_argument("--xdcr-cluster-name", dest="name", metavar="<name>",
                           help="The name for the remote cluster reference")
        group.add_argument("--xdcr-hostname", dest="hostname", metavar="<hostname>",
                           help="The hostname of the remote cluster reference")
        group.add_argument("--xdcr-username", dest="r_username", metavar="<username>",
                           help="The username of the remote cluster reference")
        group.add_argument("--xdcr-password", dest="r_password", metavar="<password>",
                           help="The password of the remote cluster reference")
        group.add_argument("--xdcr-user-certificate", dest="r_certificate", metavar="<path>",
                           help="The user certificate for authentication")
        group.add_argument("--xdcr-user-key", dest="r_key", metavar="<path>",
                           help="The user key for authentication")
        group.add_argument("--xdcr-demand-encryption", dest="encrypt", choices=["0", "1"],
                           action=CBDeprecatedAction, help=SUPPRESS)
        group.add_argument("--xdcr-encryption-type", dest="encryption_type", choices=["full", "half"],
                           metavar="<type>", action=CBDeprecatedAction, help=SUPPRESS)
        group.add_argument("--xdcr-certificate", dest="certificate", metavar="<path>",
                           help="The certificate used for encryption")
        group.add_argument("--xdcr-secure-connection", dest="secure_connection", choices=["none", "full", "half"],
                           metavar="<type>", help="The XDCR secure connection type")

    @rest_initialiser(cluster_init_check=True, version_check=True)
    def execute(self, opts):
        actions = sum([opts.create, opts.delete, opts.edit, opts.list])
        if actions == 0:
            _exit_if_errors(["Must specify one of --create, --delete, --edit, --list"])
        elif actions > 1:
            _exit_if_errors(["The --create, --delete, --edit, --list flags may not be specified at the same time"])
        elif opts.create or opts.edit:
            self._set(opts)
        elif opts.delete:
            self._delete(opts)
        elif opts.list:
            self._list()

    def _set(self, opts):
        cmd = "create"
        if opts.edit:
            cmd = "edit"

        if opts.name is None:
            _exit_if_errors([f'--xdcr-cluster-name is required to {cmd} a cluster connection'])
        if opts.hostname is None:
            _exit_if_errors([f'--xdcr-hostname is required to {cmd} a cluster connections'])
        if opts.username is None:
            _exit_if_errors([f'--xdcr-username is required to {cmd} a cluster connections'])
        if opts.password is None:
            _exit_if_errors([f'--xdcr-password is required to {cmd} a cluster connections'])
        if (opts.encrypt is not None or opts.encryption_type is not None) and opts.secure_connection is not None:
            _exit_if_errors(["Cannot use deprecated flags --xdcr-demand-encryption or --xdcr-encryption-type with"
                             " --xdcr-secure-connection"])

        if opts.secure_connection == "none":
            opts.encrypt = "0"
            opts.encryption_type = None
        elif opts.secure_connection == "half":
            opts.encrypt = "1"
            opts.encryption_type = "half"
        elif opts.secure_connection == "full":
            opts.encrypt = "1"
            opts.encryption_type = "full"
        elif opts.encrypt is None and opts.encryption_type is None:
            opts.encrypt = "0"
            opts.encryption_type = None

        raw_cert = None
        if opts.encrypt == "1":
            if opts.encryption_type is None:
                opts.encryption_type = "full"

            if opts.encryption_type == "full":
                if opts.certificate is None:
                    _exit_if_errors(["certificate required if encryption is demanded"])
                raw_cert = _exit_on_file_read_failure(opts.certificate)

        raw_user_key = None
        if opts.r_key:
            raw_user_key = _exit_on_file_read_failure(opts.r_key)
        raw_user_cert = None
        if opts.r_certificate:
            raw_user_cert = _exit_on_file_read_failure(opts.r_certificate)

        if opts.create:
            _, errors = self.rest.create_xdcr_reference(opts.name, opts.hostname, opts.r_username, opts.r_password,
                                                        opts.encrypt, opts.encryption_type, raw_cert, raw_user_cert,
                                                        raw_user_key)
            _exit_if_errors(errors)
            _success("Cluster reference created")
        else:
            _, errors = self.rest.edit_xdcr_reference(opts.name, opts.hostname, opts.r_username, opts.r_password,
                                                      opts.encrypt, opts.encryption_type, raw_cert, raw_user_cert,
                                                      raw_user_key)
            _exit_if_errors(errors)
            _success("Cluster reference edited")

    def _delete(self, opts):
        if opts.name is None:
            _exit_if_errors(["--xdcr-cluster-name is required to deleta a cluster connection"])

        _, errors = self.rest.delete_xdcr_reference(opts.name)
        _exit_if_errors(errors)

        _success("Cluster reference deleted")

    def _list(self):
        clusters, errors = self.rest.list_xdcr_references()
        _exit_if_errors(errors)

        for cluster in clusters:
            if not cluster["deleted"]:
                print(f'cluster name: {cluster["name"]}')
                print(f'        uuid: {cluster["uuid"]}')
                print(f'   host name: {cluster["hostname"]}')
                print(f'   user name: {cluster["username"]}')
                print(f'         uri: {cluster["uri"]}')

    @staticmethod
    def get_man_page_name():
        return get_doc_page_name("couchbase-cli-xdcr-setup")

    @staticmethod
    def get_description():
        return "Manage XDCR replications"


class EventingFunctionSetup(Subcommand):
    """The Eventing Service Function setup subcommand"""

    def __init__(self):
        super(EventingFunctionSetup, self).__init__()
        self.parser.prog = "couchbase-cli eventing-function-setup"
        group = self.parser.add_argument_group("Eventing Service Function setup options")
        group.add_argument("--import", dest="_import", action="store_true",
                           default=False, help="Import functions")
        group.add_argument("--export", dest="export", action="store_true",
                           default=False, help="Export a function")
        group.add_argument("--export-all", dest="export_all", action="store_true",
                           default=False, help="Export all functions")
        group.add_argument("--delete", dest="delete", action="store_true",
                           default=False, help="Delete a function")
        group.add_argument("--list", dest="list", action="store_true",
                           default=False, help="List all functions")
        group.add_argument("--deploy", dest="deploy", action="store_true",
                           default=False, help="Deploy a function")
        group.add_argument("--undeploy", dest="undeploy", action="store_true",
                           default=False, help="Undeploy a function")
        group.add_argument("--boundary", dest="boundary", metavar="<from-everything|from-now>",
                           choices=["from-everything", "from-now"], default=False,
                           help="Set the function deployment boundary (Deprecated)")
        group.add_argument("--name", dest="name", metavar="<name>",
                           default=False, help="The name of the function to take an action on")
        group.add_argument("--bucket", dest="bucket", metavar="<bucket>",
                           default="", help="The bucket to which the function to take an action against belongs")
        group.add_argument("--scope", dest="scope", metavar="<scope>",
                           default="", help="The scope to which the function to take an action against belongs")
        group.add_argument("--file", dest="filename", metavar="<file>",
                           default=False, help="The file to export and import function(s) to and from")
        group.add_argument("--pause", dest="pause", action="store_true", help="Pause a function")
        group.add_argument("--resume", dest="resume", action="store_true", help="Resume a function")

    @rest_initialiser(cluster_init_check=True, version_check=True)
    def execute(self, opts):
        # pylint: disable=protected-access
        actions = sum([opts._import, opts.export, opts.export_all, opts.delete, opts.list, opts.deploy, opts.undeploy,
                       opts.pause, opts.resume])
        if actions == 0:
            _exit_if_errors(["Must specify one of --import, --export, --export-all, --delete, --list, --deploy,"
                             " --undeploy, --pause, --resume"])
        elif actions > 1:
            _exit_if_errors(['The --import, --export, --export-all, --delete, --list, --deploy, --undeploy, --pause, '
                             '--resume flags may not be specified at the same time'])
        elif opts._import:  # pylint: disable=protected-access
            self._import(opts)
        elif opts.export:
            self._export(opts)
        elif opts.export_all:
            self._export_all(opts)
        elif opts.delete:
            self._delete(opts)
        elif opts.list:
            self._list(opts)
        elif opts.deploy:
            self._deploy_undeploy(opts, True)
        elif opts.undeploy:
            self._deploy_undeploy(opts, False)
        elif opts.pause:
            self._pause_resume(opts, True)
        elif opts.resume:
            self._pause_resume(opts, False)

    def _pause_resume(self, opts, pause):
        if not opts.name:
            _exit_if_errors([f"Flag --name is required with the {'--pause' if pause else '--resume'} flag"])
        self._check_bucket_and_scope(opts)
        _, err = self.rest.pause_resume_function(opts.name, opts.bucket, opts.scope, pause)
        _exit_if_errors(err)
        _success(f"Function was {'paused' if pause else 'resumed'}")

    def _import(self, opts):
        # Ensure users don't try to supply the bucket/scope since it's not supported for this function
        self._check_bucket_and_scope(opts, supported=False)

        if not opts.filename:
            _exit_if_errors(["--file is needed to import functions"])
        import_functions = _exit_on_file_read_failure(opts.filename)
        import_functions = json.loads(import_functions)
        _, errors = self.rest.import_functions(import_functions)
        _exit_if_errors(errors)
        _success("Events imported")

    def _export(self, opts):
        if not opts.filename:
            _exit_if_errors(["--file is needed to export a function"])

        if not opts.name:
            _exit_if_errors(["--name is needed to export a function"])

        self._check_bucket_and_scope(opts)

        functions, errors = self.rest.export_functions()
        _exit_if_errors(errors)

        # Filter the functions to only export the one requested by the user
        exported = self._filter_functions(functions, opts.bucket, opts.scope, opts.name)

        if len(exported) > 1:
            _exit_if_errors(['Unexpectedly found more than one function matching the name ' +
                             f'"{self._function_name(opts.bucket, opts.scope, opts.name)}"'])

        if len(exported) == 0:
            _exit_if_errors([f'Function "{self._function_name(opts.bucket, opts.scope, opts.name)}" does not exist'])

        _exit_on_file_write_failure(opts.filename, json.dumps(exported[-1:], separators=(',', ':')))
        _success("Function exported to: " + opts.filename)

    @classmethod
    def _filter_functions(cls, functions, bucket, scope, name):
        return [fn for fn in functions if cls._should_export(fn, bucket, scope, name)]

    @classmethod
    def _should_export(cls, fn, bucket, scope, name):
        # Indicates whether this is a backwards compatible export e.g. unaware of collections
        bc = 'function_scope' not in fn or \
            fn['function_scope']['bucket'] == '*' and fn['function_scope']['scope'] == '*'

        if bucket == "" and scope == "":
            return bc and fn['appname'] == name

        return fn['function_scope']['bucket'] == bucket and \
            fn['function_scope']['scope'] == scope and \
            fn['appname'] == name

    @classmethod
    def _function_name(cls, bucket, scope, name):
        return (name if bucket == "" and scope == "" else f"{bucket}/{scope}/{name}")

    def _export_all(self, opts):
        # Ensure users don't try to supply the bucket/scope since it's not supported for this function
        self._check_bucket_and_scope(opts, supported=False)

        if not opts.filename:
            _exit_if_errors(["--file is needed to export all functions"])
        exported_functions, errors = self.rest.export_functions()
        _exit_if_errors(errors)
        _exit_on_file_write_failure(opts.filename, json.dumps(exported_functions, separators=(',', ':')))
        _success(f'All functions exported to: {opts.filename}')

    def _delete(self, opts):
        if not opts.name:
            _exit_if_errors(["--name is needed to delete a function"])
        self._check_bucket_and_scope(opts)
        _, errors = self.rest.delete_function(opts.name, opts.bucket, opts.scope)
        _exit_if_errors(errors)
        _success("Request to delete the function was accepted")

    def _deploy_undeploy(self, opts, deploy):
        if not opts.name:
            _exit_if_errors([f"--name is needed to {'deploy' if deploy else 'undeploy'} a function"])
        if deploy:
            self._handle_boundary(opts)
        self._check_bucket_and_scope(opts)
        _, errors = self.rest.deploy_undeploy_function(opts.name, opts.bucket, opts.scope, deploy, opts.boundary)
        _exit_if_errors(errors)
        _success(f"Request to {'deploy' if deploy else 'undeploy'} the function was accepted")

    def _handle_boundary(self, opts):
        min_version, errors = self.rest.min_version()
        _exit_if_errors(errors)

        deprecated = min_version == "0.0.0" or min_version >= "6.6.2"

        if not (deprecated or opts.boundary):
            _exit_if_errors(["--boundary is needed to deploy a function"])

        if deprecated and opts.boundary:
            opts.boundary = False  # The is the default value, it'll be ignored by the REST client
            _deprecated("The --boundary option is deprecated and will be ignored; the function definition itself now"
                        " defines the feed boundary")

    def _check_bucket_and_scope(self, opts, supported=True):
        # --bucket and --scope can only be supplied together
        # If neither bucket nor scope is supplied, the eventing service will assume collection-unaware defaults "*"
        if opts.bucket == "" and opts.scope != "" or opts.bucket != "" and opts.scope == "":
            _exit_if_errors(["You need to supply both --bucket and --scope, or neither for collection-unaware eventing "
                             "functions"])

        if opts.bucket == "" and opts.scope == "":
            return

        # sub-command does not support collection aware flags but they've been supplied
        if not supported:
            _exit_if_errors(["This operation does not support the --bucket/--scope flags"])

        min_version, errors = self.rest.min_version()
        _exit_if_errors(errors)

        if min_version != "0.0.0" and min_version < "7.1.0":
            _exit_if_errors(["The --bucket/--scope flags can only be used against >= 7.1.0 clusters"])

    def _list(self, opts):
        # Ensure users don't try to supply the bucket/scope since it's not supported for this function
        self._check_bucket_and_scope(opts, supported=False)

        functions, errors = self.rest.list_functions()
        _exit_if_errors(errors)

        statuses, errors = self.rest.get_functions_status()
        _exit_if_errors(errors)

        if statuses['apps'] is not None:
            statuses = self._get_eventing_functions_paths_to_statuses_map(statuses['apps'])
            for function in functions:
                function_path = self._get_function_path_from_list_functions_endpoint(function)
                if function_path in statuses:
                    print(function_path)
                    print(f' Status: {statuses[function_path]}')
                    if 'source_scope' in function["depcfg"]:
                        print(f' Source: {function["depcfg"]["source_bucket"]}.{function["depcfg"]["source_scope"]}.'
                              f'{function["depcfg"]["source_collection"]}')
                        print(
                            f' Metadata: {function["depcfg"]["metadata_bucket"]}.{function["depcfg"]["metadata_scope"]}.'
                            f'{function["depcfg"]["metadata_collection"]}')
                    else:
                        print(f' Source Bucket: {function["depcfg"]["source_bucket"]}')
                        print(f' Metadata Bucket: {function["depcfg"]["metadata_bucket"]}')
        else:
            print('The cluster has no functions')

    def _get_eventing_functions_paths_to_statuses_map(self, apps_list):
        path_to_status_map = {}
        for function in apps_list:
            # Statuses of collection-aware functions should be mapped to their full paths (includes bucket and scope)
            path = self._get_function_path_from_functions_statuses_endpoint(function)
            path_to_status_map[path] = function['composite_status']
        return path_to_status_map

    def _get_function_path_from_list_functions_endpoint(self, function):
        """Gets full path of the given function retuned in a list from the /api/v1/functions endpoint"""
        if 'function_scope' in function and function['function_scope']['bucket'] != '*':
            return f"{function['function_scope']['bucket']}/{function['function_scope']['scope']}/{function['appname']}"
        return function['appname']

    def _get_function_path_from_functions_statuses_endpoint(self, function):
        """Gets full path of the given function retuned in a list from the /api/v1/status endpoint"""
        if 'function_scope' in function and function['function_scope']['bucket'] != '*':
            return f"{function['function_scope']['bucket']}/{function['function_scope']['scope']}/{function['name']}"
        return function['name']

    @staticmethod
    def get_man_page_name():
        return get_doc_page_name("couchbase-cli-eventing-function-setup")

    @staticmethod
    def get_description():
        return "Manage Eventing Service Functions"


class AnalyticsLinkSetup(Subcommand):
    """The analytics link setup subcommand"""

    def __init__(self):
        super(AnalyticsLinkSetup, self).__init__()
        self.parser.prog = "couchbase-cli analytics-link-setup"
        group = self.parser.add_argument_group("Analytics Service link setup options")
        group.add_argument("--create", dest="create", action="store_true",
                           default=False, help="Create a link")
        group.add_argument("--delete", dest="delete", action="store_true",
                           default=False, help="Delete a link")
        group.add_argument("--edit", dest="edit", action="store_true",
                           default=False, help="Modify a link")
        group.add_argument("--list", dest="list", action="store_true",
                           default=False, help="List all links")
        group.add_argument("--dataverse", dest="dataverse", metavar="<name>",
                           help="The dataverse of the link (Deprecated)")
        group.add_argument("--scope", dest="scope", metavar="<name>",
                           help="The analytics scope of the link in its canonical form")
        group.add_argument("--name", dest="name", metavar="<name>",
                           help="The name of the link")
        group.add_argument("--type", dest="type", metavar="<type>", choices=["couchbase", "s3", "azureblob",
                                                                             "azuredatalake"],
                           help="The type of the link ('couchbase', 's3', 'azureblob' or 'azuredatalake')")

        group = self.parser.add_argument_group("Analytics Service Couchbase link setup options")
        group.add_argument("--hostname", dest="hostname", metavar="<hostname>",
                           help="The hostname of the link")
        group.add_argument("--link-username", dest="link_username", metavar="<username>",
                           help="The username of the link")
        group.add_argument("--link-password", dest="link_password", metavar="<password>",
                           help="The password of the link")
        group.add_argument("--user-certificate", dest="user_certificate", metavar="<path>",
                           help="The user certificate for authentication")
        group.add_argument("--user-key", dest="user_key", metavar="<path>",
                           help="The user key for authentication")
        group.add_argument("--user-key-passphrase", dest="user_key_passphrase", metavar="<path>",
                           help="Optional path to a JSON file containing user key passphrase settings")
        group.add_argument("--certificate", dest="certificates", metavar="<path>", action="append",
                           help="The certificate used for encryption of the link (supply one parameter for each"
                                " certificate)")
        group.add_argument("--encryption", dest="encryption", choices=["none", "full", "half"],
                           metavar="<type>",
                           help="The link encryption type ('none', 'full' or 'half')")

        group = self.parser.add_argument_group("Analytics Service S3 link setup options")
        group.add_argument("--access-key-id", dest="access_key_id", metavar="<id>",
                           help="The access key ID of the link")
        group.add_argument("--secret-access-key", dest="secret_access_key", metavar="<key>",
                           help="The secret access key of the link")
        group.add_argument("--session-token", dest="session_token", metavar="<token>",
                           help="Temporary credentials session token")
        group.add_argument("--region", dest="region", metavar="<region>",
                           help="The region of the link")
        group.add_argument("--service-endpoint", dest="service_endpoint", metavar="<url>",
                           help="The service endpoint of the link (optional)")

        group = self.parser.add_argument_group("Analytics Service Azure Blob and Azure Data Lake link setup options")
        group.add_argument("--account-name", dest="account_name", metavar="<id>",
                           help="The account name of the link")
        group.add_argument("--account-key", dest="account_key", metavar="<key>",
                           help="The account key of the link")
        group.add_argument("--shared-access-signature", dest="shared_access_signature", metavar="<token>",
                           help="The shared access signature of the link")
        group.add_argument("--managed-identity-id", dest="managed_identity_id", metavar="<id>",
                           help="The managed identity id of the link")
        group.add_argument("--client-id", dest="client_id", metavar="<id>",
                           help="The client id of the link")
        group.add_argument("--client-secret", dest="client_secret", metavar="<key>",
                           help="The client secret of the link")
        group.add_argument("--client-certificate", dest="client_certificate", metavar="<key>",
                           help="The client certificate of the link")
        group.add_argument("--client-certificate-password", dest="client_certificate_password", metavar="<key>",
                           help="The client certificate password of the link")
        group.add_argument("--tenant-id", dest="tenant_id", metavar="<id>",
                           help="The tenant id of the link")
        group.add_argument("--endpoint", dest="endpoint", metavar="<url>",
                           help="The blob endpoint of the link (required)")

    @rest_initialiser(cluster_init_check=True, version_check=True)
    def execute(self, opts):
        actions = sum([opts.create, opts.delete, opts.edit, opts.list])
        if actions == 0:
            _exit_if_errors(["Must specify one of --create, --delete, --edit, --list"])
        elif actions > 1:
            _exit_if_errors(["The --create, --delete, --edit, --list flags may not be specified at the same time"])
        if opts.dataverse:
            _deprecated("--dataverse is deprecated, please use --scope instead")
        if opts.dataverse and opts.scope:
            _exit_if_errors(['Only one of --dataverse and --scope is allowed'])
        if opts.create or opts.edit:
            self._set(opts)
        elif opts.delete:
            self._delete(opts)
        elif opts.list:
            self._list(opts)

    def _set(self, opts):
        cmd = "create"
        if opts.edit:
            cmd = "edit"

        if opts.dataverse is None and opts.scope is None:
            _exit_if_errors([f'--dataverse or --scope is required to {cmd} a link'])
        if opts.name is None:
            _exit_if_errors([f'--name is required to {cmd} a link'])
        if opts.create and opts.type is None:
            _exit_if_errors([f'--type is required to {cmd} a link'])

        if opts.type == 'azureblob' or opts.type == 'azuredatalake':
            self._verify_azure_options(opts)

        if opts.dataverse:
            opts.scope = opts.dataverse
        if opts.certificates:
            for index in range(len(opts.certificates)):
                opts.certificates[index] = _exit_on_file_read_failure(opts.certificates[index]).strip()
        if opts.user_key:
            opts.user_key = _exit_on_file_read_failure(opts.user_key)
        if opts.user_key_passphrase:
            opts.user_key_passphrase = _exit_on_file_read_failure(opts.user_key_passphrase)
        if opts.user_certificate:
            opts.user_certificate = _exit_on_file_read_failure(opts.user_certificate)

        if opts.create:
            _, errors = self.rest.create_analytics_link(opts)
            _exit_if_errors(errors)
            _success("Link created")
        else:
            _, errors = self.rest.edit_analytics_link(opts)
            _exit_if_errors(errors)
            _success("Link edited")

    def _delete(self, opts):
        if opts.dataverse is None and opts.scope is None:
            _exit_if_errors(['--dataverse or --scope is required to delete a link'])
        if opts.name is None:
            _exit_if_errors(['--name is required to delete a link'])
        if opts.dataverse:
            opts.scope = opts.dataverse

        _, errors = self.rest.delete_analytics_link(opts.scope, opts.name)
        _exit_if_errors(errors)
        _success("Link deleted")

    def _list(self, opts):
        if opts.dataverse:
            opts.scope = opts.dataverse
        clusters, errors = self.rest.list_analytics_links(opts.scope, opts.name, opts.type)
        _exit_if_errors(errors)
        print(json.dumps(clusters, sort_keys=True, indent=2))

    @staticmethod
    def _verify_azure_options(opts):
        # --endpoint is required
        if opts.endpoint is None:
            return ['Required parameter --endpoint not supplied']

        # --account-name and --account-key need to be provided together
        if opts.account_name and opts.account_key is None:
            return ['Parameter --account-key is required if --account-name is provided']
        if opts.account_name is None and opts.account_key:
            return ['Parameter --account-name is required if --account-key is provided']

        # No other authentication method is allowed with --account-name and --account-key
        if opts.account_name and opts.account_key:
            if opts.shared_access_signature:
                return ['Parameter --shared--access-signature is not allowed if --account-key is provided']
            if opts.managed_identity_id:
                return ['Parameter --managed-identity-id is not allowed if --account-key is provided']
            if opts.client_id:
                return ['Parameter --client-id is not allowed if --account-key is provided']
            if opts.client_secret:
                return ['Parameter --client-secret is not allowed if --account-key is provided']
            if opts.client_certificate:
                return ['Parameter --client-certificate is not allowed if --account-key is provided']
            if opts.client_certificate_password:
                return ['Parameter --client-certificate-password is not allowed if --account-key is provided']
            if opts.tenant_id:
                return ['Parameter --tenant-id is not allowed if --account-key is provided']

        # No other authentication method is allowed with --shared-access-signature
        if opts.shared_access_signature:
            if opts.managed_identity_id:
                return ['Parameter --managed-identity-id is not allowed if --shared-access-signature is provided']
            if opts.client_id:
                return ['Parameter --client-id is not allowed if --shared-access-signature is provided']
            if opts.client_secret:
                return ['Parameter --client-secret is not allowed if --shared-access-signature is provided']
            if opts.client_certificate:
                return ['Parameter --client-certificate is not allowed if --shared-access-signature is provided']
            if opts.client_certificate_password:
                return ['Parameter --client-certificate-password is not allowed if '
                        '--shared-access-signature is provided']
            if opts.tenant_id:
                return ['Parameter --tenant-id is not allowed if --shared-access-signature is provided']

        # No other authentication method is allowed with --managed-identity-id
        if opts.managed_identity_id:
            if opts.client_id:
                return ['Parameter --client-id is not allowed if --managed-identity-id is provided']
            if opts.client_secret:
                return ['Parameter --client-secret is not allowed if --managed-identity-id is provided']
            if opts.client_certificate:
                return ['Parameter --client-certificate is not allowed if --managed-identity-id is provided']
            if opts.client_certificate_password:
                return ['Parameter --client-certificate-password is not allowed if --managed-identity-id is provided']
            if opts.tenant_id:
                return ['Parameter --tenant-id is not allowed if --managed-identity-id is provided']

        # --client-secret, --client-certificate, --client-certificate-password and --tenant-id not allowed if
        # --client-id is not present
        if opts.client_id is None:
            if opts.client_secret:
                return ['Parameter --client-id is required if --client-secret is provided']
            if opts.client_certificate:
                return ['Parameter --client-id is required if --client-certificate is provided']
            if opts.client_certificate_password:
                return ['Parameter --client-id is required if --client-certificate-password is provided']
            if opts.tenant_id:
                return ['Parameter --client-id is required if --tenant-id is provided']

        # --client-secret and --client-certificate are not allowed to be passed together
        if opts.client_id:
            if opts.tenant_id is None:
                return ['Required parameter --tenant-id not supplied']
            if opts.client_secret is None and opts.client_certificate is None:
                return ['Parameter --client-secret or --client-certificate is required if --client-id is provided']
            if opts.client_secret and opts.client_certificate:
                return ['The parameters --client-secret and --client-certificate cannot be provided at the same time']
            if opts.client_secret and opts.client_certificate_password:
                return ['Parameter --client-certificate-password is not allowed if --client-secret is provided']

    @staticmethod
    def get_man_page_name():
        return get_doc_page_name("couchbase-cli-analytics-link-setup")

    @staticmethod
    def get_description():
        return "Manage Analytics Links"


class UserChangePassword(Subcommand):
    """The change password subcommand"""

    def __init__(self):
        super(UserChangePassword, self).__init__()
        self.parser.prog = "couchbase-cli user-change-password"
        group = self.parser.add_argument_group("User password change option")
        group.add_argument("--new-password", dest="new_pass", metavar="<password>", required=True,
                           help="The new password")

    @rest_initialiser(cluster_init_check=True, version_check=True)
    def execute(self, opts):
        if opts.new_pass is None:
            _exit_if_errors(["--new-password is required"])

        _, rv = self.rest.user_change_passsword(opts.new_pass)
        _exit_if_errors(rv)
        _success(f'Changed password for {opts.username}')

    @staticmethod
    def get_man_page_name():
        return get_doc_page_name("couchbase-cli-user-change-password")

    @staticmethod
    def get_description():
        return "Change user password"


class CollectionManage(Subcommand):
    """The collections-manage subcommand"""

    def __init__(self):
        super(CollectionManage, self).__init__()
        self.parser.prog = "couchbase-cli collection-manage"
        group = self.parser.add_argument_group("Collection manage option")
        group.add_argument("--bucket", dest="bucket", metavar="<bucket>", required=True, help="The bucket to use")
        group.add_argument("--create-scope", dest="create_scope", metavar="<scope>", default=None,
                           help="The name of the scope to make")
        group.add_argument("--drop-scope", dest="drop_scope", metavar="<scope>", default=None,
                           help="The name of the scope to remove")
        group.add_argument("--list-scopes", dest="list_scopes", action="store_true", default=None,
                           help="List all of the scopes in the bucket")
        group.add_argument("--create-collection", dest="create_collection", metavar="<collection>", default=None,
                           help="The path to the collection to make")
        group.add_argument("--drop-collection", dest="drop_collection", metavar="<collection>", default=None,
                           help="The path to the collection to remove")
        group.add_argument("--list-collections", dest="list_collections", metavar="<scope_list>", default=None,
                           const="", nargs='?', help="List all of the collections in the provided scopes. If no scopes "
                                                     "are provided it will print all collections")
        group.add_argument("--max-ttl", dest="max_ttl", metavar="<seconds>", type=int,
                           help="Set the maximum TTL the collection will accept")

    @rest_initialiser(cluster_init_check=True, version_check=True)
    def execute(self, opts):
        cmds = [opts.create_scope, opts.drop_scope, opts.list_scopes, opts.create_collection, opts.drop_collection,
                opts.list_collections]
        cmd_total = sum(cmd is not None for cmd in cmds)

        args = "--create-scope, --drop-scope, --list-scopes, --create-collection, --drop-collection, or " \
               "--list-collections"
        if cmd_total == 0:
            _exit_if_errors([f'Must specify one of the following: {args}'])
        elif cmd_total != 1:
            _exit_if_errors([f'Only one of the following may be specified: {args}'])

        if opts.max_ttl is not None and opts.create_collection is None:
            _exit_if_errors(["--max-ttl can only be set with --create-collection"])

        if opts.create_scope:
            self._create_scope(opts)
        if opts.drop_scope:
            self._drop_scope(opts)
        if opts.list_scopes:
            self._list_scopes(opts)
        if opts.create_collection:
            self._create_collection(opts)
        if opts.drop_collection:
            self._drop_collection(opts)
        if opts.list_collections is not None:
            self._list_collections(opts)

    def _create_scope(self, opts):
        _, errors = self.rest.create_scope(opts.bucket, opts.create_scope)
        _exit_if_errors(errors)
        _success("Scope created")

    def _drop_scope(self, opts):
        _, errors = self.rest.drop_scope(opts.bucket, opts.drop_scope)
        _exit_if_errors(errors)
        _success("Scope dropped")

    def _list_scopes(self, opts):
        manifest, errors = self.rest.get_manifest(opts.bucket)
        _exit_if_errors(errors)
        for scope in manifest['scopes']:
            print(scope['name'])

    def _create_collection(self, opts):
        scope, collection = self._get_scope_collection(opts.create_collection)
        _, errors = self.rest.create_collection(opts.bucket, scope, collection, opts.max_ttl)
        _exit_if_errors(errors)
        _success("Collection created")

    def _drop_collection(self, opts):
        scope, collection = self._get_scope_collection(opts.drop_collection)
        _, errors = self.rest.drop_collection(opts.bucket, scope, collection)
        _exit_if_errors(errors)
        _success("Collection dropped")

    def _list_collections(self, opts):
        manifest, errors = self.rest.get_manifest(opts.bucket)
        _exit_if_errors(errors)

        if opts.list_collections == "":
            scope_dict = {}
        else:
            scope_dict = {scope: False for scope in opts.list_collections.split(',')}

        if opts.output == 'json':
            self._json_list_collections(manifest, scope_dict)
            return

        for scope in manifest['scopes']:
            if len(scope_dict) == 0 or scope['name'] in scope_dict:
                if len(scope_dict) > 0:
                    scope_dict[scope['name']] = True

                print(f'Scope {scope["name"]}:')
                for collection in scope['collections']:
                    print(f'    - {collection["name"]}')

        if len(scope_dict) > 0:
            for scope, found in scope_dict.items():
                if not found:
                    _warning(f'Scope "{scope}" does not exist')

    @staticmethod
    def _json_list_collections(manifest: Dict[str, Any], scope_dict: Dict[str, bool]):
        out = {}
        for scope in manifest['scopes']:
            if len(scope_dict) == 0 or scope['name'] in scope_dict:
                out[scope['name']] = [collection["name"] for collection in scope['collections']]
        print(json.dumps(out, indent=4))

    def _get_scope_collection(self, path):
        scope, collection, err = self.expand_collection_shortcut(path)
        if err is not None:
            _exit_if_errors([err])
        return scope, collection

    @staticmethod
    def expand_collection_shortcut(path):
        parts = path.split('.')
        if len(parts) != 2:
            return None, None, f'invalid collection path {path}'
        parts = ['_default' if x == '' else x for x in parts]
        return parts[0], parts[1], None

    @staticmethod
    def get_man_page_name():
        return get_doc_page_name("couchbase-cli-collection-manage")

    @staticmethod
    def get_description():
        return "Manage collections in a bucket"


class EnableDeveloperPreview(Subcommand):
    """"The enable developer preview command"""

    def __init__(self):
        super(EnableDeveloperPreview, self).__init__()
        self.parser.prog = "couchbase-cli enable-developer-preview"
        group = self.parser.add_argument_group("Developer preview option")
        group.add_argument('--enable', dest='enable', required=False, action="store_true",
                           help='Enable developer preview mode in target cluster')
        group.add_argument('--list', dest='list', required=False, action="store_true",
                           help='Check if cluster is in developer preview mode')

    @rest_initialiser(version_check=True)
    def execute(self, opts):
        if not (opts.enable or opts.list):
            _exit_if_errors(['--enable or --list must be provided'])
        if opts.enable and opts.list:
            _exit_if_errors(['cannot provide both --enable and --list'])

        if opts.enable:
            confirm = input('Developer preview cannot be disabled once it is enabled. '
                            'If you enter developer preview mode you will not be able to '
                            'upgrade. DO NOT USE IN PRODUCTION.\nAre you sure [y/n]: ')
            if confirm == 'y':
                _, errors = self.rest.set_dp_mode()
                _exit_if_errors(errors)
                _success("Cluster is in developer preview mode")
            elif confirm == 'n':
                _success("Developer preview mode has NOT been enabled")
            else:
                _exit_if_errors(["Unknown option provided"])

        if opts.list:
            pools, rv = self.rest.pools()
            _exit_if_errors(rv)
            if 'isDeveloperPreview' in pools and pools['isDeveloperPreview']:
                print('Cluster is in developer preview mode')
            else:
                print('Cluster is NOT in developer preview mode')

    @staticmethod
    def get_man_page_name():
        return get_doc_page_name("couchbase-cli-enable-developer-preview")

    @staticmethod
    def get_description():
        return "Enable developer preview mode in target cluster"


class SettingAlternateAddress(Subcommand):
    """"Setting alternate address command"""

    def __init__(self):
        super(SettingAlternateAddress, self).__init__()
        self.parser.prog = "couchbase-cli setting-alternate-address"
        group = self.parser.add_argument_group("Configure alternate addresses")
        group.add_argument('--set', dest='set', required=False, action="store_true",
                           help='Set external address configuration for the node')
        group.add_argument('--remove', dest='remove', required=False, action="store_true",
                           help='Remove external address configuration')
        group.add_argument('--list', dest='list', required=False, action='store_true',
                           help='Retrieve current alternate address configuration for all nodes')
        group.add_argument('--node', dest='node', metavar="<node>", help="Specify the node to update")
        group.add_argument('--hostname', dest='alternate_hostname', metavar="<host>", help='Alternate address')
        group.add_argument('--ports', dest='ports', metavar="<ports>",
                           help="A comma separated list specifying port mappings for the services")

    @rest_initialiser(version_check=True)
    def execute(self, opts):
        flags_used = sum([opts.set, opts.list, opts.remove])
        if flags_used != 1:
            _exit_if_errors(['Use exactly one of --set, --list or --remove'])
        if opts.set or opts.remove:
            if not opts.node:
                _exit_if_errors(['--node has to be set when using --set or --remove'])
            # Alternate address can only be set on the node it self. The opts.cluster
            # is updated with the opts.node instead to allow ease of use.
            # The node name can have a port number (./cluster_run)
            hostname, port = self._get_host_port(opts.node)
            url = urllib.parse.urlparse(opts.cluster)
            if url.scheme:
                scheme = url.scheme
                if url.port and not port:
                    port = url.port
            elif not port:
                _, old_port = self._get_host_port(opts.cluster)
                if old_port:
                    port = old_port
            if scheme:
                cluster = f'{scheme}://'
            cluster += hostname
            if port:
                cluster += f':{port}'
            opts.cluster = cluster

            # override rest client so it uses the node to be altered
            self.rest = ClusterManager(opts.cluster, opts.username, opts.password, opts.ssl, opts.ssl_verify,
                                       opts.cacert, opts.debug)

        if opts.set:
            ports, error = self._parse_ports(opts.ports)
            _exit_if_errors(error)
            _, error = self.rest.set_alternate_address(opts.alternate_hostname, ports)
            _exit_if_errors(error)
            _success('Alternate address configuration updated')
        if opts.remove:
            _, error = self.rest.delete_alternate_address()
            _exit_if_errors(error)
            _success('Alternate address configuration deleted')
        if opts.list:
            add, error = self.rest.get_alternate_address()
            _exit_if_errors(error)
            if opts.output == 'standard':
                port_names = set()
                for node in add:
                    if 'alternateAddresses' in node:
                        if 'ports' in node['alternateAddresses']['external']:
                            for port in node['alternateAddresses']['external']['ports'].keys():
                                port_names.add(port)
                # Limiting the display of hostnames to 42, same length as a IPv6 address
                print('{:43}{:43}{}'.format('Hostname', 'Alternate Address', 'Ports (Primary/Alternate)'))
                print('{:86}'.format(' '), end='')
                port_names = sorted(port_names)
                for port in port_names:
                    column_size = len(port) + 1
                    if column_size < 11:
                        column_size = 12
                    print(f'{port:{column_size}}', end='')
                print()
                for node in add:
                    if 'alternateAddresses' in node:
                        # For cluster_run and single node clusters there is no hostname
                        if 'hostname' in node:
                            host = node["hostname"]
                        else:
                            host = 'UNKNOWN'
                        # Limiting the display of hostnames to 42 chars, same length as IPv6 address
                        if len(host) > 42:
                            host = host[:40] + '..'
                        alternateAddresses = node["alternateAddresses"]["external"]["hostname"]
                        if len(alternateAddresses) > 42:
                            alternateAddresses = alternateAddresses[:40] + '..'
                        print(f'{host:43}{alternateAddresses:43}', end='')
                        for port in port_names:
                            column_size = len(port) + 1
                            if column_size < 11:
                                column_size = 12
                            ports = ' '
                            if port in node['alternateAddresses']['external']['ports']:
                                ports = f'{str(node["services"][port])}' \
                                        f'/{str(node["alternateAddresses"]["external"]["ports"][port])}'
                            print(f'{ports:{column_size}}', end='')
                        print()
                    else:
                        # For cluster_run and single node clusters there is no hostanme
                        try:
                            print(f'{node["hostname"]}')
                        except KeyError:
                            print('UNKNOWN')
            else:
                print(json.dumps(add))

    @staticmethod
    def _parse_ports(ports):
        if ports is None:
            return None, None

        port_mappings = ports.split(',')
        port_tuple_list = []
        for port_value_pair in port_mappings:
            p_v = port_value_pair.split('=')
            if len(p_v) != 2:
                return None, [f'invalid port mapping: {port_value_pair}']
            try:
                int(p_v[1])
            except ValueError:
                return None, [f'invalid port mapping: {port_value_pair}']
            port_tuple_list.append((p_v[0], p_v[1]))
        return port_tuple_list, None

    @staticmethod
    def _get_host_port(host):
        if ']' in host:
            host_port = host.split(']:')
            if len(host_port) == 2:
                return host_port[0] + ']', host_port[1]
            return host_port[0], None
        else:
            host_port = host.split(':')
            if len(host_port) == 2:
                return host_port[0], host_port[1]
            return host_port[0], None

    @staticmethod
    def get_man_page_name():
        return get_doc_page_name("couchbase-cli-setting-alternate-address")

    @staticmethod
    def get_description():
        return "Configure alternate addresses"


class SettingQuery(Subcommand):
    """"Command to configure query settings"""

    def __init__(self):
        super(SettingQuery, self).__init__()
        self.parser.prog = "couchbase-cli setting-query"
        group = self.parser.add_argument_group("Query service settings")
        group.add_argument('--set', dest='set', action="store_true",
                           help='Set query settings')
        group.add_argument('--get', dest='get', action="store_true",
                           help='Retrieve current query settings')
        group.add_argument('--pipeline-batch', metavar='<num>', type=int, default=None,
                           help='Number of items execution operators can batch.')
        group.add_argument('--pipeline-cap', metavar='<num>', type=int, default=None,
                           help='Maximum number of items each execution operator can buffer.')
        group.add_argument('--scan-cap', metavar='<size>', type=int, default=None,
                           help='Maximum buffer size for index scans.')
        group.add_argument('--timeout', metavar='<ms>', type=int, default=None,
                           help='Server execution timeout.')
        group.add_argument('--prepared-limit', metavar='<max>', type=int, default=None,
                           help='Maximum number of prepared statements.')
        group.add_argument('--completed-limit', metavar='<max>', type=int, default=None,
                           help='Maximum number of completed requests.')
        group.add_argument('--completed-threshold', metavar='<ms>', type=int, default=None,
                           help='Cache completed query lasting longer than this many milliseconds.')
        group.add_argument('--log-level', choices=['trace', 'debug', 'info', 'warn', 'error', 'sever', 'none'],
                           default=None, metavar='<trace|debug|info|warn|error|server|none>',
                           help='Log level: debug, trace, info, warn, error, severe, none.')
        group.add_argument('--max-parallelism', metavar='<max>', type=int, default=None,
                           help='Maximum parallelism per query.')
        group.add_argument('--n1ql-feature-control', metavar='<num>', type=int, default=None,
                           help='N1QL Feature Controls')
        group.add_argument('--temp-dir', metavar='<path>', type=str, default=None,
                           help='This specifies the directory for temporary query data.')
        group.add_argument('--temp-dir-size', metavar='<mebibytes>', type=int, default=None,
                           help='Specify the maximum size in mebibytes for the temporary query data directory.')
        group.add_argument('--cost-based-optimizer', metavar='<1|0>', type=str, default=None,
                           help='Use cost-based optimizer (Developer Preview).')
        group.add_argument('--memory-quota', metavar='<mebibytes>', type=int, default=None,
                           help='Sets the query memory quota in MiB.')
        group.add_argument('--transaction-timeout', metavar='<duration>', type=str, default=None,
                           help='A duration string for the transaction timeout i.e (100ns, 10ms, 1s, 1m).')

        access_list_group = self.parser.add_argument_group('Query curl access settings')
        access_list_group.add_argument('--curl-access', choices=['restricted', 'unrestricted'], default=None,
                                       help='Specify either unrestricted or restricted, to determine which URLs are'
                                            ' permitted to be accessed by the curl function.')
        access_list_group.add_argument('--allowed-urls', metavar='<urls>', type=str, default=None,
                                       help='Comma separated lists of URLs that are allowed to be accessed by the curl'
                                            ' function.')
        access_list_group.add_argument('--disallowed-urls', metavar='<urls>', type=str, default=None,
                                       help='Comma separated lists of URLs that are disallowed to be accessed by the'
                                            ' curl function.')

    @rest_initialiser(version_check=True)
    def execute(self, opts):
        if sum([opts.get, opts.set]) != 1:
            _exit_if_errors(['Please provide --set or --get, both can not be provided at the same time'])

        if opts.get:
            settings, err = self.rest.get_query_settings()
            _exit_if_errors(err)
            print(json.dumps(settings))
        if opts.set:
            access_list = self._post_query_access_list(opts)
            self._post_query_settings(opts, access_list)
            _success('Updated the query settings')

    def _post_query_access_list(self, opts) -> bool:
        if opts.curl_access != 'restricted' and (opts.allowed_urls is not None or opts.disallowed_urls is not None):
            _exit_if_errors(['Can only provide --allowed-urls or --disallowed-urls with --curl-access restricted'])
        if opts.curl_access:
            allowed = opts.allowed_urls.strip().split(',') if opts.allowed_urls is not None else None
            disallowed = opts.disallowed_urls.strip().split(',') if opts.disallowed_urls is not None else None
            _, err = self.rest.post_query_curl_access_settings(opts.curl_access == 'restricted', allowed, disallowed)
            _exit_if_errors(err)
            return True
        return False

    def _post_query_settings(self, opts, access_list):
        if all(v is None for v in [opts.pipeline_batch, opts.pipeline_cap, opts.scan_cap, opts.timeout,
                                   opts.prepared_limit, opts.completed_limit, opts.completed_threshold,
                                   opts.log_level, opts.max_parallelism, opts.n1ql_feature_control, opts.temp_dir,
                                   opts.temp_dir_size, opts.cost_based_optimizer, opts.memory_quota,
                                   opts.transaction_timeout]):
            if access_list:
                return

            _exit_if_errors(['Please provide at least one other option with --set'])

        _, err = self.rest.post_query_settings(opts.pipeline_batch, opts.pipeline_cap, opts.scan_cap, opts.timeout,
                                               opts.prepared_limit, opts.completed_limit, opts.completed_threshold,
                                               opts.log_level, opts.max_parallelism, opts.n1ql_feature_control,
                                               opts.temp_dir, opts.temp_dir_size, opts.cost_based_optimizer,
                                               opts.memory_quota, opts.transaction_timeout)
        _exit_if_errors(err)

    @staticmethod
    def get_man_page_name():
        return get_doc_page_name("couchbase-cli-setting-query")

    @staticmethod
    def get_description():
        return "Manage query settings"


class IpFamily(Subcommand):
    """"Command to switch between IP family for node to node communication"""

    def __init__(self):
        super(IpFamily, self).__init__()
        self.parser.prog = "couchbase-cli ip-family"
        group = self.parser.add_argument_group("IP family options")
        group.add_argument('--get', action="store_true", default=False, help='Retrieve current used IP family')
        group.add_argument('--set', action="store_true", default=False, help='Change current used IP family')
        group.add_argument('--ipv4', dest='ipv4', default=False, action="store_true",
                           help='Set IP family to IPv4')
        group.add_argument('--ipv4only', dest='ipv4only', default=False, action="store_true",
                           help='Set IP family to IPv4 only')
        group.add_argument('--ipv6', dest='ipv6', default=False, action="store_true",
                           help='Set IP family to IPv6')
        group.add_argument('--ipv6only', dest='ipv6only', default=False, action="store_true",
                           help='Set IP family to IPv6 only')

    @rest_initialiser(version_check=True)
    def execute(self, opts):
        flags_used = sum([opts.set, opts.get])
        if flags_used == 0:
            _exit_if_errors(['Please provide one of --set, or --get'])
        elif flags_used > 1:
            _exit_if_errors(['Please provide only one of --set, or --get'])

        if opts.get:
            self._get(self.rest)
        if opts.set:
            if sum([opts.ipv6, opts.ipv6only, opts.ipv4, opts.ipv4only]) != 1:
                _exit_if_errors(['Provided exactly one of --ipv4, --ipv4only, --ipv6 or --ipv6only together with the'
                                 ' --set option'])
            only = opts.ipv6only or opts.ipv4only
            if opts.ipv6only:
                opts.ipv6 = True
            self._set(self.rest, opts.ipv6, opts.ssl, only)

    @staticmethod
    def _set(rest, ipv6, ssl, ip_only):
        ip_fam, ip_fam_disable = ('ipv6', 'ipv4') if ipv6 else ('ipv4', 'ipv6')
        node_data, err = rest.pools('nodes')

        if err and err[0] == 'unknown pool':
            _, err = rest.enable_external_listener(ipfamily=ip_fam)
            _exit_if_errors(err)
            _, err = rest.setup_net_config(ipfamily=ip_fam, ipfamilyonly=ip_only)
            _exit_if_errors(err)
            _, err = rest.disable_unused_external_listeners(ipfamily=ip_fam_disable)
            _exit_if_errors(err)
            _success('Switched IP family of the cluster')
            return

        _exit_if_errors(err)

        ssl = ssl or force_communicate_tls(rest)

        hosts = []
        for n in node_data['nodes']:
            host = f'http://{n["hostname"]}'
            if ssl:
                addr = n["hostname"].rsplit(":", 1)[0]
                host = f'https://{addr}:{n["ports"]["httpsMgmt"]}'
            _, err = rest.enable_external_listener(host=host, ipfamily=ip_fam)
            _exit_if_errors(err)
            hosts.append(host)

        for h in hosts:
            _, err = rest.setup_net_config(host=h, ipfamily=ip_fam, ipfamilyonly=ip_only)
            _exit_if_errors(err)
            print(f'Switched IP family for node: {h}')

        for h in hosts:
            _, err = rest.disable_unused_external_listeners(host=h, ipfamily=ip_fam_disable)
            _exit_if_errors(err)

        _success('Switched IP family of the cluster')

    @staticmethod
    def _get(rest):
        nodes, err = rest.nodes_info()
        _exit_if_errors(err)
        ip_families = set()
        for n in nodes:
            if 'addressFamilyOnly' in n and n['addressFamilyOnly']:
                ip_families.add(n['addressFamily'] + 'only')
            else:
                ip_families.add(n['addressFamily'])

        if len(ip_families) == 1:
            ip_family = ip_families.pop()
            mode = 'UNKNOWN'
            if ip_family in ['inet', 'inet_tls']:
                mode = 'ipv4'
            elif ip_family in ['inetonly', 'inet_tlsonly']:
                mode = 'ipv4only'
            elif ip_family in ['inet6', 'inet6_tls']:
                mode = 'ipv6'
            elif ip_family in ['inet6only', 'inet6_tlsonly']:
                mode = 'ipv6only'

            print(f'Cluster using {mode}')
        else:
            print('Cluster is in mixed mode')

    @staticmethod
    def get_man_page_name():
        return get_doc_page_name("couchbase-cli-ip-family")

    @staticmethod
    def get_description():
        return "Change or get the address family"


class NodeToNodeEncryption(Subcommand):
    """"Command to enable/disable cluster encryption"""

    def __init__(self):
        super(NodeToNodeEncryption, self).__init__()
        self.parser.prog = "couchbase-cli node-to-node-encryption"
        group = self.parser.add_argument_group("Node-to-node encryption options")
        group.add_argument('--enable', action="store_true", default=False, help='Enable node-to-node encryption')
        group.add_argument('--disable', action="store_true", default=False, help='Disable node-to-node encryption')
        group.add_argument('--get', action="store_true", default=False,
                           help='Retrieve current status of node-to-node encryption (on or off)')

    @rest_initialiser(version_check=True)
    def execute(self, opts):
        flags_used = sum([opts.enable, opts.disable, opts.get])
        if flags_used == 0:
            _exit_if_errors(['Please provide one of --enable, --disable or --get'])
        elif flags_used > 1:
            _exit_if_errors(['Please provide only one of --enable, --disable or --get'])

        if opts.get:
            self._get(self.rest)
        elif opts.enable:
            self._change_encryption(self.rest, 'on', opts.ssl)
        elif opts.disable:
            self._change_encryption(self.rest, 'off', opts.ssl)

    @staticmethod
    def _change_encryption(rest, encryption, ssl):
        node_data, err = rest.pools('nodes')
        encryption_disable = 'off' if encryption == 'on' else 'on'

        if err and err[0] == 'unknown pool':
            _, err = rest.enable_external_listener(encryption=encryption)
            _exit_if_errors(err)
            _, err = rest.setup_net_config(encryption=encryption)
            _exit_if_errors(err)
            _, err = rest.disable_unused_external_listeners(encryption=encryption_disable)
            _exit_if_errors(err)
            _success(f'Switched node-to-node encryption {encryption}')
            return

        _exit_if_errors(err)

        ssl = ssl or force_communicate_tls(rest)

        hosts = []
        for n in node_data['nodes']:
            host = f'http://{n["hostname"]}'
            if ssl:
                addr = n["hostname"].rsplit(":", 1)[0]
                host = f'https://{addr}:{n["ports"]["httpsMgmt"]}'
            _, err = rest.enable_external_listener(host=host, encryption=encryption)
            _exit_if_errors(err)
            hosts.append(host)

        for h in hosts:
            _, err = rest.setup_net_config(host=h, encryption=encryption)
            _exit_if_errors(err)
            print(f'Turned {encryption} encryption for node: {h}')

        for h in hosts:
            _, err = rest.disable_unused_external_listeners(host=h, encryption=encryption_disable)
            _exit_if_errors(err)

        _success(f'Switched node-to-node encryption {encryption}')

    @staticmethod
    def _get(rest):
        # this will start the correct listeners in all the nodes
        nodes, err = rest.nodes_info()
        _exit_if_errors(err)
        encrypted_nodes = []
        unencrpyted_nodes = []
        for n in nodes:
            if n['nodeEncryption']:
                encrypted_nodes.append(n['hostname'])
            else:
                unencrpyted_nodes.append(n['hostname'])

        if len(encrypted_nodes) == len(nodes):
            print('Node-to-node encryption is enabled')
        elif len(unencrpyted_nodes) == len(nodes):
            print('Node-to-node encryption is disabled')
        else:
            print('Cluster is in mixed mode')
            print(f'Nodes with encryption enabled: {encrypted_nodes}')
            print(f'Nodes with encryption disabled: {unencrpyted_nodes}')

    @staticmethod
    def get_man_page_name():
        return get_doc_page_name("couchbase-cli-node-to-node-encryption")

    @staticmethod
    def get_description():
        return "Change or get the cluster encryption configuration"


class SettingRebalance(Subcommand):
    """The rebalance subcommand"""

    def __init__(self):
        super(SettingRebalance, self).__init__()
        self.parser.prog = "couchbase-cli setting-rebalance"
        group = self.parser.add_argument_group("Rebalance configuration")
        group.add_argument("--set", default=False, action='store_true',
                           help='Set the automatic rebalance retry settings.')
        group.add_argument("--get", default=False, action='store_true',
                           help='Get the automatic rebalance retry settings.')
        group.add_argument('--cancel', default=False, action='store_true',
                           help='Cancel pending rebalance retry.')
        group.add_argument('--moves-per-node', type=int, metavar='<num>',
                           help='Specify the number of [1-64] vBuckets to move concurrently')
        group.add_argument('--pending-info', default=False, action='store_true',
                           help='Get info for pending rebalance retry.')
        group.add_argument("--enable", metavar="<1|0>", choices=["1", "0"],
                           help="Enable or disable automatic rebalance retry")
        group.add_argument("--wait-for", metavar="<sec>", type=int,
                           help="Specify the time to wat before retrying the rebalance [5-3600] seconds.")
        group.add_argument("--max-attempts", metavar="<num>", type=int,
                           help="Maximum number of rebalance retires [1-3].")
        group.add_argument('--rebalance-id', metavar='<id>',
                           help='Specify the id of the failed rebalance to cancel the retry.')

    @rest_initialiser(cluster_init_check=True, version_check=True, enterprise_check=False)
    def execute(self, opts):
        if sum([opts.set, opts.get, opts.cancel, opts.pending_info]) != 1:
            _exit_if_errors(['Provide either --set, --get, --cancel or --pending-info'])

        if opts.get:
            settings, err = self.rest.get_settings_rebalance()
            _exit_if_errors(err)
            if self.enterprise:
                retry_settings, err = self.rest.get_settings_rebalance_retry()
                _exit_if_errors(err)
                settings.update(retry_settings)
            if opts.output == 'json':
                print(json.dumps(settings))
            else:
                if self.enterprise:
                    print(f'Automatic rebalance retry {"enabled" if settings["enabled"] else "disabled"}')
                    print(f'Retry wait time: {settings["afterTimePeriod"]}')
                    print(f'Maximum number of retries: {settings["maxAttempts"]}')
                print(f'Maximum number of vBucket move per node: {settings["rebalanceMovesPerNode"]}')
        elif opts.set:
            if (not self.enterprise and (opts.enable is not None or opts.wait_for is not None
                                         or opts.max_attempts is not None)):
                _exit_if_errors(["Automatic rebalance retry configuration is an Enterprise Edition only feature"])
            if opts.enable == '1':
                opts.enable = 'true'
            else:
                opts.enable = 'false'

            if opts.wait_for is not None and (opts.wait_for < 5 or opts.wait_for > 3600):
                _exit_if_errors(['--wait-for must be a value between 5 and 3600'])
            if opts.max_attempts is not None and (opts.max_attempts < 1 or opts.max_attempts > 3):
                _exit_if_errors(['--max-attempts must be a value between 1 and 3'])

            if self.enterprise:
                _, err = self.rest.set_settings_rebalance_retry(opts.enable, opts.wait_for, opts.max_attempts)
                _exit_if_errors(err)

            if opts.moves_per_node is not None:
                if not 1 <= opts.moves_per_node <= 64:
                    _exit_if_errors(['--moves-per-node must be a value between 1 and 64'])
                _, err = self.rest.set_settings_rebalance(opts.moves_per_node)
                _exit_if_errors(err)

            _success('Rebalance settings updated')
        elif opts.cancel and not self.enterprise:
            _exit_if_errors(["Automatic rebalance retry configuration is an Enterprise Edition only feature"])

            if opts.rebalance_id is None:
                _exit_if_errors(['Provide the failed rebalance id using --rebalance-id <id>'])
            _, err = self.rest.cancel_rebalance_retry(opts.rebalance_id)
            _exit_if_errors(err)
            _success('Rebalance retry canceled')
        else:
            if not self.enterprise:
                _exit_if_errors(["Automatic rebalance retry configuration is an Enterprise Edition only feature"])
            rebalance_info, err = self.rest.get_rebalance_info()
            _exit_if_errors(err)
            print(json.dumps(rebalance_info))

    @staticmethod
    def get_man_page_name():
        return get_doc_page_name("couchbase-cli-setting-rebalance")

    @staticmethod
    def get_description():
        return "Configure automatic rebalance settings"


class SettingAnalytics(Subcommand):
    """The setting-analytics subcommand"""

    def __init__(self):
        super().__init__()
        self.parser.prog = 'couchbase-cli setting-analytics'
        group = self.parser.add_argument_group('Analytics Service Settings')
        group.add_argument('--get', action='store_true', help='Retrieve the current Analytics settings')
        group.add_argument('--set', action='store_true', help='Set the Analytics settings')
        group.add_argument('--replicas', action='store', type=int, choices=[0, 1, 2, 3],
                           help='Sets the number of replicas')

    @rest_initialiser(cluster_init_check=True, version_check=True, enterprise_check=False)
    def execute(self, opts):
        if sum([opts.get, opts.set]) != 1:
            _exit_if_errors(['Please provide --set or --get, both cannot be provided at the same time'])

        if opts.get:
            settings, err = self.rest.get_analytics_settings()
            _exit_if_errors(err)
            if opts.output == 'json':
                print(json.dumps(settings))
                return
            for k, v in settings.items():
                print(f'{k}: {v}')
            return

        if opts.replicas is None:
            _exit_if_errors(['Please provide at least one other option with --set'])

        _, err = self.rest.set_analytics_settings(opts.replicas)
        _exit_if_errors(err)
        if opts.replicas:
            print('A rebalance is required for the replica change to take affect')
        _success('Analytics settings updated')

    @staticmethod
    def get_man_page_name():
        return get_doc_page_name("couchbase-cli-setting-analytics")

    @staticmethod
    def get_description():
        return "Modify Analytics settings"


class BackupService(Subcommand):
    """BackupService class is a subcommand that will contain other commands to configure the service as well as manage
    it. This approach attempts to make the interface more intuitive by keeping a hierarchical structure where the
    service can have all its options under one command instead of having multiple completely separate commands (e.g
    settings-backups, manage-backups and repository-setup-backup.)

    The idea is that the interface will look like:
    couchbase-cli backup-service [settings | plans | repositories | cloud-credentials] where each element in [] is a
    subcommand to manage those options for that part of the backup service. As such if the user is not sure of what they
    want to do they can always do couchbase-cli backup-service -h to get a top level details and then move down the
    hierarchy to a more concrete option.
    """

    def __init__(self):
        super(BackupService, self).__init__()
        self.parser.prog = "couchbase-cli backup-service"
        self.subparser = self.parser.add_subparsers(help='Sub command help', dest='sub_cmd', metavar='<subcommand>')
        self.settings_cmd = BackupServiceSettings(self.subparser)
        self.repository_cmd = BackupServiceRepository(self.subparser)
        self.plan_cmd = BackupServicePlan(self.subparser)

    def execute(self, opts):
        if opts.sub_cmd is None or opts.sub_cmd not in ['settings', 'repository', 'plan']:
            _exit_if_errors(['<subcommand> must be one off [settings, repository, plan]'])

        if opts.sub_cmd == 'settings':
            self.settings_cmd.execute(opts)
        elif opts.sub_cmd == 'repository':
            self.repository_cmd.execute(opts)
        elif opts.sub_cmd == 'plan':
            self.plan_cmd.execute(opts)

    @staticmethod
    def get_man_page_name():
        return get_doc_page_name("couchbase-cli-backup-service")

    @staticmethod
    def get_description():
        return "Manage the backup service"


class BackupServiceSettings:
    """Backup service settings is a nested command and manages the backup service settings"""

    def __init__(self, subparser):
        self.rest = None
        setting_parser = subparser.add_parser('settings', help='Manage backup service settings', add_help=False,
                                              allow_abbrev=False)
        group = setting_parser.add_argument_group('Backup service settings options')
        group.add_argument('--get', action='store_true', help='Get current backup service configuration')
        group.add_argument('--set', action='store_true', help='Change the service configuration')
        group.add_argument('--history-rotation-period', dest='rotation_period', type=int, metavar='<days>',
                           help='The number of days after which the task history should be rotated')
        group.add_argument('--history-rotation-size', dest='rotation_size', type=int, metavar='<mebibytes>',
                           help='The size in MiB at which to rotate the task history')
        group.add_argument("-h", "--help", action=CBHelpAction, klass=self,
                           help="Prints the short or long help message")

    @rest_initialiser(version_check=True, enterprise_check=True, cluster_init_check=True)
    def execute(self, opts):
        if sum([opts.get, opts.set]) != 1:
            _exit_if_errors(['Must use one and only one of [--get, --set]'])

        if opts.get:
            self._get(opts)
        if opts.set:
            self._set(opts)

    def _get(self, opts):
        config, err = self.rest.get_backup_service_settings()
        _exit_if_errors(err)

        if opts.output == 'json':
            print(json.dumps(config, indent=4))
        else:
            print('-- Backup service configuration --')
            size = config['history_rotation_size'] if 'history_rotation_size' in config else 'N/A'
            period = config['history_rotation_period'] if 'history_rotation_period' in config else 'N/A'
            print(f'History rotation size: {size} MiB')
            print(
                f'History rotation period: {period} days')

    def _set(self, opts):
        if opts.rotation_period is None and opts.rotation_size is None:
            _exit_if_errors(['At least one of --history-rotation-period or --history-rotation-size is required'])

        _, err = self.rest.patch_backup_service_settings(opts.rotation_period, opts.rotation_size)
        _exit_if_errors(err)
        _success('Backup service settings patched')

    @staticmethod
    def get_man_page_name():
        return get_doc_page_name("couchbase-cli-backup-service-settings")

    @staticmethod
    def get_description():
        return 'Manage backup service settings'


class BackupServiceRepository:
    """This command manages backup services repositories.

    Things this command can do is:
    - List repositories
    - Get repository
    - Add repository
    - Archive repository
    - Import repository
    - Delete repository
    """

    def __init__(self, subparser):
        """setup the parser"""
        self.rest = None
        repository_parser = subparser.add_parser('repository', help='Manage backup repositories', add_help=False,
                                                 allow_abbrev=False)

        # action flags are mutually exclusive
        action_group = repository_parser.add_mutually_exclusive_group(required=True)
        action_group.add_argument('--list', action='store_true', help='Get all repositories')
        action_group.add_argument('--get', action='store_true', help='Get repository by id')
        action_group.add_argument('--archive', action='store_true', help='Archive a repository')
        action_group.add_argument('--add', action='store_true', help='Add a new active repository')
        action_group.add_argument('--remove', action='store_true', help='Remove an archived/imported repository')
        action_group.add_argument('-h', '--help', action=CBHelpAction, klass=self,
                                  help="Prints the short or long help message")

        # other arguments
        group = repository_parser.add_argument_group('Backup service repository configuration')
        group.add_argument('--id', metavar='<id>', help='The repository id')
        group.add_argument('--new-id', metavar='<id>', help='The new repository id')
        group.add_argument('--state', metavar='<state>', choices=['active', 'archived', 'imported'],
                           help='The repository state.')
        group.add_argument('--plan', metavar='<plan_name>', help='The plan to use as base for the repository')
        group.add_argument('--backup-archive', metavar='<archive>', help='The location to store the backups in')
        group.add_argument('--bucket-name', metavar='<name>', help='The bucket to backup')
        group.add_argument('--remove-data', action='store_true', help='Used to delete the repository data')

        # the cloud arguments are given the own group so that the short help is a bit more readable
        cloud_group = repository_parser.add_argument_group('Backup repository cloud arguments')
        cloud_group.add_argument('--cloud-credentials-name', metavar='<name>',
                                 help='The stored clouds credential name to use for the new repository')
        cloud_group.add_argument('--cloud-staging-dir', metavar='<path>', help='The path to the staging directory')
        cloud_group.add_argument('--cloud-credentials-id', metavar='<id>',
                                 help='The ID to use to communicate with the object store')
        cloud_group.add_argument('--cloud-credentials-key', metavar='<key>',
                                 help='The key to use to communicate with the object store')
        cloud_group.add_argument('--cloud-credentials-refresh-token', metavar='<token>',
                                 help='Used to refresh oauth2 tokens when accessing remote storage')
        cloud_group.add_argument('--cloud-credentials-region', metavar='<region>',
                                 help='The region for the object store')
        cloud_group.add_argument('--cloud-endpoint', metavar='<endpoint>',
                                 help='Overrides the default endpoint used to communicate with the cloud provider. '
                                      'Use for object store compatible third party solutions')
        cloud_group.add_argument('--s3-force-path-style', action='store_true',
                                 help='When using S3 or S3 compatible storage it will use the old path style.')

    @rest_initialiser(version_check=True, enterprise_check=True, cluster_init_check=True)
    def execute(self, opts):
        """Run the backup-service repository subcommand"""
        if opts.list:
            self.list_repositories(opts.state, opts.output == 'json')
        elif opts.get:
            self.get_repository(opts.id, opts.state, opts.output == 'json')
        elif opts.archive:
            self.archive_repository(opts.id, opts.new_id)
        elif opts.remove:
            self.remove_repository(opts.id, opts.state, opts.remove_data)
        elif opts.add:
            self.add_active_repository(opts.id, opts.plan, opts.backup_archive, bucket_name=opts.bucket_name,
                                       credentials_name=opts.cloud_credentials_name,
                                       credentials_id=opts.cloud_credentials_id,
                                       credentials_key=opts.cloud_credentials_key,
                                       credentials_refresh_token=opts.cloud_credentials_refresh_token,
                                       cloud_region=opts.cloud_credentials_region, staging_dir=opts.cloud_staging_dir,
                                       cloud_endpoint=opts.cloud_endpoint, s3_path_style=opts.s3_force_path_style)

    def remove_repository(self, repository_id: str, state: str, delete_repo: bool = False):
        """Removes the repository in state 'state' and with id 'repository_id'
        Args:
            repository_id (str): The repository id
            state (str): It must be either archived or imported otherwise it will return an error
            delete_repo (bool): Whether or not the backup repository should be deleted
        """
        if not repository_id:
            _exit_if_errors(['--id is required'])
        # the following is devided in two options to give better error messages depending if state is missing or if it
        # is invalid
        if not state:
            _exit_if_errors(['--state is required'])
        if state not in ['archived', 'imported']:
            _exit_if_errors([
                'can only delete archived or imported repositories to delete an active repository it needs to '
                'be archived first'])
        # can only delete repo of archived repositories
        if delete_repo and state == 'imported':
            _exit_if_errors(['cannot delete the repository for an imported repository'])

        _, errors = self.rest.delete_backup_repository(repository_id, state, delete_repo)
        _exit_if_errors(errors)
        _success('Repository was deleted')

    def add_active_repository(self, repository_id: str, plan: str, archive: str, **kwargs):
        """Adds a new active repository identified by 'repository_id' and that uses 'plan' as base.

        Args:
            repository_id (str): The ID to give to the repository. This must be unique, if it is not an error will be
                returned.
            plan (str): The name of the plan to use as base for the repository. If it does not exist the service
                will return an error.
            archive (str): The location to store the data in. It must be accessible by all nodes. To use S3 instead of
                providing a path to a filesystem directory use the syntax.
                s3://<bucket-name>/<optional_prefix>/<archive>
            **kwargs: Optional parameters [bucket_name, credentials_name, credentials_id, credentials_key, cloud_region,
                staging_dir, cloud_endpoint, s3_path_style]
        """
        if not repository_id:
            _exit_if_errors(['--id is required'])
        if not plan:
            _exit_if_errors(['--plan is required'])
        if not archive:
            _exit_if_errors(['--backup-archive is required'])

        _exit_if_errors(self.check_cloud_params(archive, **kwargs))

        add_request_body = {
            'plan': plan,
            'archive': archive,
        }

        if kwargs.get('bucket_name', False):
            add_request_body['bucket_name'] = kwargs.get('bucket_name')
        if kwargs.get('credentials_name', False):
            add_request_body['cloud_credential_name'] = kwargs.get('credentials_name')
        if kwargs.get('credentials_id', False):
            add_request_body['cloud_credentials_id'] = kwargs.get('credentials_id')
        if kwargs.get('credentials_key', False):
            add_request_body['cloud_credentials_key'] = kwargs.get('credentials_key')
        if kwargs.get('credentials_refresh_token', False):
            add_request_body['cloud_credentials_refresh_token'] = kwargs.get('credentials_refresh_token')
        if kwargs.get('cloud_region', False):
            add_request_body['cloud_region'] = kwargs.get('cloud_region')
        if kwargs.get('cloud_endpoint', False):
            add_request_body['cloud_endpoint'] = kwargs.get('cloud_endpoint')
        if kwargs.get('staging_dir', False):
            add_request_body['cloud_staging_dir'] = kwargs.get('staging_dir')
        if kwargs.get('s3_path_style', False):
            add_request_body['cloud_force_path_style'] = kwargs.get('s3_path_style')

        _, errors = self.rest.add_backup_active_repository(repository_id, add_request_body)
        _exit_if_errors(errors)
        _success('Added repository')

    @staticmethod
    def check_cloud_params(archive: str, **kwargs) -> Optional[List[str]]:
        """Checks that inside kwargs there is a valid set of parameters to add a cloud repository
        Args:
            archive (str): The archive to use for the repository.
        """
        # If not an s3 archive skip this
        if not archive.startswith('s3://'):
            return None

        creds_name = kwargs.get('credentials_name')
        region = kwargs.get('cloud_region')
        creds_id = kwargs.get('credentials_id')
        creds_key = kwargs.get('credentials_key')
        staging_dir = kwargs.get('staging_dir')

        if (creds_name and (creds_id or creds_key)) or (not creds_name and not (creds_id or creds_key)):
            return ['must provide either --cloud-credentials-name or --cloud-credentials-key and '
                    '--cloud-credentials-id']
        if not staging_dir:
            return ['--cloud-staging-dir is required']
        if not creds_name and not region:
            return ['--cloud-credentials-region is required']

        return None

    def archive_repository(self, repository_id, new_id):
        """Archive an repository. The archived repository will have the id `new_id`

        Args:
            repository_id (str): The active repository ID to be archived
            new_id (str): The id that will be given to the archived repository
        """
        if not repository_id:
            _exit_if_errors(['--id is required'])
        if not new_id:
            _exit_if_errors(['--new-id is required'])

        _, errors = self.rest.archive_backup_repository(repository_id, new_id)
        _exit_if_errors(errors)
        _success('Archived repository')

    def list_repositories(self, state=None, json_out=False):
        """List the backup repositories.

        If a repository state is given only repositories in that state will be listed. This command supports listing both in
        json and human friendly format.

        Args:
            state (str, optional): One of ['active', 'imported', 'archived']. The repository on this state will be
                retrieved.
            json_out (bool): If True the output will be JSON otherwise it will be a human friendly format.
        """
        states = ['active', 'archived', 'imported'] if state is None else [state]
        results = {}
        for get_state in states:
            repositories, errors = self.rest.get_backup_service_repositories(state=get_state)
            _exit_if_errors(errors)
            results[get_state] = repositories

        if json_out:
            print(json.dumps(results, indent=2))
        else:
            self.human_friendly_print_repositories(results)

    def get_repository(self, repository_id, state, json_out=False):
        """Retrieves one repository from the backup service

        If the repository does not exist an error will be returned

        Args:
            repository_id (str): The repository id to be retrieved
            state (str): The state of the repository to retrieve
            json_out (bool): If True the output will be JSON otherwise it will be a human friendly format.
        """
        if not repository_id:
            _exit_if_errors(['--id is required'])
        if not state:
            _exit_if_errors(['--state is required'])

        repository, errors = self.rest.get_backup_service_repository(repository_id, state)
        _exit_if_errors(errors)
        if json_out:
            print(json.dumps(repository, indent=2))
        else:
            self.human_firendly_print_repository(repository)

    @staticmethod
    def human_firendly_print_repository(repository):
        """Print the repository in a human friendly format

        Args:
            repository (obj): The backup repository information
        """

        print(f'ID: {repository["id"]}')
        print(f'State: {repository["state"]}')
        print(f'Healthy: {(not ("health" in repository and not repository["health"]["healthy"]))!s}')
        print(f'Archive: {repository["archive"]}')
        print(f'Repository: {repository["repo"]}')
        if 'bucket' in repository:
            print(f'Bucket: {repository["bucket"]["name"]}')
        if 'plan_name' in repository and repository['plan_name'] != "":
            print(f'plan: {repository["plan_name"]}')
        print(f'Creation time: {repository["creation_time"]}')

        if 'scheduled' in repository and repository['scheduled']:
            print()
            BackupServiceRepository.human_firendly_print_repository_scheduled_tasks(repository['scheduled'])

        one_off = repository['running_one_off'] if 'running_one_off' in repository else None
        running_scheduled = repository['running_tasks'] if 'running_tasks' in repository else None
        if one_off or running_scheduled:
            print()
            BackupServiceRepository.human_friendly_print_running_tasks(one_off, running_scheduled)

    @staticmethod
    def human_friendly_print_running_tasks(one_off, scheduled):
        """Prints the running task summary in a human friendly way

        Args:
            one_off (map<str, task object>): Running one off tasks
            scheduled (map<str, task object>): Running scheduled tasks
        """
        all_vals = []
        name_pad = 5
        if one_off:
            for name in one_off:
                if len(name) > name_pad:
                    name_pad = len(name)
            all_vals += one_off.values()

        if scheduled:
            for name in scheduled:
                if len(name) > name_pad:
                    name_pad = len(name)
            all_vals += scheduled.values()

        name_pad += 1

        header = f'{"Name":<{name_pad}}| Task type | Status  | Start'
        print(header)
        print('-' * (len(header) + 5))
        for task in all_vals:
            print(f'{task["name"]:<{name_pad}}| {task["type"].title():<10}| {task["status"]:<8} | {task["start"]}')

    @staticmethod
    def human_firendly_print_repository_scheduled_tasks(scheduled):
        """Print the scheduled task in a tabular format"""
        name_pad = 5
        for name in scheduled:
            if len(name) > name_pad:
                name_pad = len(name)
        name_pad += 1

        header = f'{"Name":<{name_pad}}| Task type | Next run'
        print('Scheduled tasks:')
        print(header)
        print('-' * (len(header) + 5))

        for task in scheduled.values():
            print(f'{task["name"]:<{name_pad}}| {task["task_type"].title():<10}| {task["next_run"]}')

    @staticmethod
    def human_friendly_print_repositories(repositories_map):
        """This will print the repositories in a tabular format

        Args:
            repository_map (map<state (str), repository (list of objects)>)
        """
        repository_count = 0
        id_pad = 5
        plan_pad = 7
        for repositories in repositories_map.values():
            for repository in repositories:
                repository_count += 1
                if id_pad < len(repository['id']):
                    id_pad = len(repository['id'])
                if 'plan_name' in repository and plan_pad < len(repository['plan_name']):
                    plan_pad = len(repository['plan_name'])

        if repository_count == 0:
            print('No repositories found')
            return

        # Get an extra space between the the information and the column separator
        plan_pad += 1
        id_pad += 1

        # build header
        header = f'{"ID":<{id_pad}}| {"State":<9}| {"plan":<{plan_pad}}| Healthy | Repository'
        print(header)
        print('-' * len(header))

        # print repository summary
        for _, repositories in sorted(repositories_map.items()):
            for repository in repositories:
                healthy = not ('health' in repository and not repository['health']['healthy'])
                # archived and imported repositories may not have plans so we have to replace the empty string with N/A
                plan_name = 'N/A'
                if 'plan_name' in repository and len(repository['plan_name']) != 0:
                    plan_name = repository['plan_name']

                print(f"{repository['id']:<{id_pad}}| {repository['state']:<9}| {plan_name:<{plan_pad}}| "
                      f" {healthy!s:<7}| {repository['repo']}")

    @staticmethod
    def get_man_page_name():
        return get_doc_page_name("couchbase-cli-backup-service-repository")

    @staticmethod
    def get_description():
        return 'Manage backup service repositories'


class BackupServicePlan:
    """This command manages backup services plans.

    Things this command can do is:
    - List plans
    - Add delete
    - Delete plans
    """

    def __init__(self, subparser):
        """setup the parser"""
        self.rest = None
        plan_parser = subparser.add_parser('plan', help='Manage backup plans', add_help=False,
                                           allow_abbrev=False)

        # action flags are mutually exclusive
        action_group = plan_parser.add_mutually_exclusive_group(required=True)
        action_group.add_argument('--list', action='store_true', help='List all available backup plans')
        action_group.add_argument('--get', action='store_true', help='Get a plan by name')
        action_group.add_argument('--remove', action='store_true', help='Remove a plan by name')
        action_group.add_argument('--add', action='store_true', help='Add a new plan')
        action_group.add_argument('-h', '--help', action=CBHelpAction, klass=self,
                                  help="Prints the short or long help message")

        options = plan_parser.add_argument_group('Plan options')
        options.add_argument('--name', metavar='<name>', help='Plan name')
        options.add_argument('--description', metavar='<description>', help='Optional description')
        options.add_argument('--services', metavar='<services>', help='A comma separated list of services to backup')
        options.add_argument('--task', metavar='<tasks>', nargs='+', help='JSON task definition')

    @rest_initialiser(version_check=True, enterprise_check=True, cluster_init_check=True)
    def execute(self, opts):
        """Run the backup plan managment command"""
        if opts.list:
            self.list_plans(opts.output == 'json')
        elif opts.get:
            self.get_plan(opts.name, opts.output == 'json')
        elif opts.remove:
            self.remove_plan(opts.name)
        elif opts.add:
            self.add_plan(opts.name, opts.services, opts.task, opts.description)

    def add_plan(self, name: str, services: Optional[str], tasks: Optional[List[str]], description: Optional[str]):
        """Add a new backup plan

        The validation of the inputs in the CLI is intentionally lacking as this is offloaded to the backup service.
        Args:
            name (str): The name to give the new plan. It must be unique.
            services (optional list): A list of services to backup if empty all services are backed up.
            tasks (optional list): A list of JSON strings representing the tasks to be run.
            description (optional str): A optional description string.
        """
        if not name:
            _exit_if_errors(['--name is required'])

        service_list = []
        if services:
            service_list = [service.strip() for service in services.split(',')]

        tasks_objects = []
        if tasks:
            for task_str in tasks:
                try:
                    task = json.loads(task_str)
                    tasks_objects.append(task)
                except json.decoder.JSONDecodeError as json_error:
                    _exit_if_errors([f'invalid task {json_error!s}'])

        plan = {}
        if service_list:
            plan['services'] = service_list
        if tasks_objects:
            plan['tasks'] = tasks_objects
        if description:
            plan['description'] = description

        _, errors = self.rest.add_backup_plan(name, plan)
        _exit_if_errors(errors)
        _success('Added plan')

    def remove_plan(self, name: str):
        """Removes a plan by name"""
        if not name:
            _exit_if_errors(['--name is required'])

        _, errors = self.rest.delete_backup_plan(name)
        _exit_if_errors(errors)
        _success('Plan removed')

    def get_plan(self, name: str, json_output: bool = False):
        """Gets a backup plan by name

        Args:
            name (str): The name of the plan to retrieve
            json_output (bool): Whether to print in JSON or a more human friendly way
        """
        if not name:
            _exit_if_errors(['--name is required'])

        plan, errors = self.rest.get_backup_plan(name)
        _exit_if_errors(errors)
        if json_output:
            print(json.dumps(plan, indent=2))
        else:
            self.human_print_plan(plan)

    def list_plans(self, json_output: bool = False):
        """Prints all the plans stored in the backup service

        Args:
            json_output (bool): Whether to print in JSON or a more human friendly way
        """
        plans, errors = self.rest.list_backup_plans()
        _exit_if_errors(errors)
        if json_output:
            print(json.dumps(plans, indent=2))
        else:
            self.human_print_plans(plans)

    @staticmethod
    def human_print_plan(plan: object):
        """Prints the plan in a human friendly way"""
        print(f'Name: {plan["name"]}')
        print(f'Description: {plan["description"] if "description" in plan else "N/A"}')
        print(f'Services: {BackupServicePlan.service_list_to_str(plan["services"])}')
        print(f'Default: {(plan["default"] if "deafult" in plan else False)!s}')

        # If the are no tasks return
        if not plan["tasks"]:
            return

        print()
        print('Tasks:')
        task_name_pad = 5
        schedule_pad = 10
        for task in plan['tasks']:
            if len(task['name']) > task_name_pad:
                task_name_pad = len(task['name'])

            task['schedule_str'] = BackupServicePlan.format_schedule(task['schedule'])
            if len(task['schedule_str']) > schedule_pad:
                schedule_pad = len(task['schedule_str'])

        task_name_pad += 1
        schedule_pad += 1

        header = f'{"Name":<{task_name_pad}} | {"Schedule":<{schedule_pad}} | Options'
        print(header)
        print('-' * (len(header) + 5))

        for task in plan['tasks']:
            options = BackupServicePlan.format_options(task)
            print(f'{task["name"]:<{task_name_pad}} | {task["schedule_str"]:<{schedule_pad}} | {options}')

    @staticmethod
    def format_options(task: object) -> str:
        """Format the full backup or merge options"""
        options = 'N/A'
        if task['task_type'] == 'BACKUP' and task['full_backup']:
            options = 'Full backup'
        elif task['task_type'] == 'MERGE':
            if 'merge_options' in task:
                options = (f'Merge from {task["merge_options"]["offset_start"]} to '
                           f'{task["merge_options"]["offset_end"]}')
            else:
                options = 'Merge everything'
        return options

    @staticmethod
    def format_schedule(schedule: object) -> str:
        """Format the schedule object in a string of the format <task> every <frequency>? <period> (at <time>)?"""
        task_start = f'{schedule["job_type"].lower()}'
        frequency_part = 'every'
        if schedule['frequency'] == 1:
            period = schedule["period"].lower()
            period = period if period[-1] != 's' else period[:-1]
            frequency_part += f' {period}'
        else:
            frequency_part += f' {schedule["frequency"]} {schedule["period"].lower()}'
        time_part = f' at {schedule["time"]}' if 'time' in schedule else ''
        return f'{task_start} {frequency_part}{time_part}'

    @staticmethod
    def human_print_plans(plans: List[Any]):
        """Prints a table with an overview of each plan"""
        # if plans is empty or none print no plans message
        if not plans:
            print('No plans')
            return

        name_pad = 5
        service_pad = 8
        for plan in plans:
            if len(plan['name']) > name_pad:
                name_pad = len(plan['name'])
            services_str = BackupServicePlan.service_list_to_str(plan['services'])
            if len(services_str) > service_pad:
                service_pad = len(services_str)

        name_pad += 1
        service_pad += 1
        header = f'{"Name":<{name_pad}} | # Tasks | {"Services":<{service_pad}} | Default'
        print(header)
        print('-' * (len(header) + 5))
        for plan in plans:
            task_len = len(plan['tasks']) if 'tasks' in plan and plan['tasks'] else 0
            print(f'{plan["name"]:<{name_pad}} | {task_len:<7} | '
                  f'{BackupServicePlan.service_list_to_str(plan["services"]):<{service_pad}} | '
                  f'{(plan["default"] if "default" in plan else False)!s}')

    @staticmethod
    def service_list_to_str(services: Optional[List[Any]]) -> str:
        """convert the list of services to a concise list of services"""
        if not services:
            return 'all'

        # a way to convert codenames to visible name
        convert = {'gsi': 'Indexing', 'cbas': 'Analytics', 'ft': 'Full Text Search'}
        return ', '.join([convert[service] if service in convert else service.title() for service in services])

    @staticmethod
    def get_man_page_name():
        return get_doc_page_name("couchbase-cli-backup-service-plan")

    @staticmethod
    def get_description():
        return 'Manage backup service plans'<|MERGE_RESOLUTION|>--- conflicted
+++ resolved
@@ -1681,11 +1681,7 @@
 
         name = 'executioner@cb.local'
         args = ['-pa', CB_NS_EBIN_PATH, CB_BABYSITTER_EBIN_PATH, '-noinput', '-name', name, '-proto_dist', 'cb',
-<<<<<<< HEAD
-                '-eval', 'erlang:set_cookie(list_to_atom(os:getenv("CB_COOKIE"))).', '-epmd_module', 'cb_epmd',
-=======
                 '-eval', 'erlang:set_cookie(node(), list_to_atom(os:getenv("CB_COOKIE"))).', '-epmd_module', 'cb_epmd',
->>>>>>> f9971532
                 '-kernel'] + CB_INETRC_OPT + \
             ['dist_config_file', f'"{dist_cfg_file}"', '-run', 'encryption_service',
              'remote_set_password', node]

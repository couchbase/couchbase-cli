--- conflicted
+++ resolved
@@ -59,11 +59,7 @@
         #backward compatible when using ";" as separator
         sep = ";"
     svc_list = list(set([w.strip() for w in services.split(sep)]))
-<<<<<<< HEAD
-    svc_candidate = ["data", "index", "query", "fts", "analytics"]
-=======
-    svc_candidate = ["data", "index", "query", "fts", "eventing"]
->>>>>>> cd554bfb
+    svc_candidate = ["data", "index", "query", "fts", "eventing", "analytics"]
     for svc in svc_list:
         if svc not in svc_candidate:
             return None, ["`%s` is not a valid service" % svc]

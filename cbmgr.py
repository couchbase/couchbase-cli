"""A Couchbase  CLI subcommand"""

import getpass
import inspect
import ipaddress
import json
import os
import platform
import random
import re
import string
import subprocess
import sys
import tempfile
import time
import urllib.parse
from argparse import SUPPRESS, Action, ArgumentError, ArgumentParser, HelpFormatter
from operator import itemgetter
from typing import Any, Dict, List, Optional

from cluster_manager import ClusterManager
from pbar import TopologyProgressBar
from x509_adapter import X509AdapterError

try:
    from cb_version import VERSION  # pylint: disable=import-error
except ImportError:
    VERSION = "0.0.0-0000-community"
    print(f'WARNING: Could not import cb_version, setting VERSION to {VERSION}')

COUCHBASE_DEFAULT_PORT = 8091

BUCKET_PRIORITY_HIGH_INT = 8
BUCKET_PRIORITY_HIGH_STR = "high"
BUCKET_PRIORITY_LOW_INT = 3
BUCKET_PRIORITY_LOW_STR = "low"

BUCKET_TYPE_COUCHBASE = "membase"
BUCKET_TYPE_MEMCACHED = "memcached"

CB_BIN_PATH = os.path.abspath(os.path.join(os.path.dirname(__file__), "..", "..", "bin"))
CB_ETC_PATH = os.path.abspath(os.path.join(os.path.dirname(__file__), "..", "..", "etc", "couchbase"))
CB_LIB_PATH = os.path.abspath(os.path.join(os.path.dirname(__file__), "..", "..", "lib"))

if os.name == 'nt':
    CB_NS_EBIN_PATH = os.path.join(CB_LIB_PATH, "ns_server", "ebin")
    CB_BABYSITTER_EBIN_PATH = os.path.join(CB_LIB_PATH, "ns_babysitter", "ebin")
else:
    CB_NS_EBIN_PATH = os.path.join(CB_LIB_PATH, "ns_server", "erlang", "lib", "ns_server", "ebin")
    CB_BABYSITTER_EBIN_PATH = os.path.join(CB_LIB_PATH, "ns_server", "erlang", "lib", "ns_babysitter", "ebin")

inetrc_file = os.path.join(CB_ETC_PATH, 'hosts.cfg')
if os.path.isfile(inetrc_file):
    inetrc_file = inetrc_file.encode('unicode-escape').decode()
    CB_INETRC_OPT = ['inetrc', f'"{inetrc_file}"']
else:
    CB_INETRC_OPT = []

# On MacOS the config is store in the users home directory
if platform.system() == "Darwin":
    CB_CFG_PATH = os.path.expanduser("~/Library/Application Support/Couchbase/var/lib/couchbase")
    # erl script fails in OSX as it is unable to find COUCHBASE_TOP
    os.environ["COUCHBASE_TOP"] = os.path.abspath(os.path.join(os.path.dirname(__file__), "..", ".."))
else:
    CB_CFG_PATH = os.path.abspath(os.path.join(os.path.dirname(__file__), "..", "..", "var", "lib", "couchbase"))

CB_MAN_PATH = os.path.abspath(os.path.join(os.path.dirname(__file__), "..", "..", "share"))

if os.name == "nt":
    CB_MAN_PATH = os.path.join(CB_MAN_PATH, "doc", "couchbase-cli")
else:
    CB_MAN_PATH = os.path.join(CB_MAN_PATH, "man", "man1")


def get_doc_page_name(command: str) -> str:
    return f'{command}.{"1" if os.name != "nt" else "html"}'


def remove_prefix(val: str, prefix: str) -> str:
    """This function removes a prefix from a string.

    Note this is a built-in function in Python 3.9 once we upgrade to it we should use it instead.
    """
    return val[len(prefix):] if val.startswith(prefix) else val


def force_communicate_tls(rest: ClusterManager) -> bool:
    """force_communicate_tls returns a boolean indicating whether we should communicate with other nodes using the TLS
    ports.

    When communicating with a cluster which has 'clusterEncryptionLevel' set to 'strict' the non-tls ports will only be
    open to 'localhost' meaning we must communicate via the non-tls ports.
    """
    settings, err = rest.get_security_settings()
    _exit_if_errors(err)

    # The cluster isn't using 'strict' cluster encryption, we shouldn't need to force enable TLS
    if 'clusterEncryptionLevel' not in settings or settings['clusterEncryptionLevel'] != 'strict':
        return False

    # The user might not have used a 'https://' scheme prefix, so communicating to other nodes via the secure ports may
    # lead to interesting/surprising errors; let them know beforehand.
    _warning("sub-command requires multi-node communication via TLS enabled ports, '--cacert' or "
             "'--no-ssl-verify' may need to be supplied")

    return True


def rest_initialiser(cluster_init_check=False, version_check=False, enterprise_check=None):
    """rest_initialiser is a decorator that does common subcommand tasks.

    The decorator will always creates a cluster manager and assign it to the subcommand variable rest
    :param cluster_init_check: if true it will check if the cluster is initialized before executing the subcommand
    :param version_check: if true it will check if the cluster and CLI version match if they do not it prints a warning
    :param enterprise_check: if true it will check if the cluster is enterprise and fail if not. If it is false it does
        the check but it does not fail if not enterprise. If none it does not perform the check. The result of the check
        is stored on the instance parameter enterprise
    """
    def inner(fn):
        def decorator(self, opts):
            _exit_if_errors(validate_credential_flags(opts.cluster, opts.username, opts.password, opts.client_ca,
                                                      opts.client_ca_password, opts.client_pk, opts.client_pk_password))

            try:
                self.rest = ClusterManager(opts.cluster, opts.username, opts.password, opts.ssl, opts.ssl_verify,
                                           opts.cacert, opts.debug, client_ca=opts.client_ca,
                                           client_ca_password=opts.client_ca_password, client_pk=opts.client_pk,
                                           client_pk_password=opts.client_pk_password)
            except X509AdapterError as error:
                _exit_if_errors([f"failed to setup client certificate encryption, {error}"])

            if cluster_init_check:
                check_cluster_initialized(self.rest)
            if version_check:
                check_versions(self.rest)
            if enterprise_check is not None:
                enterprise, errors = self.rest.is_enterprise()
                _exit_if_errors(errors)

                if enterprise_check and not enterprise:
                    _exit_if_errors(['Command only available in enterprise edition'])

                self.enterprise = enterprise

            return fn(self, opts)
        return decorator
    return inner


def validate_credential_flags(host, username, password, client_ca, client_ca_password, client_pk, client_pk_password):
    """ValidateCredentialFlags - Performs validation to ensure the user has provided the flags required to connect to
    their cluster.
    """
    using_cert_auth = not (client_ca is None and
                           client_ca_password is None and
                           client_pk is None and
                           client_pk_password is None)

    if using_cert_auth:
        return validate_certificate_flags(
            host,
            username,
            password,
            client_ca,
            client_ca_password,
            client_pk,
            client_pk_password)

    if (username is None and password is None):
        return ["cluster credentials required, expected --username/--password or --client-cert/--client-key"]

    if (username is None or password is None):
        return ["the --username/--password flags must be supplied together"]

    return None


def validate_certificate_flags(host, username, password, client_ca, client_ca_password, client_pk, client_pk_password):
    """Validate that the user is correctly using certificate authentication.
    """
    if username is not None or password is not None:
        return ["expected either --username and --password or --client-cert and --client-key but not both"]

    if not (host.startswith("https://") or host.startswith("couchbases://")):
        return ["certificate authentication requires a secure connection, use https:// or couchbases://"]

    if client_ca is None:
        return ["certificate authentication requires a certificate to be supplied with the --client-cert flag"]

    if client_ca_password is not None and client_pk_password is not None:
        return ["--client-cert-password and  --client-key-password can't be supplied together"]

    unencrypted = client_ca_password is None and client_pk_password is None

    if unencrypted and (client_ca is None or client_pk is None):
        return ["when no cert/key password is provided, the --client-cert/--client-key flags must be supplied together"]

    if client_pk_password is not None and client_pk is None:
        return ["--client-key-password provided without --client-key"]

    return None


def check_cluster_initialized(rest):
    initialized, errors = rest.is_cluster_initialized()
    if errors:
        _exit_if_errors(errors)
    if not initialized:
        _exit_if_errors(["Cluster is not initialized, use cluster-init to initialize the cluster"])


def check_versions(rest):
    result, errors = rest.pools()
    if errors:
        return

    server_version = result['implementationVersion']
    if server_version is None or VERSION is None:
        return

    major_couch = server_version[: server_version.index('.')]
    minor_couch = server_version[server_version.index('.') + 1: server_version.index('.', len(major_couch) + 1)]
    major_cli = VERSION[: VERSION.index('.')]
    minor_cli = VERSION[VERSION.index('.') + 1: VERSION.index('.', len(major_cli) + 1)]

    if major_cli != major_couch or minor_cli != minor_couch:
        _warning(f'couchbase-cli version {VERSION} does not match couchbase server version {server_version}')


def index_storage_mode_to_param(value, default="plasma"):
    """Converts the index storage mode to what Couchbase understands"""
    if value == "default":
        return default

    if value == "memopt":
        return "memory_optimized"

    return value


def process_services(services, enterprise):
    """Converts services to a format Couchbase understands"""
    sep = ","
    if services.find(sep) < 0:
        # backward compatible when using ";" as separator
        sep = ";"
    svc_set = set([w.strip() for w in services.split(sep)])
    svc_candidate = ["data", "index", "query", "fts", "eventing", "analytics", "backup"]
    for svc in svc_set:
        if svc not in svc_candidate:
            return None, [f'`{svc}` is not a valid service']
        if not enterprise and svc in ["eventing", "analytics", "backup"]:
            return None, [f'{svc} service is only available on Enterprise Edition']

    if not enterprise:
        # Valid CE node service configuration
        ce_svc_30 = set(["data"])
        ce_svc_40 = set(["data", "index", "query"])
        ce_svc_45 = set(["data", "index", "query", "fts"])
        if svc_set not in [ce_svc_30, ce_svc_40, ce_svc_45]:
            return None, [f"Invalid service configuration. Community Edition only supports nodes with the following"
                          f" combinations of services: '{''.join(ce_svc_30)}', '{','.join(ce_svc_40)}' or "
                          f"'{','.join(ce_svc_45)}'"]

    services = ",".join(svc_set)
    for old, new in [[";", ","], ["data", "kv"], ["query", "n1ql"], ["analytics", "cbas"]]:
        services = services.replace(old, new)
    return services, None


def find_subcommands():
    """Finds all subcommand classes"""
    clsmembers = inspect.getmembers(sys.modules[__name__], inspect.isclass)
    subclasses = [cls for cls in clsmembers if issubclass(cls[1], (Subcommand, LocalSubcommand))
                  and cls[1] not in [Subcommand, LocalSubcommand]]

    subcommands = []
    for subclass in subclasses:
        name = '-'.join([part.lower() for part in re.findall('[A-Z][a-z]*', subclass[0])])
        subcommands.append((name, subclass[1]))
    return subcommands


def _success(msg):
    print(f'SUCCESS: {msg}')


def _deprecated(msg):
    print(f'DEPRECATED: {msg}')


def _warning(msg):
    print(f'WARNING: {msg}')


def _error(msg):
    print(f"ERROR: {msg}")


def _exit_if_errors(errors):
    if not errors:
        return

    for error in errors:
        # Some endpoints return errors prefixed with '_ -' this has to be stripped out. For more information see
        # MB-42801.
        _error(remove_prefix(str(error), "_ -").strip())

    sys.exit(1)


def _exit_on_file_write_failure(fname, to_write):
    try:
        wfile = open(fname, 'w', encoding="utf-8")
        wfile.write(to_write)
        wfile.close()
    except IOError as error:
        _exit_if_errors([error])


def _exit_on_file_read_failure(fname, to_report=None):
    try:
        rfile = open(fname, 'r', encoding="utf-8")
        read_bytes = rfile.read()
        rfile.close()
        return read_bytes
    except IOError as error:
        if to_report is None:
            _exit_if_errors([f'{error.strerror} `{fname}`'])
        else:
            _exit_if_errors([to_report])


def _exit_on_json_file_read_failure(fname, to_report=None):
    raw = _exit_on_file_read_failure(fname, to_report)

    try:
        decoded = json.loads(raw)
    except ValueError as error:
        if to_report is None:
            _exit_if_errors([f'`{fname}` does not contain valid JSON data: {error}'])
        else:
            _exit_if_errors([to_report])

    return decoded


def _read_json_file_if_provided(fname, to_report=None):
    if fname is None or fname == "":
        return None

    return _exit_on_json_file_read_failure(fname, to_report)


def apply_default_port(nodes):
    """
    Adds the default port if the port is missing.

    @type  nodes: string
    @param nodes: A comma seprated list of nodes
    @rtype:       array of strings
    @return:      The nodes with the port postfixed on each one
    """
    nodes = nodes.split(',')

    def append_port(node):
        if re.match(r'.*:\d+$', node):
            return node
        return f'{node}:8091'
    return [append_port(x) for x in nodes]


class CLIHelpFormatter(HelpFormatter):
    """Format help with indented section bodies"""

    def __init__(self, prog, indent_increment=2, max_help_position=30, width=None):
        HelpFormatter.__init__(self, prog, indent_increment, max_help_position, width)

    def add_argument(self, action):
        if action.help is not SUPPRESS:

            # find all invocations
            get_invocation = self._format_action_invocation
            invocations = [get_invocation(action)]
            for subaction in self._iter_indented_subactions(action):
                invocations.append(get_invocation(subaction))

            # update the maximum item length
            invocation_length = max([len(s) for s in invocations])
            action_length = invocation_length + self._current_indent + 2
            self._action_max_length = max(self._action_max_length,
                                          action_length)

            # add the item to the list
            self._add_item(self._format_action, [action])

    def _format_action_invocation(self, action):
        if not action.option_strings:
            metavar, = self._metavar_formatter(action, action.dest)(1)
            return metavar
        else:
            parts = []
            if action.nargs == 0:
                parts.extend(action.option_strings)
                return ','.join(parts)
            else:
                default = action.dest
                args_string = self._format_args(action, default)
                for option_string in action.option_strings:
                    parts.append(option_string)
                return ','.join(parts) + ' ' + args_string


class CBDeprecatedAction(Action):
    """Indicates that a specific option is deprecated"""

    def __call__(self, parser, namespace, values, option_string=None):
        _deprecated('Specifying ' + '/'.join(self.option_strings) + ' is deprecated')
        if self.nargs == 0:
            setattr(namespace, self.dest, self.const)
        else:
            setattr(namespace, self.dest, values)


class CBHostAction(Action):
    """Allows the handling of hostnames on the command line"""

    def __call__(self, parser, namespace, values, option_string=None):
        parsed = urllib.parse.urlparse(values)

        # If the netloc is empty then it means that there was no scheme added
        # to the URI and we are parsing it as a path. In this case no scheme
        # means HTTP so we can add that scheme to the hostname provided.
        if parsed.netloc == "":
            parsed = urllib.parse.urlparse("http://" + values)

        if parsed.scheme == "":
            parsed = urllib.parse.urlparse("http://" + values)

        if parsed.path != "" or parsed.params != "" or parsed.query != "" or parsed.fragment != "":
            raise ArgumentError(self, f"{values} is not an accepted hostname")
        if not parsed.hostname:
            raise ArgumentError(self, f"{values} is not an accepted hostname")
        hostname_regex = re.compile(r'^(([a-zA-Z0-9]|[a-zA-Z0-9][a-zA-Z0-9\-]*[a-zA-Z0-9])\.)*'
                                    + r'([A-Za-z0-9]|[A-Za-z0-9][A-Za-z0-9\-]*[A-Za-z0-9])$')
        if not hostname_regex.match(parsed.hostname):
            try:
                ipaddress.ip_address(parsed.hostname)
            except ValueError as val_error:
                raise ArgumentError(self, f"{values} is not an accepted hostname") from val_error

        scheme = parsed.scheme
        port = None
        if scheme in ["http", "couchbase"]:
            if not parsed.port:
                port = 8091
            if scheme == "couchbase":
                scheme = "http"
        elif scheme in ["https", "couchbases"]:
            if not parsed.port:
                port = 18091
            if scheme == "couchbases":
                scheme = "https"
        else:
            raise ArgumentError(self, "%s is not an accepted scheme" % scheme)

        if parsed.port:
            setattr(namespace, self.dest, (scheme + "://" + parsed.netloc))
        else:
            setattr(namespace, self.dest, (scheme + "://" + parsed.netloc + ":" + str(port)))


class CBEnvAction(Action):
    """Allows the custom handling of environment variables for command line options"""

    def __init__(self, envvar, required=False, default=None, **kwargs):
        if not default and envvar and envvar in os.environ:
            default = os.environ[envvar]
        if required and default:
            required = False
        super(CBEnvAction, self).__init__(default=default, required=required,
                                          **kwargs)

    def __call__(self, parser, namespace, values, option_string=None):
        setattr(namespace, self.dest, values)


class CBNonEchoedAction(CBEnvAction):
    """Allows an argument to be specified by use of a non-echoed value passed through
    stdin, through an environment variable, or as a value to the argument"""

    def __init__(self, envvar, prompt_text="Enter password: ", confirm_text=None,
                 required=False, default=None, nargs='?', **kwargs):
        self.prompt_text = prompt_text
        self.confirm_text = confirm_text
        super(CBNonEchoedAction, self).__init__(envvar, required=required, default=default,
                                                nargs=nargs, **kwargs)

    def __call__(self, parser, namespace, values, option_string=None):
        if values is None:
            values = getpass.getpass(self.prompt_text)
            if self.confirm_text is not None:
                confirm = getpass.getpass(self.prompt_text)
                if values != confirm:
                    raise ArgumentError(self, "Passwords entered do not match, please retry")
        super(CBNonEchoedAction, self).__call__(parser, namespace, values, option_string=None)


class CBHelpAction(Action):
    """Allows the custom handling of the help command line argument"""

    # pylint: disable=redefined-builtin
    def __init__(self, option_strings, klass, dest=SUPPRESS, default=SUPPRESS, help=None):
        super(CBHelpAction, self).__init__(option_strings=option_strings, dest=dest,
                                           default=default, nargs=0, help=help)  # pylint: disable=redefined-builtin
        self.klass = klass

    def __call__(self, parser, namespace, values, option_string=None):
        if option_string == "-h":
            parser.print_help()
        else:
            CBHelpAction._show_man_page(self.klass.get_man_page_name())
        parser.exit()

    @staticmethod
    def _show_man_page(page):
        if os.name == "nt":
            try:
                subprocess.call(["rundll32.exe", "url.dll,FileProtocolHandler", os.path.join(CB_MAN_PATH, page)])
            except OSError as e:
                _exit_if_errors(["Unable to open man page using your browser, %s" % e])
        else:
            try:
                subprocess.call(["man", os.path.join(CB_MAN_PATH, page)])
            except OSError:
                _exit_if_errors(["Unable to open man page using the 'man' command, ensure it is on your path or"
                                 + "install a manual reader"])


class CliParser(ArgumentParser):

    def __init__(self, *args, **kwargs):
        super(CliParser, self).__init__(*args, **kwargs)

    def error(self, message):
        self.exit(2, f'ERROR: {message}\n')


class Command(object):
    """A Couchbase CLI Command"""

    def __init__(self):
        self.parser = CliParser(formatter_class=CLIHelpFormatter, add_help=False, allow_abbrev=False)

    def parse(self, args):
        """Parses the subcommand"""
        if len(args) == 0:
            self.short_help()

        return self.parser.parse_args(args)

    def short_help(self, code=0):
        """Prints the short help message and exits"""
        self.parser.print_help()
        self.parser.exit(code)

    def execute(self, opts):
        """Executes the subcommand"""
        raise NotImplementedError

    @staticmethod
    def get_man_page_name():
        """Returns the man page name"""
        raise NotImplementedError

    @staticmethod
    def get_description():
        """Returns the command description"""
        raise NotImplementedError


class CouchbaseCLI(Command):
    """A Couchbase CLI command"""

    def __init__(self):
        super(CouchbaseCLI, self).__init__()
        self.parser.prog = "couchbase-cli"
        subparser = self.parser.add_subparsers(title="Commands", metavar="")

        for (name, klass) in find_subcommands():
            if klass.is_hidden():
                subcommand = subparser.add_parser(name)
            else:
                subcommand = subparser.add_parser(name, help=klass.get_description())
            subcommand.set_defaults(klass=klass)

        group = self.parser.add_argument_group("Options")
        group.add_argument("-h", "--help", action=CBHelpAction, klass=self,
                           help="Prints the short or long help message")
        group.add_argument("--version", help="Get couchbase-cli version")

    def parse(self, args):
        if len(sys.argv) == 1:
            self.parser.print_help()
            self.parser.exit(1)

        if args[1] == "--version":
            print(VERSION)
            sys.exit(0)

        if not args[1] in ["-h", "--help", "--version"] and args[1].startswith("-"):
            _exit_if_errors([f"Unknown subcommand: '{args[1]}'. The first argument has to be a subcommand like"
                             f" 'bucket-list' or 'rebalance', please see couchbase-cli -h for the full list of commands"
                             f" and options"])

        l1_args = self.parser.parse_args(args[1:2])
        l2_args = l1_args.klass().parse(args[2:])
        setattr(l2_args, 'klass', l1_args.klass)
        return l2_args

    def execute(self, opts):
        opts.klass().execute(opts)

    @staticmethod
    def get_man_page_name():
        """Returns the man page name"""
        return get_doc_page_name("couchbase-cli")

    @staticmethod
    def get_description():
        return "A Couchbase cluster administration utility"


class Subcommand(Command):
    """
    A Couchbase CLI Subcommand: This is for subcommand that interacts with a remote Couchbase Server over the REST API.
    """

    def __init__(self, deprecate_username=False, deprecate_password=False, cluster_default=None):
        super(Subcommand, self).__init__()
        # Filled by the decorators
        self.rest = None
        self.enterprise = None

        self.parser = CliParser(formatter_class=CLIHelpFormatter, add_help=False, allow_abbrev=False)
        group = self.parser.add_argument_group("Cluster options")
        group.add_argument("-c", "--cluster", dest="cluster", required=(cluster_default is None),
                           metavar="<cluster>", action=CBHostAction, default=cluster_default,
                           help="The hostname of the Couchbase cluster")

        if deprecate_username:
            group.add_argument("-u", "--username", dest="username",
                               action=CBDeprecatedAction, help=SUPPRESS)
        else:
            group.add_argument("-u", "--username", dest="username",
                               action=CBEnvAction, envvar='CB_REST_USERNAME',
                               metavar="<username>", help="The username for the Couchbase cluster")

        if deprecate_password:
            group.add_argument("-p", "--password", dest="password",
                               action=CBDeprecatedAction, help=SUPPRESS)
        else:
            group.add_argument("-p", "--password", dest="password",
                               action=CBNonEchoedAction, envvar='CB_REST_PASSWORD',
                               metavar="<password>", help="The password for the Couchbase cluster")

        group.add_argument("-o", "--output", dest="output", default="standard", metavar="<output>",
                           choices=["json", "standard"], help="The output type (json or standard)")
        group.add_argument("-d", "--debug", dest="debug", action="store_true",
                           help="Run the command with extra logging")
        group.add_argument("-s", "--ssl", dest="ssl", const=True, default=False,
                           nargs=0, action=CBDeprecatedAction,
                           help="Use ssl when connecting to Couchbase (Deprecated)")
        group.add_argument("--no-ssl-verify", dest="ssl_verify", action="store_false", default=True,
                           help="Skips SSL verification of certificates against the CA")
        group.add_argument("--cacert", dest="cacert", default=True,
                           help="Verifies the cluster identity with this certificate")
        group.add_argument("-h", "--help", action=CBHelpAction, klass=self,
                           help="Prints the short or long help message")

        # Certificate based authentication
        group.add_argument("--client-cert", dest="client_ca", default=None, metavar="<path>",
                           action=CBEnvAction, envvar="CB_CLIENT_CERT",
                           help="The path to a client certificate used during certificate authentication")
        group.add_argument("--client-cert-password", dest="client_ca_password", default=None, metavar="<password>",
                           action=CBNonEchoedAction, prompt_text="Enter password for --client-cert-password: ",
                           envvar="CB_CLIENT_CERT_PASSWORD",
                           help="The password for the client certificate provided to '--client-cert'")

        group.add_argument("--client-key", dest="client_pk", default=None, metavar="<path>",
                           action=CBEnvAction, envvar="CB_CLIENT_KEY",
                           help="The path to the client private key used during certificate authentication")
        group.add_argument("--client-key-password", dest="client_pk_password", default=None, metavar="<password>",
                           action=CBNonEchoedAction, prompt_text="Enter password for --client-key-password: ",
                           envvar="CB_CLIENT_KEY_PASSWORD",
                           help="The password for the client key provided to '--client-key'")

    def execute(self, opts):  # pylint: disable=useless-super-delegation
        super(Subcommand, self).execute(opts)

    @staticmethod
    def get_man_page_name():
        return Command.get_man_page_name()

    @staticmethod
    def get_description():
        return Command.get_description()

    @staticmethod
    def is_hidden():
        """Whether or not the subcommand should be hidden from the help message"""
        return False


class LocalSubcommand(Command):
    """
    A Couchbase CLI Localcommand: This is for subcommands that interact with the local Couchbase Server via the
    filesystem or a local socket.
    """

    def __init__(self):
        super(LocalSubcommand, self).__init__()
        self.parser = CliParser(formatter_class=CLIHelpFormatter, add_help=False, allow_abbrev=False)
        group = self.parser.add_argument_group(title="Local command options",
                                               description="This command has to be execute on the locally running"
                                               + " Couchbase Server.")
        group.add_argument("-h", "--help", action=CBHelpAction, klass=self,
                           help="Prints the short or long help message")
        group.add_argument("--config-path", dest="config_path", metavar="<path>",
                           default=CB_CFG_PATH, help=SUPPRESS)

    def execute(self, opts):  # pylint: disable=useless-super-delegation
        super(LocalSubcommand, self).execute(opts)

    @staticmethod
    def get_man_page_name():
        return Command.get_man_page_name()

    @staticmethod
    def get_description():
        return Command.get_description()

    @staticmethod
    def is_hidden():
        """Whether or not the subcommand should be hidden from the help message"""
        return False


class ClusterInit(Subcommand):
    """The cluster initialization subcommand"""

    def __init__(self):
        super(ClusterInit, self).__init__(True, True, "http://127.0.0.1:8091")
        self.parser.prog = "couchbase-cli cluster-init"
        group = self.parser.add_argument_group("Cluster initialization options")
        group.add_argument("--cluster-username", dest="username", required=True,
                           metavar="<username>", help="The cluster administrator username")
        group.add_argument("--cluster-password", dest="password", required=True,
                           metavar="<password>", help="The cluster administrator password")
        group.add_argument("--cluster-port", dest="port", type=(int),
                           metavar="<port>", help="The cluster administration console port")
        group.add_argument("--cluster-ramsize", dest="data_mem_quota", type=(int),
                           metavar="<quota>", help="The data service memory quota in mebibytes")
        group.add_argument("--cluster-index-ramsize", dest="index_mem_quota", type=(int),
                           metavar="<quota>", help="The index service memory quota in mebibytes")
        group.add_argument("--cluster-fts-ramsize", dest="fts_mem_quota", type=(int),
                           metavar="<quota>",
                           help="The full-text service memory quota in mebibytes")
        group.add_argument("--cluster-eventing-ramsize", dest="eventing_mem_quota", type=(int),
                           metavar="<quota>",
                           help="The Eventing service memory quota in mebibytes")
        group.add_argument("--cluster-analytics-ramsize", dest="cbas_mem_quota", type=(int),
                           metavar="<quota>",
                           help="The analytics service memory quota in mebibytes")
        group.add_argument("--cluster-name", dest="name", metavar="<name>", help="The cluster name")
        group.add_argument("--index-storage-setting", dest="index_storage_mode",
                           choices=["default", "memopt"], metavar="<mode>",
                           help="The index storage backend (Defaults to \"default)\"")
        group.add_argument("--services", dest="services", default="data", metavar="<service_list>",
                           help="The services to run on this server")
        group.add_argument("--update-notifications", dest="notifications", metavar="<1|0>", choices=["0", "1"],
                           default="1", help="Enables/disable software update notifications")
        group.add_argument("--ip-family", dest="ip_family", metavar="<ipv4|ipv6|ipv4-only|ipv6-only>", default="ipv4",
                           choices=["ipv4", "ipv6", "ipv4-only", "ipv6-only"],
                           help="Set the IP family for the cluster")
        group.add_argument("--node-to-node-encryption", dest="encryption", metavar="<on|off>", default="off",
                           choices=["on", "off"], help="Enable node to node encryption")

    @rest_initialiser(enterprise_check=False)
    def execute(self, opts):
        initialized, errors = self.rest.is_cluster_initialized()
        _exit_if_errors(errors)
        if initialized:
            _exit_if_errors(["Cluster is already initialized, use setting-cluster to change settings"])

        if not self.enterprise and opts.index_storage_mode == 'memopt':
            _exit_if_errors(["memopt option for --index-storage-setting can only be configured on enterprise edition"])

        services, errors = process_services(opts.services, self.enterprise)
        _exit_if_errors(errors)

        if 'kv' not in services.split(','):
            _exit_if_errors(["Cannot set up first cluster node without the data service"])

        if 'ipv4' in opts.ip_family:
            ip_family = 'ipv4'
        elif 'ipv6' in opts.ip_family:
            ip_family = 'ipv6'
        ip_only = True if 'only' in opts.ip_family else False

        if not opts.index_storage_mode and 'index' in services.split(','):
            opts.index_storage_mode = "default"

        default = "plasma"
        if not self.enterprise:
            default = "forestdb"

        indexer_storage = None
        if opts.index_storage_mode:
            indexer_storage = index_storage_mode_to_param(opts.index_storage_mode, default)

        _, errors = self.rest.cluster_init(
            services=services,
            username=opts.username,
            password=opts.password,
            port=opts.port,
            cluster_name=opts.name,
            data_ramsize=opts.data_mem_quota,
            index_ramsize=opts.index_mem_quota,
            fts_ramsize=opts.fts_mem_quota,
            cbas_ramsize=opts.cbas_mem_quota,
            eventing_ramsize=opts.eventing_mem_quota,
            ipfamily=ip_family,
            ipfamilyonly=ip_only,
            encryption=opts.encryption,
            indexer_storage_mode=indexer_storage,
            send_stats=opts.notifications == "1")
        _exit_if_errors(errors)

        _success("Cluster initialized")

    def setup_ip_family_and_encryption(self, opts):
        """Setups the IP family and node to node encryption"""
        if 'ipv4' in opts.ip_family:
            ip_family = 'ipv4'
        elif 'ipv6' in opts.ip_family:
            ip_family = 'ipv6'
        ip_only = True if 'only' in opts.ip_family else False

        _, errors = self.rest.enable_external_listener(ipfamily=ip_family, encryption=opts.encryption)
        _exit_if_errors(errors)

        _, errors = self.rest.setup_net_config(ipfamily=opts.ip_family, encryption=opts.encryption,
                                               ipfamilyonly=ip_only)
        _exit_if_errors(errors)

        _, errors = self.rest.disable_unused_external_listeners()
        _exit_if_errors(errors)

    @staticmethod
    def get_man_page_name():
        return get_doc_page_name("couchbase-cli-cluster-init")

    @staticmethod
    def get_description():
        return "Initialize a Couchbase cluster"


class BucketCompact(Subcommand):
    """The bucket compact subcommand"""

    def __init__(self):
        super(BucketCompact, self).__init__()
        self.parser.prog = "couchbase-cli bucket-compact"
        group = self.parser.add_argument_group("Bucket compaction options")
        group.add_argument("--bucket", dest="bucket_name", metavar="<name>",
                           help="The name of bucket to compact")
        group.add_argument("--data-only", dest="data_only", action="store_true",
                           help="Only compact the data files")
        group.add_argument("--view-only", dest="view_only", action="store_true",
                           help="Only compact the view files")

    @rest_initialiser(cluster_init_check=True, version_check=True)
    def execute(self, opts):
        bucket, errors = self.rest.get_bucket(opts.bucket_name)
        _exit_if_errors(errors)

        if bucket["bucketType"] != BUCKET_TYPE_COUCHBASE:
            _exit_if_errors(["Cannot compact memcached buckets"])

        _, errors = self.rest.compact_bucket(opts.bucket_name, opts.data_only, opts.view_only)
        _exit_if_errors(errors)

        _success("Bucket compaction started")

    @staticmethod
    def get_man_page_name():
        return get_doc_page_name("couchbase-cli-bucket-compact")

    @staticmethod
    def get_description():
        return "Compact database and view data"


class BucketCreate(Subcommand):
    """The bucket create subcommand"""

    def __init__(self):
        super(BucketCreate, self).__init__()
        self.parser.prog = "couchbase-cli bucket-create"
        group = self.parser.add_argument_group("Bucket create options")
        group.add_argument("--bucket", dest="bucket_name", metavar="<name>", required=True,
                           help="The name of bucket to create")
        group.add_argument("--bucket-type", dest="type", metavar="<type>", required=True,
                           choices=["couchbase", "ephemeral", "memcached"],
                           help="The bucket type (couchbase, ephemeral, or memcached)")
        group.add_argument("--storage-backend", dest="storage", metavar="<storage>",
                           choices=["couchstore", "magma"],
                           help="Type of storage backend (only for couchbase buckets)")
        group.add_argument("--bucket-ramsize", dest="memory_quota", metavar="<quota>", type=(int),
                           required=True, help="The amount of memory to allocate the bucket")
        group.add_argument("--bucket-replica", dest="replica_count", metavar="<num>",
                           choices=["0", "1", "2", "3"],
                           help="The replica count for the bucket")
        group.add_argument("--bucket-priority", dest="priority", metavar="<priority>",
                           choices=[BUCKET_PRIORITY_LOW_STR, BUCKET_PRIORITY_HIGH_STR],
                           help="The bucket disk io priority (low or high)")
        group.add_argument("--durability-min-level", dest="durability_min_level", metavar="<level>",
                           choices=["none", "majority", "majorityAndPersistActive",
                                    "persistToMajority"],
                           help="The bucket durability minimum level")
        group.add_argument("--bucket-eviction-policy", dest="eviction_policy", metavar="<policy>",
                           choices=["valueOnly", "fullEviction", "noEviction", "nruEviction"],
                           help="The bucket eviction policy")
        group.add_argument("--conflict-resolution", dest="conflict_resolution", default=None,
                           choices=["sequence", "timestamp"], metavar="<type>",
                           help="The XDCR conflict resolution type (timestamp or sequence)")
        group.add_argument("--max-ttl", dest="max_ttl", default=None, type=(int), metavar="<seconds>",
                           help="Set the maximum TTL the bucket will accept. Couchbase server Enterprise Edition only.")
        group.add_argument("--compression-mode", dest="compression_mode",
                           choices=["off", "passive", "active"], metavar="<mode>",
                           help="Set the compression mode of the bucket")
        group.add_argument("--enable-flush", dest="enable_flush", metavar="<0|1>",
                           choices=["0", "1"], help="Enable bucket flush on this bucket (0 or 1)")
        group.add_argument("--enable-index-replica", dest="replica_indexes", metavar="<0|1>",
                           choices=["0", "1"], help="Enable replica indexes (0 or 1)")
        group.add_argument("--wait", dest="wait", action="store_true",
                           help="Wait for bucket creation to complete")
        group.add_argument("--database-fragmentation-threshold-percentage", dest="db_frag_perc",
                           metavar="<perc>", type=(int), help="Set Database Fragmentation level percent")

        group.add_argument("--database-fragmentation-threshold-size", dest="db_frag_size",
                           metavar="<mebibytes>", type=(int), help="Set Database Fragmentation level")

        group.add_argument("--view-fragmentation-threshold-percentage", dest="view_frag_perc",
                           metavar="<perc>", type=(int), help="Set View Fragmentation level percent")

        group.add_argument("--view-fragmentation-threshold-size", dest="view_frag_size",
                           metavar="<mebibytes>", type=(int), help="Set View Fragmentation level size")

        group.add_argument("--from-hour", dest="from_hour",
                           metavar="<quota>", type=(int), help="Set start time hour")
        group.add_argument("--from-minute", dest="from_min",
                           metavar="<quota>", type=(int), help="Set start time minutes")
        group.add_argument("--to-hour", dest="to_hour",
                           metavar="<quota>", type=(int), help="Set end time hour")
        group.add_argument("--to-minute", dest="to_min",
                           metavar="<quota>", type=(int), help="Set end time minutes")

        group.add_argument("--abort-outside", dest="abort_outside",
                           metavar="<0|1>", choices=["0", "1"], help="Allow Time period")
        group.add_argument("--parallel-db-view-compaction", dest="paralleldb_and_view_compact",
                           metavar="<0|1>", choices=["0", "1"], help="Set parallel DB and View Compaction")

        group.add_argument("--purge-interval", dest="purge_interval", type=(float),
                           metavar="<float>", help="Sets the frequency of the tombstone purge interval")

    @rest_initialiser(cluster_init_check=True, version_check=True, enterprise_check=False)
    def execute(self, opts):
        if opts.max_ttl and not self.enterprise:
            _exit_if_errors(["Maximum TTL can only be configured on enterprise edition"])
        if opts.compression_mode and not self.enterprise:
            _exit_if_errors(["Compression mode can only be configured on enterprise edition"])

        if opts.type == "memcached":
            _deprecated("Memcached buckets are deprecated, please use ephemeral buckets instead")
            if opts.replica_count is not None:
                _exit_if_errors(["--bucket-replica cannot be specified for a memcached bucket"])
            if opts.conflict_resolution is not None:
                _exit_if_errors(["--conflict-resolution cannot be specified for a memcached bucket"])
            if opts.replica_indexes is not None:
                _exit_if_errors(["--enable-index-replica cannot be specified for a memcached bucket"])
            if opts.priority is not None:
                _exit_if_errors(["--bucket-priority cannot be specified for a memcached bucket"])
            if opts.eviction_policy is not None:
                _exit_if_errors(["--bucket-eviction-policy cannot be specified for a memcached bucket"])
            if opts.max_ttl is not None:
                _exit_if_errors(["--max-ttl cannot be specified for a memcached bucket"])
            if opts.compression_mode is not None:
                _exit_if_errors(["--compression-mode cannot be specified for a memcached bucket"])
            if opts.durability_min_level is not None:
                _exit_if_errors(["--durability-min-level cannot be specified for a memcached bucket"])
        elif opts.type == "ephemeral" and opts.eviction_policy in ["valueOnly", "fullEviction"]:
            _exit_if_errors(["--bucket-eviction-policy must either be noEviction or nruEviction"])
        elif opts.type == "couchbase" and opts.eviction_policy in ["noEviction", "nruEviction"]:
            _exit_if_errors(["--bucket-eviction-policy must either be valueOnly or fullEviction"])

        if ((opts.type == "memcached" or opts.type == "ephemeral")
                and (opts.db_frag_perc is not None
                     or opts.db_frag_size is not None or opts.view_frag_perc is not None
                     or opts.view_frag_size is not None or opts.from_hour is not None or opts.from_min is not None
                     or opts.to_hour is not None or opts.to_min is not None or opts.abort_outside is not None
                     or opts.paralleldb_and_view_compact is not None)):
            _warning(f'ignoring compaction settings as bucket type {opts.type} does not accept it')

        storage_type = "couchstore"
        if opts.storage is not None:
            if opts.type != "couchbase":
                _exit_if_errors(["--storage-backend is only valid for couchbase buckets"])
            if opts.storage == "magma":
                storage_type = "magma"

        priority = None
        if opts.priority is not None:
            if opts.priority == BUCKET_PRIORITY_HIGH_STR:
                priority = BUCKET_PRIORITY_HIGH_INT
            elif opts.priority == BUCKET_PRIORITY_LOW_STR:
                priority = BUCKET_PRIORITY_LOW_INT

        conflict_resolution_type = None
        if opts.conflict_resolution is not None:
            if opts.conflict_resolution == "sequence":
                conflict_resolution_type = "seqno"
            elif opts.conflict_resolution == "timestamp":
                conflict_resolution_type = "lww"

        _, errors = self.rest.create_bucket(opts.bucket_name, opts.type, storage_type, opts.memory_quota,
                                            opts.durability_min_level, opts.eviction_policy, opts.replica_count,
                                            opts.replica_indexes, priority, conflict_resolution_type, opts.enable_flush,
                                            opts.max_ttl, opts.compression_mode, opts.wait, opts.db_frag_perc,
                                            opts.db_frag_size, opts.view_frag_perc, opts.view_frag_size,
                                            opts.from_hour, opts.from_min, opts.to_hour, opts.to_min,
                                            opts.abort_outside, opts.paralleldb_and_view_compact, opts.purge_interval)
        _exit_if_errors(errors)
        _success("Bucket created")

    @staticmethod
    def get_man_page_name():
        return get_doc_page_name("couchbase-cli-bucket-create")

    @staticmethod
    def get_description():
        return "Add a new bucket to the cluster"


class BucketDelete(Subcommand):
    """The bucket delete subcommand"""

    def __init__(self):
        super(BucketDelete, self).__init__()
        self.parser.prog = "couchbase-cli bucket-delete"
        group = self.parser.add_argument_group("Bucket delete options")
        group.add_argument("--bucket", dest="bucket_name", metavar="<name>", required=True,
                           help="The name of bucket to delete")

    @rest_initialiser(cluster_init_check=True, version_check=True)
    def execute(self, opts):
        _, errors = self.rest.get_bucket(opts.bucket_name)
        _exit_if_errors(errors)

        _, errors = self.rest.delete_bucket(opts.bucket_name)
        _exit_if_errors(errors)

        _success("Bucket deleted")

    @staticmethod
    def get_man_page_name():
        return get_doc_page_name("couchbase-cli-bucket-delete")

    @staticmethod
    def get_description():
        return "Delete an existing bucket"


class BucketEdit(Subcommand):
    """The bucket edit subcommand"""

    def __init__(self):
        super(BucketEdit, self).__init__()
        self.parser.prog = "couchbase-cli bucket-edit"
        group = self.parser.add_argument_group("Bucket edit options")
        group.add_argument("--bucket", dest="bucket_name", metavar="<name>", required=True,
                           help="The name of bucket to create")
        group.add_argument("--bucket-ramsize", dest="memory_quota", metavar="<quota>",
                           type=(int), help="The amount of memory to allocate the bucket")
        group.add_argument("--bucket-replica", dest="replica_count", metavar="<num>",
                           choices=["0", "1", "2", "3"],
                           help="The replica count for the bucket")
        group.add_argument("--bucket-priority", dest="priority", metavar="<priority>",
                           choices=["low", "high"], help="The bucket disk io priority (low or high)")
        group.add_argument("--durability-min-level", dest="durability_min_level", metavar="<level>",
                           choices=["none", "majority", "majorityAndPersistActive", "persistToMajority"],
                           help="The bucket durability minimum level")
        group.add_argument("--bucket-eviction-policy", dest="eviction_policy", metavar="<policy>",
                           type=(str), help="The bucket eviction policy (valueOnly or fullEviction)")
        group.add_argument("--max-ttl", dest="max_ttl", default=None, type=(int), metavar="<seconds>",
                           help="Set the maximum TTL the bucket will accept")
        group.add_argument("--compression-mode", dest="compression_mode",
                           choices=["off", "passive", "active"], metavar="<mode>",
                           help="Set the compression mode of the bucket")
        group.add_argument("--enable-flush", dest="enable_flush", metavar="<0|1>",
                           choices=["0", "1"], help="Enable bucket flush on this bucket (0 or 1)")
        group.add_argument("--remove-bucket-port", dest="remove_port", metavar="<0|1>",
                           choices=["0", "1"], help="Removes the bucket-port setting")
        group.add_argument("--database-fragmentation-threshold-percentage", dest="db_frag_perc",
                           metavar="<perc>", type=(int), help="Set Database Fragmentation level percent")

        group.add_argument("--database-fragmentation-threshold-size", dest="db_frag_size",
                           metavar="<mebibytes>", type=(int), help="Set Database Fragmentation level")

        group.add_argument("--view-fragmentation-threshold-percentage", dest="view_frag_perc",
                           metavar="<perc>", type=(int), help="Set View Fragmentation level percent")

        group.add_argument("--view-fragmentation-threshold-size", dest="view_frag_size",
                           metavar="<mebibytes>", type=(int), help="Set View Fragmentation level size")

        group.add_argument("--from-hour", dest="from_hour",
                           metavar="<hour>", type=(int), help="Set start time hour")
        group.add_argument("--from-minute", dest="from_min",
                           metavar="<min>", type=(int), help="Set start time minutes")
        group.add_argument("--to-hour", dest="to_hour",
                           metavar="<hour>", type=(int), help="Set end time hour")
        group.add_argument("--to-minute", dest="to_min",
                           metavar="<min>", type=(int), help="Set end time minutes")

        group.add_argument("--abort-outside", dest="abort_outside",
                           metavar="<0|1>", choices=["0", "1"], help="Allow Time period")
        group.add_argument("--parallel-db-view-compaction", dest="paralleldb_and_view_compact",
                           metavar="<0|1>", choices=["0", "1"], help="Set parallel DB and View Compaction")

        group.add_argument("--purge-interval", dest="purge_interval", type=(float),
                           metavar="<num>", help="Set the bucket metadata purge interval")

    @rest_initialiser(cluster_init_check=True, version_check=True, enterprise_check=False)
    def execute(self, opts):
        if opts.max_ttl and not self.enterprise:
            _exit_if_errors(["Maximum TTL can only be configured on enterprise edition"])

        if opts.compression_mode and not self.enterprise:
            _exit_if_errors(["Compression mode can only be configured on enterprise edition"])

        # Note that we accept 'noEviction' and 'nruEviction' as valid values even though they are undocumented; this is
        # so that users attempting to modify the eviction policy of an ephemeral bucket will receive a meaningful
        # message from 'ns_server'. See MB-39036 for more information.
        if (opts.eviction_policy is not None
                and opts.eviction_policy not in ["valueOnly", "fullEviction", "noEviction", "nruEviction"]):
            _exit_if_errors([f"argument --bucket-eviction-policy: invalid choice: '{opts.eviction_policy}'" +
                             " (choose from 'valueOnly', 'fullEviction')"])

        bucket, errors = self.rest.get_bucket(opts.bucket_name)
        _exit_if_errors(errors)

        if "bucketType" in bucket and bucket["bucketType"] == "memcached":
            _deprecated("Memcached buckets are deprecated, please use ephemeral buckets instead")
            if opts.memory_quota is not None:
                _exit_if_errors(["--bucket-ramsize cannot be specified for a memcached bucket"])
            if opts.replica_count is not None:
                _exit_if_errors(["--bucket-replica cannot be specified for a memcached bucket"])
            if opts.priority is not None:
                _exit_if_errors(["--bucket-priority cannot be specified for a memcached bucket"])
            if opts.eviction_policy is not None:
                _exit_if_errors(["--bucket-eviction-policy cannot be specified for a memcached bucket"])
            if opts.max_ttl is not None:
                _exit_if_errors(["--max-ttl cannot be specified for a memcached bucket"])
            if opts.compression_mode is not None:
                _exit_if_errors(["--compression-mode cannot be specified for a memcached bucket"])
            if opts.durability_min_level is not None:
                _exit_if_errors(["--durability-min-level cannot be specified for a memcached bucket"])

        if (("bucketType" in bucket and (bucket["bucketType"] == "memcached" or bucket["bucketType"] == "ephemeral"))
                and (opts.db_frag_perc is not None or opts.db_frag_size is not None
                     or opts.view_frag_perc is not None or opts.view_frag_size is not None or opts.from_hour is not None
                     or opts.from_min is not None or opts.to_hour is not None or opts.to_min is not None
                     or opts.abort_outside is not None or opts.paralleldb_and_view_compact is not None)):
            _exit_if_errors([f'compaction settings can not be specified for a {bucket["bucketType"]} bucket'])

        priority = None
        if opts.priority is not None:
            if opts.priority == BUCKET_PRIORITY_HIGH_STR:
                priority = BUCKET_PRIORITY_HIGH_INT
            elif opts.priority == BUCKET_PRIORITY_LOW_STR:
                priority = BUCKET_PRIORITY_LOW_INT

        if opts.remove_port:
            if opts.remove_port == '1':
                opts.remove_port = True
            else:
                opts.remove_port = False

        _, errors = self.rest.edit_bucket(opts.bucket_name, opts.memory_quota, opts.durability_min_level,
                                          opts.eviction_policy, opts.replica_count, priority, opts.enable_flush,
                                          opts.max_ttl, opts.compression_mode, opts.remove_port, opts.db_frag_perc,
                                          opts.db_frag_size, opts.view_frag_perc, opts.view_frag_size, opts.from_hour,
                                          opts.from_min, opts.to_hour, opts.to_min, opts.abort_outside,
                                          opts.paralleldb_and_view_compact, opts.purge_interval,
                                          'bucketType' in bucket and bucket['bucketType'] == 'membase')
        _exit_if_errors(errors)

        _success("Bucket edited")

    @staticmethod
    def get_man_page_name():
        return get_doc_page_name("couchbase-cli-bucket-edit")

    @staticmethod
    def get_description():
        return "Modify settings for an existing bucket"


class BucketFlush(Subcommand):
    """The bucket edit subcommand"""

    def __init__(self):
        super(BucketFlush, self).__init__()
        self.parser.prog = "couchbase-cli bucket-flush"
        group = self.parser.add_argument_group("Bucket flush options")
        group.add_argument("--bucket", dest="bucket_name", metavar="<name>", required=True,
                           help="The name of bucket to delete")
        group.add_argument("--force", dest="force", action="store_true",
                           help="Execute the command without asking to confirm")

    @rest_initialiser(cluster_init_check=True, version_check=True)
    def execute(self, opts):
        _, errors = self.rest.get_bucket(opts.bucket_name)
        _exit_if_errors(errors)

        if not opts.force:
            question = "Running this command will totally PURGE database data from disk. " + \
                       "Do you really want to do it? (Yes/No)"
            confirm = input(question)
            if confirm not in ('y', 'Y', 'yes', 'Yes'):
                return

        _, errors = self.rest.flush_bucket(opts.bucket_name)
        _exit_if_errors(errors)

        _success("Bucket flushed")

    @staticmethod
    def get_man_page_name():
        return get_doc_page_name("couchbase-cli-bucket-flush")

    @staticmethod
    def get_description():
        return "Flush all data from disk for a given bucket"


class BucketList(Subcommand):
    """The bucket list subcommand"""

    def __init__(self):
        super(BucketList, self).__init__()
        self.parser.prog = "couchbase-cli bucket-list"

    @rest_initialiser(cluster_init_check=True, version_check=True)
    def execute(self, opts):
        result, errors = self.rest.list_buckets(extended=True)
        _exit_if_errors(errors)

        if opts.output == 'json':
            print(json.dumps(result))
        else:
            for bucket in result:
                print(f'{bucket["name"]}')
                print(f' bucketType: {bucket["bucketType"]}')
                print(f' numReplicas: {bucket["replicaNumber"]}')
                print(f' ramQuota: {bucket["quota"]["ram"]}')
                print(f' ramUsed: {bucket["basicStats"]["memUsed"]}')

    @staticmethod
    def get_man_page_name():
        return get_doc_page_name("couchbase-cli-bucket-list")

    @staticmethod
    def get_description():
        return "List all buckets in a cluster"


class CollectLogsStart(Subcommand):
    """The collect-logs-start subcommand"""

    def __init__(self):
        super(CollectLogsStart, self).__init__()
        self.parser.prog = "couchbase-cli collect-logs-start"
        group = self.parser.add_argument_group("Collect logs start options")
        group.add_argument("--all-nodes", dest="all_nodes", action="store_true",
                           default=False, help="Collect logs for all nodes")
        group.add_argument("--nodes", dest="nodes", metavar="<node_list>",
                           help="A comma separated list of nodes to collect logs from")
        group.add_argument("--redaction-level", dest="redaction_level", metavar="<none|partial>",
                           choices=["none", "partial"], help="Level of log redaction to apply")
        group.add_argument("--salt", dest="salt", metavar="<string>",
                           help="The salt to use to redact the log")
        group.add_argument("--output-directory", dest="output_dir", metavar="<directory>",
                           help="Output directory to place the generated logs file")
        group.add_argument("--temporary-directory", dest="tmp_dir", metavar="<directory>",
                           help="Temporary directory to use when generating the logs")
        group.add_argument("--upload", dest="upload", action="store_true",
                           default=False, help="Logs should be uploaded for Couchbase support")
        group.add_argument("--upload-host", dest="upload_host", metavar="<host>",
                           help="The host to upload logs to")
        group.add_argument("--upload-proxy", dest="upload_proxy", metavar="<proxy>",
                           help="The proxy to used to upload the logs via")
        group.add_argument("--customer", dest="upload_customer", metavar="<name>",
                           help="The name of the customer uploading logs")
        group.add_argument("--ticket", dest="upload_ticket", metavar="<num>",
                           help="The ticket number the logs correspond to")

    @rest_initialiser(cluster_init_check=True, version_check=True)
    def execute(self, opts):
        if not opts.nodes and not opts.all_nodes:
            _exit_if_errors(["Must specify either --all-nodes or --nodes"])

        if opts.nodes and opts.all_nodes:
            _exit_if_errors(["Cannot specify both --all-nodes and --nodes"])

        if opts.salt and opts.redaction_level != "partial":
            _exit_if_errors(["--redaction-level has to be set to 'partial' when --salt is specified"])

        servers = opts.nodes
        if opts.all_nodes:
            servers = "*"

        if opts.upload:
            if not opts.upload_host:
                _exit_if_errors(["--upload-host is required when --upload is specified"])
            if not opts.upload_customer:
                _exit_if_errors(["--upload-customer is required when --upload is specified"])
        else:
            if opts.upload_host:
                _warning("--upload-host has no effect with specifying --upload")
            if opts.upload_customer:
                _warning("--upload-customer has no effect with specifying --upload")
            if opts.upload_ticket:
                _warning("--upload_ticket has no effect with specifying --upload")
            if opts.upload_proxy:
                _warning("--upload_proxy has no effect with specifying --upload")

        _, errors = self.rest.collect_logs_start(servers, opts.redaction_level, opts.salt, opts.output_dir,
                                                 opts.tmp_dir, opts.upload, opts.upload_host, opts.upload_proxy,
                                                 opts.upload_customer, opts.upload_ticket)
        _exit_if_errors(errors)
        _success("Log collection started")

    @staticmethod
    def get_man_page_name():
        return get_doc_page_name("couchbase-cli-collect-logs-start")

    @staticmethod
    def get_description():
        return "Start cluster log collection"


class CollectLogsStatus(Subcommand):
    """The collect-logs-status subcommand"""

    def __init__(self):
        super(CollectLogsStatus, self).__init__()
        self.parser.prog = "couchbase-cli collect-logs-status"

    @rest_initialiser(cluster_init_check=True, version_check=True)
    def execute(self, opts):
        tasks, errors = self.rest.get_tasks()
        _exit_if_errors(errors)

        found = False
        for task in tasks:
            if isinstance(task, dict) and 'type' in task and task['type'] == 'clusterLogsCollection':
                found = True
                self._print_task(task)

        if not found:
            print("No log collection tasks were found")

    def _print_task(self, task):
        print(f'Status: {task["status"]}')
        if 'perNode' in task:
            print("Details:")
            for node, node_status in task["perNode"].items():
                print('\tNode:', node)
                print('\tStatus:', node_status['status'])
                for field in ["path", "statusCode", "url", "uploadStatusCode", "uploadOutput"]:
                    if field in node_status:
                        print('\t', field, ":", node_status[field])
            print()

    @staticmethod
    def get_man_page_name():
        return get_doc_page_name("couchbase-cli-collect-logs-status")

    @staticmethod
    def get_description():
        return "View the status of cluster log collection"


class CollectLogsStop(Subcommand):
    """The collect-logs-stop subcommand"""

    def __init__(self):
        super(CollectLogsStop, self).__init__()
        self.parser.prog = "couchbase-cli collect-logs-stop"

    @rest_initialiser(cluster_init_check=True, version_check=True)
    def execute(self, opts):
        _, errors = self.rest.collect_logs_stop()
        _exit_if_errors(errors)

        _success("Log collection stopped")

    @staticmethod
    def get_man_page_name():
        return get_doc_page_name("couchbase-cli-collect-logs-stop")

    @staticmethod
    def get_description():
        return "Stop cluster log collection"


class Failover(Subcommand):
    """The failover subcommand"""

    def __init__(self):
        super(Failover, self).__init__()
        self.parser.prog = "couchbase-cli failover"
        group = self.parser.add_argument_group("Failover options")
        group.add_argument("--server-failover", dest="servers_to_failover", metavar="<server_list>",
                           required=True, help="A list of servers to fail over")
        group.add_argument("--hard", dest="hard", action="store_true",
                           help="Hard failover the server")
        group.add_argument("--force", dest="force", action="store_true",
                           help="Force a hard failover")
        group.add_argument("--no-progress-bar", dest="no_bar", action="store_true",
                           default=False, help="Disables the progress bar")
        group.add_argument("--no-wait", dest="wait", action="store_false",
                           default=True, help="Don't wait for rebalance completion")

    @rest_initialiser(cluster_init_check=True, version_check=True)
    def execute(self, opts):
        if opts.force and not opts.hard:
            _exit_if_errors(["--hard is required with --force flag"])
        opts.servers_to_failover = apply_default_port(opts.servers_to_failover)
        _, errors = self.rest.failover(opts.servers_to_failover, opts.hard, opts.force)
        _exit_if_errors(errors)

        if not opts.hard:
            time.sleep(1)
            if opts.wait:
                bar = TopologyProgressBar(self.rest, 'Gracefully failing over', opts.no_bar)
                errors = bar.show()
                _exit_if_errors(errors)
                _success("Server failed over")
            else:
                _success("Server failed over started")

        else:
            _success("Server failed over")

    @staticmethod
    def get_man_page_name():
        return get_doc_page_name("couchbase-cli-failover")

    @staticmethod
    def get_description():
        return "Failover one or more servers"


class GroupManage(Subcommand):
    """The group manage subcommand"""

    def __init__(self):
        super(GroupManage, self).__init__()
        self.parser.prog = "couchbase-cli group-manage"
        group = self.parser.add_argument_group("Group manage options")
        group.add_argument("--create", dest="create", action="store_true",
                           default=None, help="Create a new server group")
        group.add_argument("--delete", dest="delete", action="store_true",
                           default=None, help="Delete a server group")
        group.add_argument("--list", dest="list", action="store_true",
                           default=None, help="List all server groups")
        group.add_argument("--rename", dest="rename", help="Rename a server group. It takes the new name of the group.")
        group.add_argument("--group-name", dest="name", metavar="<name>",
                           help="The name of the server group")
        group.add_argument("--move-servers", dest="move_servers", metavar="<server_list>",
                           help="A list of servers to move between groups")
        group.add_argument("--from-group", dest="from_group", metavar="<group>",
                           help="The group to move servers from")
        group.add_argument("--to-group", dest="to_group", metavar="<group>",
                           help="The group to move servers to")

    @rest_initialiser(cluster_init_check=True, version_check=True)
    def execute(self, opts):
        cmds = [opts.create, opts.delete, opts.list, opts.rename, opts.move_servers]
        if sum(cmd is not None for cmd in cmds) == 0:
            _exit_if_errors(["Must specify one of the following: --create, "
                             + "--delete, --list, --move-servers, or --rename"])
        elif sum(cmd is not None for cmd in cmds) != 1:
            _exit_if_errors(["Only one of the following may be specified: --create"
                             + ", --delete, --list, --move-servers, or --rename"])

        if opts.create:
            self._create(opts)
        elif opts.delete:
            self._delete(opts)
        elif opts.list:
            self._list(opts)
        elif opts.rename:
            self._rename(opts)
        elif opts.move_servers is not None:
            self._move(opts)

    def _create(self, opts):
        if opts.name is None:
            _exit_if_errors(["--group-name is required with --create flag"])
        _, errors = self.rest.create_server_group(opts.name)
        _exit_if_errors(errors)
        _success("Server group created")

    def _delete(self, opts):
        if opts.name is None:
            _exit_if_errors(["--group-name is required with --delete flag"])
        _, errors = self.rest.delete_server_group(opts.name)
        _exit_if_errors(errors)
        _success("Server group deleted")

    def _list(self, opts):
        groups, errors = self.rest.get_server_groups()
        _exit_if_errors(errors)

        found = False
        for group in groups["groups"]:
            if opts.name is None or opts.name == group['name']:
                found = True
                print(group['name'])
                for node in group['nodes']:
                    print(f' server: {node["hostname"]}')
        if not found and opts.name:
            _exit_if_errors([f'Invalid group name: {opts.name}'])

    def _move(self, opts):
        if opts.from_group is None:
            _exit_if_errors(["--from-group is required with --move-servers"])
        if opts.to_group is None:
            _exit_if_errors(["--to-group is required with --move-servers"])

        servers = apply_default_port(opts.move_servers)
        _, errors = self.rest.move_servers_between_groups(servers, opts.from_group, opts.to_group)
        _exit_if_errors(errors)
        _success("Servers moved between groups")

    def _rename(self, opts):
        if opts.name is None:
            _exit_if_errors(["--group-name is required with --rename option"])
        _, errors = self.rest.rename_server_group(opts.name, opts.rename)
        _exit_if_errors(errors)
        _success("Server group renamed")

    @staticmethod
    def get_man_page_name():
        return get_doc_page_name("couchbase-cli-group-manage")

    @staticmethod
    def get_description():
        return "Manage server groups"


class HostList(Subcommand):
    """The host list subcommand"""

    def __init__(self):
        super(HostList, self).__init__()
        self.parser.prog = "couchbase-cli host-list"

    @rest_initialiser(version_check=True)
    def execute(self, opts):
        result, errors = self.rest.pools('default')
        _exit_if_errors(errors)

        if opts.output == 'json':
            nodes_out = {'nodes': []}
            for node in result['nodes']:
                nodes_out['nodes'].append(node['configuredHostname'])
            print(json.dumps(nodes_out))
        else:
            for node in result['nodes']:
                print(node['configuredHostname'])

    @staticmethod
    def get_man_page_name():
        return get_doc_page_name("couchbase-cli-host-list")

    @staticmethod
    def get_description():
        return "List all hosts in a cluster"


class ResetCipherSuites(LocalSubcommand):
    """The reset cipher suites subcommand """

    def __init__(self):
        super(ResetCipherSuites, self).__init__()
        self.parser.prog = "couchbase-cli reset-cipher-suites"
        group = self.parser.add_argument_group("Reset Cipher Suites")
        group.add_argument("--force", action='store_true', default=False, help="Force resetting of the cipher suites")
        group.add_argument("-P", "--port", metavar="<port>", default="8091",
                           help="The REST API port, defaults to 8091")

    def execute(self, opts):
        token = _exit_on_file_read_failure(os.path.join(opts.config_path, "localtoken")).rstrip()
        rest = ClusterManager("http://127.0.0.1:" + opts.port, "@localtoken", token)
        check_cluster_initialized(rest)
        check_versions(rest)

        if not opts.force:
            confirm = str(input("Are you sure that the cipher should be reset?: Y/[N]"))
            if confirm != "Y":
                _success("Cipher suites have not been reset to default")

        _, errors = rest.reset_cipher_suites()
        _exit_if_errors(errors)
        _success("Cipher suites have been reset to the default")

    @staticmethod
    def get_man_page_name():
        return get_doc_page_name("couchbase-cli-reset-cipher-suites")

    @staticmethod
    def get_description():
        return "Rests cipher suites to the default"


class MasterPassword(LocalSubcommand):
    """The master password subcommand"""

    def __init__(self):
        super(MasterPassword, self).__init__()
        self.parser.prog = "couchbase-cli master-password"
        group = self.parser.add_argument_group("Master password options")
        group.add_argument("--send-password", dest="send_password", metavar="<password>",
                           required=False, action=CBNonEchoedAction, envvar=None,
                           prompt_text="Enter master password:",
                           help="Sends the master password to start the server")

    def execute(self, opts):
        if opts.send_password is not None:
            path = [CB_BIN_PATH, os.environ['PATH']]
            if os.name == 'posix':
                os.environ['PATH'] = ':'.join(path)
            else:
                os.environ['PATH'] = ';'.join(path)

            cookiefile = os.path.join(opts.config_path, "couchbase-server.babysitter.cookie")
            if not os.path.isfile(cookiefile):
                _exit_if_errors(["The node is down"])
            cookie = _exit_on_file_read_failure(cookiefile, "Insufficient privileges to send master password - Please"
                                                            " execute this command as a operating system user who has"
                                                            " file system read permission on the Couchbase Server "
                                                            " configuration").rstrip()

            nodefile = os.path.join(opts.config_path, "couchbase-server.babysitter.node")
            node = _exit_on_file_read_failure(nodefile).rstrip()

            self.prompt_for_master_pwd(node, cookie, opts.send_password, opts.config_path)
        else:
            _exit_if_errors(["No parameters set"])

    def prompt_for_master_pwd(self, node, cookie, password, cb_cfg_path):
        dist_cfg_file = os.path.join(cb_cfg_path, "config", "dist_cfg")

        if password == '':
            password = getpass.getpass("\nEnter master password:")

        name = 'executioner@cb.local'
        args = ['-pa', CB_NS_EBIN_PATH, CB_BABYSITTER_EBIN_PATH, '-noinput', '-name', name, '-proto_dist', 'cb',
                '-eval', 'erlang:set_cookie(node(), list_to_atom(os:getenv("CB_COOKIE"))).', '-epmd_module', 'cb_epmd',
                '-kernel'] + CB_INETRC_OPT + \
            ['dist_config_file', f'"{dist_cfg_file}"', '-run', 'encryption_service',
             'remote_set_password', node]

        rc, out, err = self.run_process("erl", args, extra_env={'SETPASSWORD': password, 'CB_COOKIE': cookie})

        if rc == 0:
            print("SUCCESS: Password accepted. Node started booting.")
        elif rc == 101:
            print("Incorrect password.")
            self.prompt_for_master_pwd(node, cookie, '', cb_cfg_path)
        elif rc == 102:
            _exit_if_errors(["Password was already supplied"])
        elif rc == 103:
            _exit_if_errors(["The node is down"])
        elif rc == 104:
            _exit_if_errors(["Incorrect password. Node shuts down."])
        else:
            _exit_if_errors([f'Unknown error: {rc} {out}, {err}'])

    def run_process(self, name, args, extra_env=None):
        try:
            if os.name == "nt":
                name = name + ".exe"

            env = None
            if extra_env is not None:
                env = os.environ.copy()
                env.update(extra_env)
            args.insert(0, name)
            p = subprocess.Popen(args, stdout=subprocess.PIPE, stderr=subprocess.PIPE, env=env)
            output = p.stdout.read()
            error = p.stderr.read()
            p.wait()
            rc = p.returncode
            return rc, output, error
        except OSError:
            _exit_if_errors([f'Could not locate the {name} executable'])

    @staticmethod
    def get_man_page_name():
        return get_doc_page_name("couchbase-cli-master-password")

    @staticmethod
    def get_description():
        return "Unlocking the master password"


class NodeInit(Subcommand):
    """The node initialization subcommand"""

    def __init__(self):
        super(NodeInit, self).__init__()
        self.parser.prog = "couchbase-cli node-init"
        group = self.parser.add_argument_group("Node initialization options")
        group.add_argument("--node-init-data-path", dest="data_path", metavar="<path>",
                           help="The path to store database files")
        group.add_argument("--node-init-index-path", dest="index_path", metavar="<path>",
                           help="The path to store index files")
        group.add_argument("--node-init-analytics-path", dest="analytics_path", metavar="<path>", action="append",
                           help="The path to store analytics files (supply one parameter for each path desired)")
        group.add_argument("--node-init-eventing-path", dest="eventing_path", metavar="<path>",
                           help="The path to store eventing files")
        group.add_argument("--node-init-java-home", dest="java_home", metavar="<path>",
                           help="The path of the Java Runtime Environment (JRE) to use on this server")
        group.add_argument("--node-init-hostname", dest="hostname", metavar="<hostname>",
                           help="Sets the hostname for this server")
        group.add_argument("--ipv6", dest="ipv6", action="store_true", default=False,
                           help="Configure the node to communicate via ipv6")
        group.add_argument("--ipv4", dest="ipv4", action="store_true", default=False,
                           help="Configure the node to communicate via ipv4")

    @rest_initialiser()
    def execute(self, opts):
        # Cluster does not need to be initialized for this command

        if (opts.data_path is None and opts.index_path is None and opts.analytics_path is None
                and opts.eventing_path is None and opts.java_home is None and opts.hostname is None
                and opts.ipv6 is None and opts.ipv4 is None):
            _exit_if_errors(["No node initialization parameters specified"])

        if opts.ipv4 and opts.ipv6:
            _exit_if_errors(["Use either --ipv4 or --ipv6"])

        if opts.ipv4:
            afamily = 'ipv4'
        elif opts.ipv6:
            afamily = 'ipv6'
        else:
            afamily = None

        _, errors = self.rest.node_init(hostname=opts.hostname,
                                        afamily=afamily,
                                        data_path=opts.data_path,
                                        index_path=opts.index_path,
                                        cbas_path=opts.analytics_path,
                                        eventing_path=opts.eventing_path,
                                        java_home=opts.java_home)

        _exit_if_errors(errors)
        _success("Node initialized")

    @staticmethod
    def get_man_page_name():
        return get_doc_page_name("couchbase-cli-node-init")

    @staticmethod
    def get_description():
        return "Set node specific settings"


class Rebalance(Subcommand):
    """The rebalance subcommand"""

    def __init__(self):
        super(Rebalance, self).__init__()
        self.parser.prog = "couchbase-cli rebalance"
        group = self.parser.add_argument_group("Rebalance options")
        group.add_argument("--server-remove", dest="server_remove", metavar="<server_list>",
                           help="A list of servers to remove from the cluster")
        group.add_argument("--no-progress-bar", dest="no_bar", action="store_true",
                           default=False, help="Disables the progress bar")
        group.add_argument("--no-wait", dest="wait", action="store_false",
                           default=True, help="Don't wait for rebalance completion")

    @rest_initialiser(cluster_init_check=True, version_check=True)
    def execute(self, opts):
        eject_nodes = []
        if opts.server_remove:
            eject_nodes = apply_default_port(opts.server_remove)

        _, errors = self.rest.rebalance(eject_nodes)
        _exit_if_errors(errors)

        time.sleep(1)

        if opts.wait:
            bar = TopologyProgressBar(self.rest, 'Rebalancing', opts.no_bar)
            errors = bar.show()
            _exit_if_errors(errors)
            _success("Rebalance complete")
        else:
            _success("Rebalance started")

    @staticmethod
    def get_man_page_name():
        return get_doc_page_name("couchbase-cli-rebalance")

    @staticmethod
    def get_description():
        return "Start a cluster rebalancing"


class RebalanceStatus(Subcommand):
    """The rebalance status subcommand"""

    def __init__(self):
        super(RebalanceStatus, self).__init__()
        self.parser.prog = "couchbase-cli rebalance-status"

    @rest_initialiser(cluster_init_check=True, version_check=True)
    def execute(self, opts):
        status, errors = self.rest.rebalance_status()
        _exit_if_errors(errors)

        print(json.dumps(status, indent=2))

    @staticmethod
    def get_man_page_name():
        return get_doc_page_name("couchbase-cli-rebalance-status")

    @staticmethod
    def get_description():
        return "Show rebalance status"


class RebalanceStop(Subcommand):
    """The rebalance stop subcommand"""

    def __init__(self):
        super(RebalanceStop, self).__init__()
        self.parser.prog = "couchbase-cli rebalance-stop"

    @rest_initialiser(cluster_init_check=True, version_check=True)
    def execute(self, opts):
        _, errors = self.rest.stop_rebalance()
        _exit_if_errors(errors)

        _success("Rebalance stopped")

    @staticmethod
    def get_man_page_name():
        return get_doc_page_name("couchbase-cli-rebalance-stop")

    @staticmethod
    def get_description():
        return "Stop a rebalance"


class Recovery(Subcommand):
    """The recovery command"""

    def __init__(self):
        super(Recovery, self).__init__()
        self.parser.prog = "couchbase-cli recovery"
        group = self.parser.add_argument_group("Recovery options")
        group.add_argument("--server-recovery", dest="servers", metavar="<server_list>",
                           required=True, help="The list of servers to recover")
        group.add_argument("--recovery-type", dest="recovery_type", metavar="type",
                           choices=["delta", "full"], default="delta",
                           help="The recovery type (delta or full)")

    @rest_initialiser(cluster_init_check=True, version_check=True)
    def execute(self, opts):
        servers = apply_default_port(opts.servers)
        for server in servers:
            _, errors = self.rest.recovery(server, opts.recovery_type)
            _exit_if_errors(errors)

        _success("Servers recovered")

    @staticmethod
    def get_man_page_name():
        return get_doc_page_name("couchbase-cli-recovery")

    @staticmethod
    def get_description():
        return "Recover one or more servers"


class ResetAdminPassword(LocalSubcommand):
    """The reset admin password command"""

    def __init__(self):
        super(ResetAdminPassword, self).__init__()
        self.parser.prog = "couchbase-cli reset-admin-password"
        group = self.parser.add_argument_group("Reset password options")
        group.add_argument("--new-password", dest="new_password", metavar="<password>",
                           required=False, action=CBNonEchoedAction, envvar=None,
                           prompt_text="Enter new administrator password:",
                           confirm_text="Confirm new administrator password:",
                           help="The new administrator password")
        group.add_argument("--regenerate", dest="regenerate", action="store_true",
                           help="Generates a random administrator password")
        group.add_argument("-P", "--port", metavar="<port>", default="8091",
                           help="The REST API port, defaults to 8091")

    def execute(self, opts):
        token = _exit_on_file_read_failure(os.path.join(opts.config_path, "localtoken")).rstrip()
        rest = ClusterManager("http://127.0.0.1:" + opts.port, "@localtoken", token)
        check_cluster_initialized(rest)
        check_versions(rest)

        if opts.new_password is not None and opts.regenerate:
            _exit_if_errors(["Cannot specify both --new-password and --regenerate at the same time"])
        elif opts.new_password is not None:
            _, errors = rest.set_admin_password(opts.new_password)
            _exit_if_errors(errors)
            _success("Administrator password changed")
        elif opts.regenerate:
            result, errors = rest.regenerate_admin_password()
            _exit_if_errors(errors)
            print(result["password"])
        else:
            _exit_if_errors(["No parameters specified"])

    @staticmethod
    def get_man_page_name():
        return get_doc_page_name("couchbase-cli-reset-admin-password")

    @staticmethod
    def get_description():
        return "Resets the administrator password"


class ServerAdd(Subcommand):
    """The server add command"""

    def __init__(self):
        super(ServerAdd, self).__init__()
        self.parser.prog = "couchbase-cli server-add"
        group = self.parser.add_argument_group("Server add options")
        group.add_argument("--server-add", dest="servers", metavar="<server_list>", required=True,
                           help="The list of servers to add")
        group.add_argument("--server-add-username", dest="server_username", metavar="<username>",
                           required=True, help="The username for the server to add")
        group.add_argument("--server-add-password", dest="server_password", metavar="<password>",
                           required=True, help="The password for the server to add")
        group.add_argument("--group-name", dest="group_name", metavar="<name>",
                           help="The server group to add this server into")
        group.add_argument("--services", dest="services", default="data", metavar="<services>",
                           help="The services this server will run")
        group.add_argument("--index-storage-setting", dest="index_storage_mode", metavar="<mode>",
                           choices=["default", "memopt"], help="The index storage mode")

    @rest_initialiser(cluster_init_check=True, version_check=True, enterprise_check=False)
    def execute(self, opts):
        if not self.enterprise and opts.index_storage_mode == 'memopt':
            _exit_if_errors(["memopt option for --index-storage-setting can only be configured on enterprise edition"])

        opts.services, errors = process_services(opts.services, self.enterprise)
        _exit_if_errors(errors)

        settings, errors = self.rest.index_settings()
        _exit_if_errors(errors)

        if opts.index_storage_mode is None and settings['storageMode'] == "" and "index" in opts.services:
            opts.index_storage_mode = "default"

        # For supporting the default index backend changing from forestdb to plasma in Couchbase 5.0
        default = "plasma"
        if opts.index_storage_mode == "default" and settings['storageMode'] == "forestdb" or not self.enterprise:
            default = "forestdb"

        if opts.index_storage_mode:
            param = index_storage_mode_to_param(opts.index_storage_mode, default)
            _, errors = self.rest.set_index_settings(param, None, None, None, None, None, None, None)
            _exit_if_errors(errors)

        servers = opts.servers.split(',')
        for server in servers:
            _, errors = self.rest.add_server(server, opts.group_name, opts.server_username, opts.server_password,
                                             opts.services)
            _exit_if_errors(errors)

        _success("Server added")

    @staticmethod
    def get_man_page_name():
        return get_doc_page_name("couchbase-cli-server-add")

    @staticmethod
    def get_description():
        return "Add servers to the cluster"


class ServerEshell(Subcommand):
    """The server eshell subcommand"""

    def __init__(self):
        super(ServerEshell, self).__init__()
        self.parser.prog = "couchbase-cli server-eshell"
        group = self.parser.add_argument_group("Server eshell options")
        group.add_argument("--vm", dest="vm", default="ns_server", metavar="<name>",
                           help="The vm to connect to")
        group.add_argument("--erl-path", dest="erl_path", metavar="<path>", default=CB_BIN_PATH,
                           help="Override the path to the erl executable")

    @rest_initialiser(version_check=True)
    def execute(self, opts):
        # Cluster does not need to be initialized for this command
        result, errors = self.rest.node_info()
        _exit_if_errors(errors)

        node = result['otpNode']
        cookie = result['otpCookie']

        if opts.vm != 'ns_server':
            cookie, errors = self.rest.get_babysitter_cookie()
            _exit_if_errors(errors)

            [short, _] = node.split('@')

            if opts.vm == 'babysitter':
                node = f'babysitter_of_{short}@cb.local'
            elif opts.vm == 'couchdb':
                node = f'couchdb_{short}@cb.local'
            else:
                _exit_if_errors([f'Unknown vm type `{opts.vm}`'])

        rand_chars = ''.join(random.choice(string.ascii_letters) for _ in range(20))
        name = f'ctl-{rand_chars}@127.0.0.1'

        if os.name == 'nt':
            cb_erl = os.path.join(opts.erl_path, 'erl.exe')
        else:
            cb_erl = os.path.join(opts.erl_path, 'erl')

        if os.path.isfile(cb_erl):
            path = cb_erl
        else:
            _warning("Cannot locate Couchbase erlang. Attempting to use non-Couchbase erlang")
            path = 'erl'

        with tempfile.NamedTemporaryFile() as temp:
            temp.write(f'[{{preferred_local_proto,{result["addressFamily"]}_tcp_dist}}].'.encode())
            temp.flush()
            temp_name = temp.name
            env = os.environ.copy()
            env["CB_COOKIE"] = cookie

            args = [path, '-name', name, '-setcookie', 'nocookie', '-hidden', '-eval',
                    'erlang:set_cookie(node(), list_to_atom(os:getenv("CB_COOKIE"))).',
                    '-remsh', node, '-proto_dist', 'cb', '-epmd_module', 'cb_epmd', '-pa', CB_NS_EBIN_PATH, '-kernel',
                    'dist_config_file', f'"{temp_name}"'] + CB_INETRC_OPT

            if opts.debug:
                print(f'Running {" ".join(args)}')

            try:
                subprocess.call(args, env=env)
            except OSError:
                _exit_if_errors(["Unable to find the erl executable"])

    @staticmethod
    def get_man_page_name():
        return get_doc_page_name("couchbase-cli-server-eshell")

    @staticmethod
    def get_description():
        return "Opens a shell to the Couchbase cluster manager"

    @staticmethod
    def is_hidden():
        # Internal command not recommended for production use
        return True


class ServerInfo(Subcommand):
    """The server info subcommand"""

    def __init__(self):
        super(ServerInfo, self).__init__()
        self.parser.prog = "couchbase-cli server-info"

    @rest_initialiser(version_check=True)
    def execute(self, opts):
        # Cluster does not need to be initialized for this command
        result, errors = self.rest.node_info()
        _exit_if_errors(errors)

        print(json.dumps(result, sort_keys=True, indent=2))

    @staticmethod
    def get_man_page_name():
        return get_doc_page_name("couchbase-cli-server-info")

    @staticmethod
    def get_description():
        return "Show details of a node in the cluster"


class ServerList(Subcommand):
    """The server list subcommand"""

    def __init__(self):
        super(ServerList, self).__init__()
        self.parser.prog = "couchbase-cli server-list"

    @rest_initialiser(version_check=True)
    def execute(self, opts):
        result, errors = self.rest.pools('default')
        _exit_if_errors(errors)

        for node in result['nodes']:
            if node.get('otpNode') is None:
                raise Exception("could not access node")

            print(node['otpNode'], node['hostname'], node['status'], node['clusterMembership'])

    @staticmethod
    def get_man_page_name():
        return get_doc_page_name("couchbase-cli-server-list")

    @staticmethod
    def get_description():
        return "List all nodes in a cluster"


class ServerReadd(Subcommand):
    """The server readd subcommand (Deprecated)"""

    def __init__(self):
        super(ServerReadd, self).__init__()
        self.parser.prog = "couchbase-cli server-readd"
        group = self.parser.add_argument_group("Server re-add options")
        group.add_argument("--server-add", dest="servers", metavar="<server_list>", required=True,
                           help="The list of servers to recover")
        # The parameters are unused, but kept for backwards compatibility
        group.add_argument("--server-username", dest="server_username", metavar="<username>",
                           help="The admin username for the server")
        group.add_argument("--server-password", dest="server_password", metavar="<password>",
                           help="The admin password for the server")
        group.add_argument("--group-name", dest="name", metavar="<name>",
                           help="The name of the server group")

    @rest_initialiser(cluster_init_check=True, version_check=True)
    def execute(self, opts):
        _deprecated("Please use the recovery command instead")

        servers = apply_default_port(opts.servers)
        for server in servers:
            _, errors = self.rest.readd_server(server)
            _exit_if_errors(errors)

        _success("Servers recovered")

    @staticmethod
    def get_man_page_name():
        return get_doc_page_name("couchbase-cli-server-readd")

    @staticmethod
    def get_description():
        return "Add failed server back to the cluster"

    @staticmethod
    def is_hidden():
        # Deprecated command in 4.6, hidden in 5.0, pending removal
        return True


class SettingAlert(Subcommand):
    """The setting alert subcommand"""

    def __init__(self):
        super(SettingAlert, self).__init__()
        self.parser.prog = "couchbase-cli setting-alert"
        group = self.parser.add_argument_group("Alert settings")
        group.add_argument("--enable-email-alert", dest="enabled", metavar="<1|0>", required=True,
                           choices=["0", "1"], help="Enable/disable email alerts")
        group.add_argument("--email-recipients", dest="email_recipients", metavar="<email_list>",
                           help="A comma separated list of email addresses")
        group.add_argument("--email-sender", dest="email_sender", metavar="<email_addr>",
                           help="The sender email address")
        group.add_argument("--email-user", dest="email_username", metavar="<username>",
                           default="", help="The email server username")
        group.add_argument("--email-password", dest="email_password", metavar="<password>",
                           default="", help="The email server password")
        group.add_argument("--email-host", dest="email_host", metavar="<host>",
                           help="The email server host")
        group.add_argument("--email-port", dest="email_port", metavar="<port>",
                           help="The email server port")
        group.add_argument("--enable-email-encrypt", dest="email_encrypt", metavar="<1|0>",
                           choices=["0", "1"], help="Enable SSL encryption for emails")
        group.add_argument("--alert-auto-failover-node", dest="alert_af_node",
                           action="store_true", help="Alert when a node is auto-failed over")
        group.add_argument("--alert-auto-failover-max-reached", dest="alert_af_max_reached",
                           action="store_true",
                           help="Alert when the max number of auto-failover nodes was reached")
        group.add_argument("--alert-auto-failover-node-down", dest="alert_af_node_down",
                           action="store_true",
                           help="Alert when a node wasn't auto-failed over because other nodes "
                           + "were down")
        group.add_argument("--alert-auto-failover-cluster-small", dest="alert_af_small",
                           action="store_true",
                           help="Alert when a node wasn't auto-failed over because cluster was"
                           + " too small")
        group.add_argument("--alert-auto-failover-disable", dest="alert_af_disable",
                           action="store_true",
                           help="Alert when a node wasn't auto-failed over because auto-failover"
                           + " is disabled")
        group.add_argument("--alert-ip-changed", dest="alert_ip_changed", action="store_true",
                           help="Alert when a nodes IP address changed")
        group.add_argument("--alert-disk-space", dest="alert_disk_space", action="store_true",
                           help="Alert when disk usage on a node reaches 90%%")
        group.add_argument("--alert-meta-overhead", dest="alert_meta_overhead", action="store_true",
                           help="Alert when metadata overhead is more than 50%%")
        group.add_argument("--alert-meta-oom", dest="alert_meta_oom", action="store_true",
                           help="Alert when all bucket memory is used for metadata")
        group.add_argument("--alert-write-failed", dest="alert_write_failed", action="store_true",
                           help="Alert when writing data to disk has failed")
        group.add_argument("--alert-audit-msg-dropped", dest="alert_audit_dropped",
                           action="store_true", help="Alert when writing event to audit log failed")
        group.add_argument("--alert-indexer-max-ram", dest="alert_indexer_max_ram",
                           action="store_true", help="Alert when indexer is using all of its allocated memory")
        group.add_argument("--alert-timestamp-drift-exceeded", dest="alert_cas_drift", action="store_true",
                           help="Alert when should be sent if the remote mutation timestamps exceeds drift threshold")
        group.add_argument("--alert-communication-issue", dest="alert_communication_issue",
                           action="store_true", help="Alert when nodes are experiencing communication issues")
<<<<<<< HEAD
        group.add_argument("--alert-node-time", dest="alert_node_time", action="store_true",
                           help="Alert when time on one node is out of sync with time on another "
                                                     "node")
        group.add_argument("--alert-disk-analyzer", dest="alert_disk_analyzer", action="store_true",
                           help="Alert when the disk analyzer gets stuck")
=======
        group.add_argument("--alert-memory-threshold", dest="alert_memory_threshold",
                           action="store_true", help="Alert when system memory usage exceeds threshold")
>>>>>>> d77d47c0

    @rest_initialiser(cluster_init_check=True, version_check=True)
    def execute(self, opts):
        if opts.enabled == "1":
            if opts.email_recipients is None:
                _exit_if_errors(["--email-recipient must be set when email alerts are enabled"])
            if opts.email_sender is None:
                _exit_if_errors(["--email-sender must be set when email alerts are enabled"])
            if opts.email_host is None:
                _exit_if_errors(["--email-host must be set when email alerts are enabled"])
            if opts.email_port is None:
                _exit_if_errors(["--email-port must be set when email alerts are enabled"])

        alerts = list()
        if opts.alert_af_node:
            alerts.append('auto_failover_node')
        if opts.alert_af_max_reached:
            alerts.append('auto_failover_maximum_reached')
        if opts.alert_af_node_down:
            alerts.append('auto_failover_other_nodes_down')
        if opts.alert_af_small:
            alerts.append('auto_failover_cluster_too_small')
        if opts.alert_af_disable:
            alerts.append('auto_failover_disabled')
        if opts.alert_ip_changed:
            alerts.append('ip')
        if opts.alert_disk_space:
            alerts.append('disk')
        if opts.alert_meta_overhead:
            alerts.append('overhead')
        if opts.alert_meta_oom:
            alerts.append('ep_oom_errors')
        if opts.alert_write_failed:
            alerts.append('ep_item_commit_failed')
        if opts.alert_audit_dropped:
            alerts.append('audit_dropped_events')
        if opts.alert_indexer_max_ram:
            alerts.append('indexer_ram_max_usage')
        if opts.alert_cas_drift:
            alerts.append('ep_clock_cas_drift_threshold_exceeded')
        if opts.alert_communication_issue:
            alerts.append('communication_issue')
<<<<<<< HEAD
        if opts.alert_node_time:
            alerts.append('time_out_of_sync')
        if opts.alert_disk_analyzer:
            alerts.append('disk_usage_analyzer_stuck')
=======
        if opts.alert_memory_threshold:
            alerts.append('memory_threshold')
>>>>>>> d77d47c0

        enabled = "true"
        if opts.enabled == "0":
            enabled = "false"

        email_encrypt = "false"
        if opts.email_encrypt == "1":
            email_encrypt = "true"

        _, errors = self.rest.set_alert_settings(enabled, opts.email_recipients, opts.email_sender, opts.email_username,
                                                 opts.email_password, opts.email_host, opts.email_port, email_encrypt,
                                                 ",".join(alerts))
        _exit_if_errors(errors)

        _success("Email alert settings modified")

    @staticmethod
    def get_man_page_name():
        return get_doc_page_name("couchbase-cli-setting-alert")

    @staticmethod
    def get_description():
        return "Modify email alert settings"


class SettingAudit(Subcommand):
    """The settings audit subcommand"""

    def __init__(self):
        super(SettingAudit, self).__init__()
        self.parser.prog = "couchbase-cli setting-audit"
        self.parser.description = "Available only in Couchbase Server Enterprise Edition"
        group = self.parser.add_argument_group("Audit settings")
        group.add_argument("--list-filterable-events", dest="list_events", action="store_true",
                           help="Retrieve a list of filterable event IDs and the descriptions")
        group.add_argument("--get-settings", dest="get_settings", action="store_true",
                           help="Retrieve current audit settings")
        group.add_argument("--set", dest="set_settings", action="store_true",
                           help="Set current audit settings")
        group.add_argument("--audit-enabled", dest="enabled", metavar="<1|0>", choices=["0", "1"],
                           help="Enable/disable auditing")
        group.add_argument("--audit-log-path", dest="log_path", metavar="<path>",
                           help="The audit log path")
        group.add_argument("--audit-log-rotate-interval", dest="rotate_interval", type=(int),
                           metavar="<seconds>", help="The audit log rotate interval")
        group.add_argument("--audit-log-rotate-size", dest="rotate_size", type=(int),
                           metavar="<bytes>", help="The audit log rotate size")
        group.add_argument("--disabled-users", dest="disabled_users", default=None,
                           help="A comma-separated list of users to ignore events from")
        group.add_argument("--disable-events", dest="disable_events", default=None,
                           help="A comma-separated list of audit-event IDs to not audit")

    @rest_initialiser(cluster_init_check=True, version_check=True)
    def execute(self, opts):
        flags = sum([opts.list_events, opts.get_settings, opts.set_settings])
        if flags != 1:
            _exit_if_errors(["One of the following is required: --list-filterable-events, --get-settings or --set"])

        if opts.list_events:
            descriptors, errors = self.rest.get_id_descriptors()
            _exit_if_errors(errors)
            if opts.output == 'json':
                print(json.dumps(descriptors, indent=4))
                return

            self.format_descriptors_in_table(descriptors)
        elif opts.get_settings:
            audit_settings, errors = self.rest.get_audit_settings()
            _exit_if_errors(errors)
            if opts.output == 'json':
                print(json.dumps(audit_settings, indent=4))
                return

            descriptors, errors = self.rest.get_id_descriptors()
            _exit_if_errors(errors)
            self.format_audit_settings(audit_settings, descriptors)
        elif opts.set_settings:
            if not (opts.enabled or opts.log_path or opts.rotate_interval or opts.rotate_size
                    or opts.disable_events is not None or opts.disabled_users is not None):
                _exit_if_errors(["At least one of [--audit-enabled, --audit-log-path, --audit-log-rotate-interval,"
                                 " --audit-log-rotate-size, --disabled-users, --disable-events] is required with"
                                 " --set"])

            # Match the behavior in the WebUI, which is to internally translate the '/couchbase' postfix into '/local'
            # see MB-46970 for more information.
            if opts.disabled_users is not None:
                opts.disabled_users = re.sub(r'\/couchbase', '/local', opts.disabled_users)

            _, errors = self.rest.set_audit_settings(opts.enabled, opts.log_path, opts.rotate_interval,
                                                     opts.rotate_size, opts.disable_events, opts.disabled_users)
            _exit_if_errors(errors)
            _success("Audit settings modified")

    @staticmethod
    def format_audit_settings(audit_settings, json_descriptors):
        print(f'Audit enabled: {audit_settings["auditdEnabled"]}')
        print(f'UUID: {audit_settings["uid"]}')
        print(f'Log path: {audit_settings["logPath"] if "logPath" in audit_settings else "N/A"}')
        print(f'Rotate interval: {audit_settings["rotateInterval"]}')
        print(f'Rotate size: {audit_settings["rotateSize"]}')
        print(f'Disabled users: {audit_settings["disabledUsers"]}')

        if not audit_settings["auditdEnabled"]:
            return

        # change id lists to maps to make lookup o(1)
        disable_map = {eventID for eventID in audit_settings['disabled']}
        json_descriptors.sort(key=itemgetter('module', 'id'))
        all_descriptors_sets = {events["id"] for events in json_descriptors}

        padding_name = 12
        for descriptor in json_descriptors:
            if len(descriptor['name']) > padding_name:
                padding_name = len(descriptor['name'])

        padding_name += 2

        header = f'{"ID":<6}| {"Module":<15}| {"Name":<{padding_name}}| Enabled'
        print(header)
        print('-' * len(header))
        for descriptor in json_descriptors:
            print(f'{descriptor["id"]:<6}| {descriptor["module"]:<15}| {descriptor["name"]:<{padding_name}}| '
                  f'{"False" if descriptor["id"] in disable_map else "True"}')

        not_recognized = disable_map - all_descriptors_sets
        for unrecognized in not_recognized:
            print(f'{unrecognized:<6}| {"unknown":<15}| {"unknown":<{padding_name}}| False')

    @staticmethod
    def format_descriptors_in_table(json_descriptors):
        sorted_descriptors = sorted(json_descriptors, key=itemgetter('module', 'id'))
        padding_name = 15
        for descriptor in sorted_descriptors:
            if len(descriptor['name']) > padding_name:
                padding_name = len(descriptor['name'])

        padding_name += 2

        header = f'{"ID":<6}| {"Module":<15}| {"Name":<{padding_name}}| Description'
        print(header)
        print('-' * len(header))
        for descriptor in sorted_descriptors:
            print(f'{descriptor["id"]:<6}| {descriptor["module"]:<15}| {descriptor["name"]:<{padding_name}}| '
                  f'{descriptor["description"]}')

    @staticmethod
    def get_man_page_name():
        return get_doc_page_name("couchbase-cli-setting-audit")

    @staticmethod
    def get_description():
        return "Modify audit settings"


class SettingAutofailover(Subcommand):
    """The settings auto-failover subcommand"""

    def __init__(self):
        super(SettingAutofailover, self).__init__()
        self.parser.prog = "couchbase-cli setting-autofailover"
        group = self.parser.add_argument_group("Auto-failover settings")
        group.add_argument("--enable-auto-failover", dest="enabled", metavar="<1|0>",
                           choices=["0", "1"], help="Enable/disable auto-failover")
        group.add_argument("--auto-failover-timeout", dest="timeout", metavar="<seconds>",
                           type=(int), help="The auto-failover timeout")
        group.add_argument("--enable-failover-of-server-groups", dest="enable_failover_of_server_groups",
                           metavar="<1|0>", choices=["0", "1"], help="Enable/disable auto-failover of server Groups")
        group.add_argument("--max-failovers", dest="max_failovers", metavar="<1|2|3>", choices=["1", "2", "3"],
                           help="Maximum number of times an auto-failover event can happen")
        group.add_argument("--enable-failover-on-data-disk-issues", dest="enable_failover_on_data_disk_issues",
                           metavar="<1|0>", choices=["0", "1"],
                           help="Enable/disable auto-failover when the Data Service reports disk issues. "
                           + "Couchbase Server Enterprise Edition only.")
        group.add_argument("--failover-data-disk-period", dest="failover_on_data_disk_period",
                           metavar="<seconds>", type=(int),
                           help="The amount of time the Data Serivce disk failures has to be happening for to trigger"
                                " an auto-failover")
        group.add_argument("--can-abort-rebalance", metavar="<1|0>", choices=["1", "0"], dest="can_abort_rebalance",
                           help="Enables auto-failover to abort rebalance and perform the failover. (EE only)")

    @rest_initialiser(cluster_init_check=True, version_check=True, enterprise_check=False)
    def execute(self, opts):
        if opts.enabled == "1":
            opts.enabled = "true"
        elif opts.enabled == "0":
            opts.enabled = "false"

        if opts.enable_failover_on_data_disk_issues == "1":
            opts.enable_failover_on_data_disk_issues = "true"
        elif opts.enable_failover_on_data_disk_issues == "0":
            opts.enable_failover_on_data_disk_issues = "false"

        if opts.enable_failover_of_server_groups == "1":
            opts.enable_failover_of_server_groups = "true"
        elif opts.enable_failover_of_server_groups == "0":
            opts.enable_failover_of_server_groups = "false"

        if not self.enterprise:
            if opts.enable_failover_of_server_groups:
                _exit_if_errors(["--enable-failover-of-server-groups can only be configured on enterprise edition"])
            if opts.enable_failover_on_data_disk_issues or opts.failover_on_data_disk_period:
                _exit_if_errors(["Auto failover on Data Service disk issues can only be configured on enterprise"
                                 + " edition"])
            if opts.max_failovers:
                _exit_if_errors(["--max-count can only be configured on enterprise edition"])
            if opts.can_abort_rebalance:
                _exit_if_errors(["--can-abort-rebalance can only be configured on enterprise edition"])

        if not any([opts.enabled, opts.timeout, opts.enable_failover_on_data_disk_issues,
                    opts.failover_on_data_disk_period, opts.enable_failover_of_server_groups, opts.max_failovers]):
            _exit_if_errors(["No settings specified to be changed"])

        if ((opts.enable_failover_on_data_disk_issues is None or opts.enable_failover_on_data_disk_issues == "false")
                and opts.failover_on_data_disk_period):
            _exit_if_errors(["--enable-failover-on-data-disk-issues must be set to 1 when auto-failover Data"
                             " Service disk period has been set"])

        if opts.enable_failover_on_data_disk_issues and opts.failover_on_data_disk_period is None:
            _exit_if_errors(["--failover-data-disk-period must be set when auto-failover on Data Service disk"
                             " is enabled"])

        if opts.enabled == "false" or opts.enabled is None:
            if opts.enable_failover_on_data_disk_issues or opts.failover_on_data_disk_period:
                _exit_if_errors([
                    "--enable-auto-failover must be set to 1 when auto-failover on Data Service disk issues"
                    " settings are being configured"])
            if opts.enable_failover_of_server_groups:
                _exit_if_errors(
                    ["--enable-auto-failover must be set to 1 when enabling auto-failover of Server Groups"])
            if opts.timeout:
                _warning("Timeout specified will not take affect because auto-failover is being disabled")

        if opts.can_abort_rebalance == '1':
            opts.can_abort_rebalance = 'true'
        elif opts.can_abort_rebalance == '0':
            opts.can_abort_rebalance = 'false'

        _, errors = self.rest.set_autofailover_settings(opts.enabled, opts.timeout,
                                                        opts.enable_failover_of_server_groups, opts.max_failovers,
                                                        opts.enable_failover_on_data_disk_issues,
                                                        opts.failover_on_data_disk_period, opts.can_abort_rebalance)
        _exit_if_errors(errors)

        _success("Auto-failover settings modified")

    @staticmethod
    def get_man_page_name():
        return get_doc_page_name("couchbase-cli-setting-autofailover")

    @staticmethod
    def get_description():
        return "Modify auto failover settings"


class SettingAutoreprovision(Subcommand):
    """The settings auto-reprovision subcommand"""

    def __init__(self):
        super(SettingAutoreprovision, self).__init__()
        self.parser.prog = "couchbase-cli setting-autoreprovision"
        group = self.parser.add_argument_group("Auto-reprovision settings")
        group.add_argument("--enabled", dest="enabled", metavar="<1|0>", required=True,
                           choices=["0", "1"], help="Enable/disable auto-reprovision")
        group.add_argument("--max-nodes", dest="max_nodes", metavar="<num>", type=(int),
                           help="The numbers of server that can be auto-reprovisioned before a rebalance")

    @rest_initialiser(cluster_init_check=True, version_check=True)
    def execute(self, opts):
        if opts.enabled == "1":
            opts.enabled = "true"
        elif opts.enabled == "0":
            opts.enabled = "false"

        if opts.enabled == "true" and opts.max_nodes is None:
            _exit_if_errors(["--max-nodes must be specified if auto-reprovision is enabled"])

        if not (opts.enabled or opts.max_nodes):
            _exit_if_errors(["No settings specified to be changed"])

        if (opts.enabled is None or opts.enabled == "false") and opts.max_nodes:
            _warning("--max-servers will not take affect because auto-reprovision is being disabled")

        _, errors = self.rest.set_autoreprovision_settings(opts.enabled, opts.max_nodes)
        _exit_if_errors(errors)

        _success("Auto-reprovision settings modified")

    @staticmethod
    def get_man_page_name():
        return get_doc_page_name("couchbase-cli-setting-autoreprovision")

    @staticmethod
    def get_description():
        return "Modify auto-reprovision settings"


class SettingCluster(Subcommand):
    """The settings cluster subcommand"""

    def __init__(self):
        super(SettingCluster, self).__init__()
        self.parser.prog = "couchbase-cli setting-cluster"
        group = self.parser.add_argument_group("Cluster settings")
        group.add_argument("--cluster-username", dest="new_username", metavar="<username>",
                           help="The cluster administrator username")
        group.add_argument("--cluster-password", dest="new_password", metavar="<password>",
                           help="Only compact the data files")
        group.add_argument("--cluster-port", dest="port", type=(int), metavar="<port>",
                           help="The cluster administration console port")
        group.add_argument("--cluster-ramsize", dest="data_mem_quota", metavar="<quota>",
                           type=(int), help="The data service memory quota in mebibytes")
        group.add_argument("--cluster-index-ramsize", dest="index_mem_quota", metavar="<quota>",
                           type=(int), help="The index service memory quota in mebibytes")
        group.add_argument("--cluster-fts-ramsize", dest="fts_mem_quota", metavar="<quota>",
                           type=(int), help="The full-text service memory quota in mebibytes")
        group.add_argument("--cluster-eventing-ramsize", dest="eventing_mem_quota", metavar="<quota>",
                           type=(int), help="The Eventing service memory quota in mebibytes")
        group.add_argument("--cluster-analytics-ramsize", dest="cbas_mem_quota", metavar="<quota>",
                           type=(int), help="The analytics service memory quota in mebibytes")
        group.add_argument("--cluster-name", dest="name", metavar="<name>", help="The cluster name")

    @rest_initialiser(cluster_init_check=True, version_check=True)
    def execute(self, opts):
        if (opts.data_mem_quota or opts.index_mem_quota or opts.fts_mem_quota or opts.cbas_mem_quota
                or opts.eventing_mem_quota or opts.name):
            _, errors = self.rest.set_pools_default(opts.data_mem_quota, opts.index_mem_quota, opts.fts_mem_quota,
                                                    opts.cbas_mem_quota, opts.eventing_mem_quota, opts.name)
            _exit_if_errors(errors)

        if opts.new_username or opts.new_password or opts.port:
            username = opts.username
            if opts.new_username:
                username = opts.new_username

            password = opts.password
            if opts.new_password:
                password = opts.new_password

            _, errors = self.rest.set_admin_credentials(username, password, opts.port)
            _exit_if_errors(errors)

        _success("Cluster settings modified")

    @staticmethod
    def get_man_page_name():
        return get_doc_page_name("couchbase-cli-setting-cluster")

    @staticmethod
    def get_description():
        return "Modify cluster settings"


class ClusterEdit(SettingCluster):
    """The cluster edit subcommand (Deprecated)"""

    def __init__(self):
        super(ClusterEdit, self).__init__()
        self.parser.prog = "couchbase-cli cluster-edit"

    def execute(self, opts):
        _deprecated("Please use the setting-cluster command instead")
        super(ClusterEdit, self).execute(opts)

    @staticmethod
    def get_man_page_name():
        return get_doc_page_name("couchbase-cli-cluster-edit")

    @staticmethod
    def is_hidden():
        # Deprecated command in 4.6, hidden in 5.0, pending removal
        return True


class SettingCompaction(Subcommand):
    """The setting compaction subcommand"""

    def __init__(self):
        super(SettingCompaction, self).__init__()
        self.parser.prog = "couchbase-cli setting-compaction"
        group = self.parser.add_argument_group("Compaction settings")
        group.add_argument("--compaction-db-percentage", dest="db_perc", metavar="<perc>",
                           type=(int),
                           help="Compacts the db once the fragmentation reaches this percentage")
        group.add_argument("--compaction-db-size", dest="db_size", metavar="<mebibytes>",
                           type=(int),
                           help="Compacts db once the fragmentation reaches this size (MiB)")
        group.add_argument("--compaction-view-percentage", dest="view_perc", metavar="<perc>",
                           type=(int),
                           help="Compacts the view once the fragmentation reaches this percentage")
        group.add_argument("--compaction-view-size", dest="view_size", metavar="<mebibytes>",
                           type=(int),
                           help="Compacts view once the fragmentation reaches this size (MiB)")
        group.add_argument("--compaction-period-from", dest="from_period", metavar="<HH:MM>",
                           help="Only run compaction after this time")
        group.add_argument("--compaction-period-to", dest="to_period", metavar="<HH:MM>",
                           help="Only run compaction before this time")
        group.add_argument("--enable-compaction-abort", dest="enable_abort", metavar="<1|0>",
                           choices=["0", "1"], help="Allow compactions to be aborted")
        group.add_argument("--enable-compaction-parallel", dest="enable_parallel", metavar="<1|0>",
                           choices=["0", "1"], help="Allow parallel compactions")
        group.add_argument("--metadata-purge-interval", dest="purge_interval", metavar="<float>",
                           type=(float), help="The metadata purge interval")
        group.add_argument("--gsi-compaction-mode", dest="gsi_mode", choices=["append", "circular"],
                           help="Sets the gsi compaction mode (append or circular)")
        group.add_argument("--compaction-gsi-percentage", dest="gsi_perc", type=(int), metavar="<perc>",
                           help="Starts compaction once gsi file fragmentation has reached this percentage"
                           + "(Append mode only)")
        group.add_argument("--compaction-gsi-interval", dest="gsi_interval", metavar="<days>",
                           help="A comma separated list of days compaction can run (Circular mode only)")
        group.add_argument("--compaction-gsi-period-from", dest="gsi_from_period", metavar="<HH:MM>",
                           help="Allow gsi compaction to run after this time (Circular mode only)")
        group.add_argument("--compaction-gsi-period-to", dest="gsi_to_period", metavar="<HH:MM>",
                           help="Allow gsi compaction to run before this time (Circular mode only)")
        group.add_argument("--enable-gsi-compaction-abort", dest="enable_gsi_abort", metavar="<1|0>",
                           choices=["0", "1"],
                           help="Abort gsi compaction if when run outside of the accepted interaval"
                           + "(Circular mode only)")

    @rest_initialiser(cluster_init_check=True, version_check=True)
    def execute(self, opts):
        if opts.db_perc is not None and (opts.db_perc < 2 or opts.db_perc > 100):
            _exit_if_errors(["--compaction-db-percentage must be between 2 and 100"])

        if opts.view_perc is not None and (opts.view_perc < 2 or opts.view_perc > 100):
            _exit_if_errors(["--compaction-view-percentage must be between 2 and 100"])

        if opts.db_size is not None:
            if int(opts.db_size) < 1:
                _exit_if_errors(["--compaction-db-size must be between greater than 1 or infinity"])
            opts.db_size = int(opts.db_size) * 1024**2

        if opts.view_size is not None:
            if int(opts.view_size) < 1:
                _exit_if_errors(["--compaction-view-size must be between greater than 1 or infinity"])
            opts.view_size = int(opts.view_size) * 1024**2

        if opts.from_period and not (opts.to_period and opts.enable_abort):
            errors = []
            if opts.to_period is None:
                errors.append("--compaction-period-to is required when using --compaction-period-from")
            if opts.enable_abort is None:
                errors.append("--enable-compaction-abort is required when using --compaction-period-from")
            _exit_if_errors(errors)

        if opts.to_period and not (opts.from_period and opts.enable_abort):
            errors = []
            if opts.from_period is None:
                errors.append("--compaction-period-from is required when using --compaction-period-to")
            if opts.enable_abort is None:
                errors.append("--enable-compaction-abort is required when using --compaction-period-to")
            _exit_if_errors(errors)

        if opts.enable_abort and not (opts.from_period and opts.to_period):
            errors = []
            if opts.from_period is None:
                errors.append("--compaction-period-from is required when using --enable-compaction-abort")
            if opts.to_period is None:
                errors.append("--compaction-period-to is required when using --enable-compaction-abort")
            _exit_if_errors(errors)

        from_hour, from_min = self._handle_timevalue(opts.from_period,
                                                     "--compaction-period-from")
        to_hour, to_min = self._handle_timevalue(opts.to_period, "--compaction-period-to")

        if opts.enable_abort == "1":
            opts.enable_abort = "true"
        elif opts.enable_abort == "0":
            opts.enable_abort = "false"

        if opts.enable_parallel == "1":
            opts.enable_parallel = "true"
        else:
            opts.enable_parallel = "false"

        if opts.purge_interval is not None and (opts.purge_interval < 0.04 or opts.purge_interval > 60.0):
            _exit_if_errors(["--metadata-purge-interval must be between 0.04 and 60.0"])

        g_from_hour = None
        g_from_min = None
        g_to_hour = None
        g_to_min = None
        if opts.gsi_mode == "append":
            opts.gsi_mode = "full"
            if opts.gsi_perc is None:
                _exit_if_errors(['--compaction-gsi-percentage must be specified when --gsi-compaction-mode is set '
                                 'to append'])
        elif opts.gsi_mode == "circular":
            if opts.gsi_from_period is not None and opts.gsi_to_period is None:
                _exit_if_errors(["--compaction-gsi-period-to is required with --compaction-gsi-period-from"])
            if opts.gsi_to_period is not None and opts.gsi_from_period is None:
                _exit_if_errors(["--compaction-gsi-period-from is required with --compaction-gsi-period-to"])

            g_from_hour, g_from_min = self._handle_timevalue(opts.gsi_from_period, "--compaction-gsi-period-from")
            g_to_hour, g_to_min = self._handle_timevalue(opts.gsi_to_period, "--compaction-gsi-period-to")

            if opts.enable_gsi_abort == "1":
                opts.enable_gsi_abort = "true"
            else:
                opts.enable_gsi_abort = "false"

        _, errors = self.rest.set_compaction_settings(opts.db_perc, opts.db_size, opts.view_perc, opts.view_size,
                                                      from_hour, from_min, to_hour, to_min, opts.enable_abort,
                                                      opts.enable_parallel, opts.purge_interval, opts.gsi_mode,
                                                      opts.gsi_perc, opts.gsi_interval, g_from_hour, g_from_min,
                                                      g_to_hour, g_to_min, opts.enable_gsi_abort)
        _exit_if_errors(errors)

        _success("Compaction settings modified")

    def _handle_timevalue(self, opt_value, opt_name):
        hour = None
        minute = None
        if opt_value:
            if opt_value.find(':') == -1:
                _exit_if_errors([f'Invalid value for {opt_name}, must be in form XX:XX'])
            hour, minute = opt_value.split(':', 1)
            try:
                hour = int(hour)
            except ValueError:
                _exit_if_errors([f'Invalid hour value for {opt_name}, must be an integer'])
            if hour not in range(24):
                _exit_if_errors([f'Invalid hour value for {opt_name}, must be 0-23'])

            try:
                minute = int(minute)
            except ValueError:
                _exit_if_errors([f'Invalid minute value for {opt_name}, must be an integer'])
            if minute not in range(60):
                _exit_if_errors([f'Invalid minute value for {opt_name}, must be 0-59'])
        return hour, minute

    @staticmethod
    def get_man_page_name():
        return get_doc_page_name("couchbase-cli-setting-compaction")

    @staticmethod
    def get_description():
        return "Modify auto-compaction settings"


class SettingIndex(Subcommand):
    """The setting index subcommand"""

    def __init__(self):
        super(SettingIndex, self).__init__()
        self.parser.prog = "couchbase-cli setting-index"
        group = self.parser.add_argument_group("Index settings")
        group.add_argument("--index-max-rollback-points", dest="max_rollback", metavar="<num>",
                           type=(int), help="Max rollback points")
        group.add_argument("--index-stable-snapshot-interval", dest="stable_snap", type=(int),
                           metavar="<seconds>", help="Stable snapshot interval in seconds")
        group.add_argument("--index-memory-snapshot-interval", dest="mem_snap", metavar="<ms>",
                           type=(int), help="Stable snapshot interval in milliseconds")
        group.add_argument("--index-storage-setting", dest="storage_mode", metavar="<mode>",
                           choices=["default", "memopt"], help="The index storage backend")
        group.add_argument("--index-threads", dest="threads", metavar="<num>",
                           type=(int), help="The number of indexer threads")
        group.add_argument("--index-log-level", dest="log_level", metavar="<level>",
                           choices=["debug", "silent", "fatal", "error", "warn", "info", "verbose",
                                    "timing", "trace"],
                           help="The indexer log level")
        group.add_argument('--replicas', metavar='<num>', type=int, help='Number of index replicas')
        group.add_argument('--optimize-placement', metavar='<1|0>', type=str,
                           help='Optimize index placement on a rebalance.')

    @rest_initialiser(cluster_init_check=True, version_check=True, enterprise_check=False)
    def execute(self, opts):
        if (opts.max_rollback is None and opts.stable_snap is None
                and opts.mem_snap is None and opts.storage_mode is None
                and opts.threads is None and opts.log_level is None and opts.replicas is None
                and opts.optimize_placement is None):
            _exit_if_errors(["No settings specified to be changed"])

        settings, errors = self.rest.index_settings()
        _exit_if_errors(errors)

        # For supporting the default index backend changing from forestdb to plasma in Couchbase 5.0
        default = "plasma"
        if opts.storage_mode == "default" and settings['storageMode'] == "forestdb" or not self.enterprise:
            default = "forestdb"

        opts.storage_mode = index_storage_mode_to_param(opts.storage_mode, default)
        _, errors = self.rest.set_index_settings(opts.storage_mode, opts.max_rollback, opts.stable_snap, opts.mem_snap,
                                                 opts.threads, opts.log_level, opts.replicas, opts.optimize_placement)
        _exit_if_errors(errors)

        _success("Indexer settings modified")

    @staticmethod
    def get_man_page_name():
        return get_doc_page_name("couchbase-cli-setting-index")

    @staticmethod
    def get_description():
        return "Modify index settings"


class SettingSaslauthd(Subcommand):
    """The setting sasl subcommand"""

    def __init__(self):
        super(SettingSaslauthd, self).__init__()
        self.parser.prog = "couchbase-cli setting-saslauthd"
        group = self.parser.add_argument_group("saslauthd settings")
        group.add_argument("--enabled", dest="enabled", metavar="<1|0>", required=True,
                           choices=["0", "1"], help="Enable/disable saslauthd")
        group.add_argument("--admins", dest="admins", metavar="<user_list>",
                           help="A comma separated list of full admins")
        group.add_argument("--roadmins", dest="roadmins", metavar="<user_list>",
                           help="A comma separated list of read only admins")
        group.add_argument("--default", dest="default", default="none",
                           choices=["admins", "roadmins", "none"], metavar="<default>",
                           help="Default roles for saslauthd users")

    @rest_initialiser(cluster_init_check=True, version_check=True)
    def execute(self, opts):
        admins = ""
        if opts.admins:
            admins = opts.admins.replace(",", "\n")

        ro_admins = ""
        if opts.roadmins:
            ro_admins = opts.roadmins.replace(",", "\n")

        errors = None
        if opts.enabled == '1':
            if opts.default == 'admins':
                if ro_admins:
                    _warning("--ro-admins option ignored since default is read only admins")
                _, errors = self.rest.sasl_settings('true', ro_admins, None)
            elif opts.default == 'roadmins':
                if admins:
                    _warning("--admins option ignored since default is admins")
                _, errors = self.rest.sasl_settings('true', None, admins)
            else:
                _, errors = self.rest.sasl_settings('true', ro_admins, admins)
        else:
            if admins:
                _warning("--admins option ignored since saslauthd is being disabled")
            if ro_admins:
                _warning("--roadmins option ignored since saslauthd is being disabled")
            _, errors = self.rest.sasl_settings('false', "", "")

        _exit_if_errors(errors)

        _success("saslauthd settings modified")

    @staticmethod
    def get_man_page_name():
        return get_doc_page_name("couchbase-cli-setting-saslauthd")

    @staticmethod
    def get_description():
        return "Modify saslauthd settings"


class SettingLdap(Subcommand):
    """The setting Ldap subcommand"""

    def __init__(self):
        super(SettingLdap, self).__init__()
        self.parser.prog = "couchbase-cli setting-ldap"
        group = self.parser.add_argument_group("LDAP settings")
        group.add_argument("--get", dest="get", default=False, action="store_true",
                           help='When the get flag is provided it will retrieve the current ldap settings')
        group.add_argument("--authentication-enabled", dest="authentication_enabled", metavar="<1|0>",
                           choices=["1", "0"], help="Enable LDAP authentication, otherwise it defaults to disable")
        group.add_argument("--authorization-enabled", dest="authorization_enabled", metavar="<1|0>",
                           choices=["1", "0"], help="Enable LDAP authorization, otherwise defaults to false")
        group.add_argument("--hosts", dest="hosts", metavar="<host_list>",
                           help="Coma separated list of LDAP servers")
        group.add_argument("--port", dest="port", metavar="<port>", help="LDAP port", type=int)
        group.add_argument("--encryption", dest="encryption", metavar="<tls|startTLS|none>",
                           choices=["tls", "startTLS", "none"], help="Encryption used")
        group.add_argument("--server-cert-validation", dest="server_cert_val", metavar="<1|0>", choices=["0", "1"],
                           help="Enable or disable certificate validation when connecting to LDAP server")
        group.add_argument("--ldap-cacert", dest="cacert_ldap", metavar="<path>",
                           help="CA certificate to be used for LDAP server certificate validation, required if"
                           + " certificate validation is not disabled")
        group.add_argument("--user-dn-query", metavar="<query>", dest="user_dn_query",
                           help="LDAP query to get user's DN. Must contains at least one instance of %%u")
        group.add_argument("--user-dn-template", metavar="<template>", dest="user_dn_template",
                           help="Template to construct user's DN. Must contain at least one instance of %%u")
        group.add_argument("--ldap-client-cert", metavar="<path>", dest="ldap_client_cert",
                           help="The client TLS certificate for authentication")
        group.add_argument("--ldap-client-key", metavar="<path>", dest="ldap_client_key",
                           help="The client TLS key for authentication")
        group.add_argument("--request-timeout", metavar="<ms>", dest="timeout",
                           help="Request time out in milliseconds")
        group.add_argument("--max-parallel", dest="max_parallel", metavar="<max>", type=int,
                           help="Maximum number of parallel connections that can be established")
        group.add_argument("--max-cache-size", dest="max_cache_size", metavar="<size>",
                           help="Maximum number of cached LDAP requests")
        group.add_argument("--cache-value-lifetime", dest="cache_value_lifetime", metavar="<ms>",
                           help="Cache value lifetime in milliseconds")
        group.add_argument("--bind-dn", dest="bind_dn", metavar="<DN>",
                           help="The DN of a user to bind as to performance lookups")
        group.add_argument("--bind-password", dest="bind_password", metavar="<password>",
                           help="The password of the bind user")
        group.add_argument("--group-query", dest="group_query", metavar="<query>",
                           help="LDAP query to get user's groups by username")
        group.add_argument("--enable-nested-groups", dest="nested_groups", metavar="<1|0>",
                           choices=["0", "1"])
        group.add_argument("--nested-group-max-depth", dest="nested_max_depth", metavar="<max>", type=int,
                           help="Maximum number of recursive group requests allowed. [1 - 100]")

    @rest_initialiser(cluster_init_check=True, version_check=True, enterprise_check=True)
    def execute(self, opts):
        if opts.get:
            data, rv = self.rest.get_ldap()
            _exit_if_errors(rv)
            print(json.dumps(data))
        else:
            self._set(opts)

    def _set(self, opts):
        if opts.authentication_enabled == '1':
            opts.authentication_enabled = 'true'
        elif opts.authentication_enabled == '0':
            opts.authentication_enabled = 'false'

        if opts.authorization_enabled == '1':
            opts.authorization_enabled = 'true'
        elif opts.authorization_enabled == '0':
            opts.authorization_enabled = 'false'

        if opts.server_cert_val == '1':
            opts.server_cert_val = 'true'
        elif opts.server_cert_val == '0':
            opts.server_cert_val = 'false'

        if opts.server_cert_val == 'false' and opts.cacert_ldap is not None:
            _exit_if_errors(['--server-cert-validation 0 and --ldap-cert can not be used together'])

        if opts.cacert_ldap is not None:
            opts.cacert_ldap = _exit_on_file_read_failure(opts.cacert_ldap)

        if opts.encryption == "tls":
            opts.encryption = "TLS"
        elif opts.encryption == "startTLS":
            opts.encryption = "StartTLSExtension"
        elif opts.encryption == "none":
            opts.encryption = "None"

        if opts.nested_groups == '1':
            opts.nested_groups = 'true'
        elif opts.nested_groups == '0':
            opts.nested_groups = 'false'

        if opts.user_dn_query is not None and opts.user_dn_template is not None:
            _exit_if_errors(['--user-dn-query and --user-dn-template can not be used together'])

        mapping = None
        if opts.user_dn_query is not None:
            mapping = f'{{"query": "{opts.user_dn_query}"}}'

        if opts.user_dn_template is not None:
            mapping = f'{{"template": "{opts.user_dn_template}"}}'

        if (opts.ldap_client_cert and not opts.ldap_client_key) or (not opts.ldap_client_cert and opts.ldap_client_key):
            _exit_if_errors(['--client-cert and --client--key have to be used together'])

        if opts.ldap_client_cert is not None:
            opts.ldap_client_cert = _exit_on_file_read_failure(opts.ldap_client_cert)

        if opts.ldap_client_key is not None:
            opts.ldap_client_key = _exit_on_file_read_failure(opts.ldap_client_key)

        _, errors = self.rest.ldap_settings(opts.authentication_enabled, opts.authorization_enabled, opts.hosts,
                                            opts.port, opts.encryption, mapping, opts.timeout, opts.max_parallel,
                                            opts.max_cache_size, opts.cache_value_lifetime, opts.bind_dn,
                                            opts.bind_password, opts.ldap_client_cert, opts.ldap_client_key, opts.group_query,
                                            opts.nested_groups, opts.nested_max_depth, opts.server_cert_val,
                                            opts.cacert_ldap)

        _exit_if_errors(errors)
        _success("LDAP settings modified")

    @staticmethod
    def get_man_page_name():
        return get_doc_page_name("couchbase-cli-setting-ldap")

    @staticmethod
    def get_description():
        return "Modify LDAP settings"


class SettingNotification(Subcommand):
    """The settings notification subcommand"""

    def __init__(self):
        super(SettingNotification, self).__init__()
        self.parser.prog = "couchbase-cli setting-notification"
        group = self.parser.add_argument_group("Notification Settings")
        group.add_argument("--enable-notifications", dest="enabled", metavar="<1|0>", required=True,
                           choices=["0", "1"], help="Enables/disable software notifications")

    @rest_initialiser(version_check=True)
    def execute(self, opts):
        enabled = None
        if opts.enabled == "1":
            enabled = True
        elif opts.enabled == "0":
            enabled = False

        _, errors = self.rest.enable_notifications(enabled)
        _exit_if_errors(errors)

        _success("Software notification settings updated")

    @staticmethod
    def get_man_page_name():
        return get_doc_page_name("couchbase-cli-setting-notification")

    @staticmethod
    def get_description():
        return "Modify software notification settings"


class SettingPasswordPolicy(Subcommand):
    """The settings password policy subcommand"""

    def __init__(self):
        super(SettingPasswordPolicy, self).__init__()
        self.parser.prog = "couchbase-cli setting-password-policy"
        group = self.parser.add_argument_group("Password Policy Settings")
        group.add_argument("--get", dest="get", action="store_true", default=False,
                           help="Get the current password policy")
        group.add_argument("--set", dest="set", action="store_true", default=False,
                           help="Set a new password policy")
        group.add_argument("--min-length", dest="min_length", type=int, default=None, metavar="<num>",
                           help="Specifies the minimum password length for new passwords")
        group.add_argument("--uppercase", dest="upper_case", metavar="<0|1>", choices=["0", "1"],
                           help="Specifies new passwords must contain an upper case character")
        group.add_argument("--lowercase", dest="lower_case", metavar="<0|1>", choices=["0", "1"],
                           help="Specifies new passwords must contain a lower case character")
        group.add_argument("--digit", dest="digit", metavar="<0|1>", choices=["0", "1"],
                           help="Specifies new passwords must at least one digit")
        group.add_argument("--special-char", dest="special_char", metavar="<0|1>", choices=["0", "1"],
                           help="Specifies new passwords must at least one special character")

    @rest_initialiser(version_check=True)
    def execute(self, opts):
        actions = sum([opts.get, opts.set])
        if actions == 0:
            _exit_if_errors(["Must specify either --get or --set"])
        elif actions > 1:
            _exit_if_errors(["The --get and --set flags may not be specified at the same time"])
        elif opts.get:
            if opts.min_length is not None or any([opts.upper_case, opts.lower_case, opts.digit, opts.special_char]):
                _exit_if_errors(["The --get flag must be used without any other arguments"])
            self._get()
        elif opts.set:
            if opts.min_length is None:
                _exit_if_errors(["--min-length is required when using --set flag"])
            if opts.min_length <= 0:
                _exit_if_errors(["--min-length has to be greater than 0"])
            self._set(opts)

    def _get(self):
        policy, errors = self.rest.get_password_policy()
        _exit_if_errors(errors)
        print(json.dumps(policy, sort_keys=True, indent=2))

    def _set(self, opts):
        _, errors = self.rest.set_password_policy(opts.min_length, opts.upper_case, opts.lower_case, opts.digit,
                                                  opts.special_char)
        _exit_if_errors(errors)
        _success("Password policy updated")

    @staticmethod
    def get_man_page_name():
        return get_doc_page_name("couchbase-cli-setting-password-policy")

    @staticmethod
    def get_description():
        return "Modify the password policy"


class SettingSecurity(Subcommand):
    """The settings security subcommand"""

    def __init__(self):
        super(SettingSecurity, self).__init__()
        self.parser.prog = "couchbase-cli setting-security"
        group = self.parser.add_argument_group("Cluster Security Settings")
        group.add_argument('--get', default=False, action='store_true', help='Get security settings.')
        group.add_argument('--set', default=False, action='store_true', help='Set security settings.')
        group.add_argument("--disable-http-ui", dest="disable_http_ui", metavar="<0|1>", choices=['0', '1'],
                           default=None, help="Disables access to the UI over HTTP (0 or 1)")
        group.add_argument("--disable-www-authenticate", dest="disable_www_authenticate",
                           metavar="<0|1>", choices=['0', '1'], default=None,
                           help="Disables use of WWW-Authenticate (0 or 1")
        group.add_argument(
            "--cluster-encryption-level",
            dest="cluster_encryption_level",
            metavar="<all|control|strict>",
            choices=[
                'all',
                'control',
                'strict'],
            default=None,
            help="Set cluster encryption level, only used when cluster encryption enabled.")
        group.add_argument('--tls-min-version', dest='tls_min_version', metavar='<tlsv1|tlsv1.1|tlsv1.2>',
                           choices=['tlsv1', 'tlsv1.1', 'tlsv1.2'], default=None, help='Set the minimum TLS version')
        group.add_argument('--tls-honor-cipher-order', dest='tls_honor_cipher_order', metavar='<1|0>',
                           choices=['1', '0'], help='Specify or not the cipher order has to be followed.', default=None)
        group.add_argument('--cipher-suites', metavar='<ciphers>', default=None,
                           help='Comma separated list of ciphers to use.If an empty string (e.g "") given it will'
                                ' reset ciphers to default.')
        group.add_argument('--hsts-max-age', dest='hsts_max_age', metavar='<seconds>', type=int,
                           help='Sets the max-ages directive the server uses in the Strict-Transport-Security header',
                           default=None)
        group.add_argument("--hsts-preload-enabled", dest="hsts_preload",
                           metavar="<0|1>", choices=['0', '1'], default=None,
                           help="Enable the preloadDirectives directive the server uses in the"
                                " Strict-Transport-Security header")
        group.add_argument("--hsts-include-sub-domains-enabled", dest="hsts_include_sub_domains",
                           metavar="<0|1>", choices=['0', '1'], default=None,
                           help="Enable the includeSubDomains directive the server uses in the"
                                " Strict-Transport-Security header")

    @rest_initialiser(version_check=True)
    def execute(self, opts):
        if sum([opts.get, opts.set]) != 1:
            _exit_if_errors(['Provided either --set or --get.'])

        if opts.get:
            val, err = self.rest.get_security_settings()
            _exit_if_errors(err)
            print(json.dumps(val))
        elif opts.set:
            self._set(self.rest, opts.disable_http_ui, opts.cluster_encryption_level, opts.tls_min_version,
                      opts.tls_honor_cipher_order, opts.cipher_suites, opts.disable_www_authenticate,
                      opts.hsts_max_age, opts.hsts_preload, opts.hsts_include_sub_domains)

    @staticmethod
    def _set(rest, disable_http_ui, encryption_level, tls_min_version, honor_order, cipher_suites,
             disable_www_authenticate, hsts_max_age, hsts_preload, hsts_include_sub_domains):
        if not any([True if x is not None else False for x in [disable_http_ui, encryption_level, tls_min_version,
                                                               honor_order, cipher_suites, disable_www_authenticate,
                                                               hsts_max_age, hsts_preload, hsts_include_sub_domains]]):
            _exit_if_errors(['please provide at least one of --cluster-encryption-level, --disable-http-ui,'
                             ' --tls-min-version, --tls-honor-cipher-order, --cipher-suites, --hsts-max-age,'
                             ' --hsts-preload-enabled or --hsts-includeSubDomains-enabled together with --set'])

        if disable_http_ui == '1':
            disable_http_ui = 'true'
        elif disable_http_ui == '0':
            disable_http_ui = 'false'

        if disable_www_authenticate == '1':
            disable_www_authenticate = 'true'
        elif disable_www_authenticate == '0':
            disable_www_authenticate = 'false'

        if honor_order == '1':
            honor_order = 'true'
        elif honor_order == '0':
            honor_order = 'false'

        if cipher_suites == '':
            cipher_suites = json.dumps([])
        elif cipher_suites is not None:
            cipher_suites = json.dumps(cipher_suites.split(','))

        if hsts_preload == '1':
            hsts_preload = True
        elif hsts_preload == '0':
            hsts_preload = False

        if hsts_include_sub_domains == '1':
            hsts_include_sub_domains = True
        elif hsts_include_sub_domains == '0':
            hsts_include_sub_domains = False

        _, errors = rest.set_security_settings(disable_http_ui, encryption_level, tls_min_version, honor_order,
                                               cipher_suites, disable_www_authenticate, hsts_max_age, hsts_preload,
                                               hsts_include_sub_domains)
        _exit_if_errors(errors)
        _success("Security settings updated")

    @staticmethod
    def get_man_page_name():
        return get_doc_page_name("couchbase-cli-setting-security")

    @staticmethod
    def get_description():
        return "Modify security settings"


class SettingXdcr(Subcommand):
    """The setting xdcr subcommand"""

    def __init__(self):
        super(SettingXdcr, self).__init__()
        self.parser.prog = "couchbase-cli setting-xdcr"
        group = self.parser.add_argument_group("XDCR Settings")
        group.add_argument("--checkpoint-interval", dest="chk_int", type=(int), metavar="<num>",
                           help="Intervals between checkpoints in seconds (60 to 14400)")
        group.add_argument("--worker-batch-size", dest="worker_batch_size", metavar="<num>",
                           type=(int), help="Doc batch size (500 to 10000)")
        group.add_argument("--doc-batch-size", dest="doc_batch_size", type=(int), metavar="<KB>",
                           help="Document batching size in KB (10 to 100000)")
        group.add_argument("--failure-restart-interval", dest="fail_interval", metavar="<seconds>",
                           type=(int),
                           help="Interval for restarting failed xdcr in seconds (1 to 300)")
        group.add_argument("--optimistic-replication-threshold", dest="rep_thresh", type=(int),
                           metavar="<bytes>",
                           help="Document body size threshold (bytes) to trigger optimistic "
                           + "replication")
        group.add_argument("--source-nozzle-per-node", dest="src_nozzles", metavar="<num>",
                           type=(int),
                           help="The number of source nozzles per source node (1 to 10)")
        group.add_argument("--target-nozzle-per-node", dest="dst_nozzles", metavar="<num>",
                           type=(int),
                           help="The number of outgoing nozzles per target node (1 to 10)")
        group.add_argument("--bandwidth-usage-limit", dest="usage_limit", type=(int),
                           metavar="<num>", help="The bandwidth usage limit in MiB/Sec")
        group.add_argument("--enable-compression", dest="compression", metavar="<1|0>", choices=["1", "0"],
                           help="Enable/disable compression")
        group.add_argument("--log-level", dest="log_level", metavar="<level>",
                           choices=["Error", "Info", "Debug", "Trace"],
                           help="The XDCR log level")
        group.add_argument("--stats-interval", dest="stats_interval", metavar="<ms>",
                           help="The interval for statistics updates (in milliseconds)")
        group.add_argument('--max-processes', dest='max_proc', metavar="<num>", type=int,
                           help='Number of processes to be allocated to XDCR. The default is 4.')

    @rest_initialiser(version_check=True, cluster_init_check=True, enterprise_check=False)
    def execute(self, opts):
        if not self.enterprise and opts.compression:
            _exit_if_errors(["--enable-compression can only be configured on enterprise edition"])

        if opts.compression == "0":
            opts.compression = "None"
        elif opts.compression == "1":
            opts.compression = "Auto"

        _, errors = self.rest.xdcr_global_settings(opts.chk_int, opts.worker_batch_size, opts.doc_batch_size,
                                                   opts.fail_interval, opts.rep_thresh, opts.src_nozzles,
                                                   opts.dst_nozzles, opts.usage_limit, opts.compression, opts.log_level,
                                                   opts.stats_interval, opts.max_proc)
        _exit_if_errors(errors)

        _success("Global XDCR settings updated")

    @staticmethod
    def get_man_page_name():
        return get_doc_page_name("couchbase-cli-setting-xdcr")

    @staticmethod
    def get_description():
        return "Modify XDCR related settings"


class SettingMasterPassword(Subcommand):
    """The setting master password subcommand"""

    def __init__(self):
        super(SettingMasterPassword, self).__init__()
        self.parser.prog = "couchbase-cli setting-master-password"
        group = self.parser.add_argument_group("Master password options")
        group.add_argument("--new-password", dest="new_password", metavar="<password>",
                           required=False, action=CBNonEchoedAction, envvar=None,
                           prompt_text="Enter new master password:",
                           confirm_text="Confirm new master password:",
                           help="Sets a new master password")
        group.add_argument("--rotate-data-key", dest="rotate_data_key", action="store_true",
                           help="Rotates the master password data key")

    @rest_initialiser(version_check=True)
    def execute(self, opts):
        if opts.new_password is not None:
            _, errors = self.rest.set_master_pwd(opts.new_password)
            _exit_if_errors(errors)
            _success("New master password set")
        elif opts.rotate_data_key:
            _, errors = self.rest.rotate_master_pwd()
            _exit_if_errors(errors)
            _success("Data key rotated")
        else:
            _exit_if_errors(["No parameters set"])

    @staticmethod
    def get_man_page_name():
        return get_doc_page_name("couchbase-cli-setting-master-password")

    @staticmethod
    def get_description():
        return "Changing the settings of the master password"


class SslManage(Subcommand):
    """The user manage subcommand"""

    def __init__(self):
        super(SslManage, self).__init__()
        self.parser.prog = "couchbase-cli ssl-manage"
        group = self.parser.add_argument_group("SSL manage options")
        me_group = group.add_mutually_exclusive_group(required=True)
        me_group.add_argument("--cluster-cert-info", dest="cluster_cert", action="store_true",
                              default=False, help="Gets the cluster certificate(s)")
        me_group.add_argument("--cluster-ca-info", dest="cluster_ca", action="store_true",
                              default=False, help="Displays the Certificate Authorities the cluster is using")
        me_group.add_argument("--cluster-ca-load", dest="load_ca", action="store_true",
                              default=False, help="Loads the Certificate Authorities")
        me_group.add_argument("--cluster-ca-delete", dest="delete_ca", metavar="<id>",
                              help="Deletes a Certificate Authority")
        me_group.add_argument("--upload-cluster-ca", dest="upload_cert", metavar="<path>",
                              help="Upload a new cluster certificate", action=CBDeprecatedAction)
        me_group.add_argument("--node-cert-info", dest="node_cert", action="store_true",
                              default=False, help="Gets the node certificate")
        me_group.add_argument("--regenerate-cert", dest="regenerate", metavar="<path>",
                              help="Regenerate the cluster certificate and save it to a file")
        me_group.add_argument("--set-node-certificate", dest="set_cert", action="store_true",
                              default=False, help="Sets the node certificate")
        group.add_argument("--pkey-passphrase-settings", dest="pkey_settings", metavar="<path>",
                           help="Optional path to a JSON file containing private key passphrase settings")
        me_group.add_argument("--set-client-auth", dest="client_auth_path", metavar="<path>",
                              help="A path to a file containing the client auth configuration")
        me_group.add_argument("--client-auth", dest="show_client_auth", action="store_true",
                              help="Show ssl client certificate authentication value")

    @rest_initialiser(version_check=True)
    def execute(self, opts):
        if opts.regenerate is not None:
            try:
                open(opts.regenerate, 'a', encoding="utf-8").close()
            except IOError:
                _exit_if_errors([f'Unable to create file at `{opts.regenerate}`'])
            certificate, errors = self.rest.regenerate_cluster_certificate()
            _exit_if_errors(errors)
            _exit_on_file_write_failure(opts.regenerate, certificate)
            _success(f'Certificate regenerate and copied to `{opts.regenerate}`')
        elif opts.cluster_cert:
            certificates, errors = self.rest.retrieve_cluster_certificates()
            _exit_if_errors(errors)
            if opts.output == 'standard':
                print("The certificate being used by the cluster")
                print(f'{"Node":21.21} {"Expires":24} {"Type":9} Subject')
                for cert in certificates:
                    print(f'{cert["node"]:21.21} {cert["expires"]:24} {cert["type"]:9} {cert["subject"]}')
                    if 'warnings' in cert:
                        for warning in cert["warnings"]:
                            print(f'{" ":4} Warning: {warning["message"]}')
            else:
                print(json.dumps(certificates, sort_keys=True, indent=2))
        elif opts.cluster_ca:
            cert_authorities, errors = self.rest.retrieve_cluster_ca()
            _exit_if_errors(errors)

            if opts.output != 'standard':
                print(json.dumps(cert_authorities, sort_keys=True, indent=2))
                return

            print("The Certificate Authorities being used by the cluster")
            print(f'{"ID":4} {"NotBefore":24} {"NotAfter":24} {"Loaded Date":24} {"Type":9} Subject')

            def val_or_unknown(ca, key):
                return ca[key] if key in ca else "unknown"  # Must be less than 9 characters

            for ca in cert_authorities:
                print(f'{ca["id"]:<4} '
                      f'{val_or_unknown(ca, "notBefore"):24} '
                      f'{val_or_unknown(ca, "notAfter"):24} '
                      f'{val_or_unknown(ca, "loadTimestamp"):24} '
                      f'{val_or_unknown(ca, "type"):9} '
                      f'{val_or_unknown(ca, "subject")}')

                if 'warnings' in ca:
                    for warning in ca["warnings"]:
                        print(f'{" ":4} Warning: {warning["message"]}')

        elif opts.load_ca:
            nodes_data, errors = self.rest.pools('nodes')
            if errors and errors[0] == 'unknown pool':
                hostnames = [self.rest.hostname]
            else:
                _exit_if_errors(errors)
                scheme = 'http'
                if opts.ssl:
                    scheme = 'https'
                hostnames = [f'{scheme}://{n["hostname"]}' for n in nodes_data['nodes']]
            loaded_none = True
            for hostname in hostnames:
                _, errors = self.rest.load_cluster_ca(hostname)
                if not errors:
                    loaded_none = False
                    print(f'{hostname}: Successfully load CA from inbox/CA')
                # If a CA is not loaded ns_server returns a error, this error is handled and the next node is tried
                elif "Couldn't load CA certificate" in errors[0]:
                    break
                else:
                    _exit_if_errors(errors)
            if loaded_none:
                _exit_if_errors(['Could not load CA from any nodes, please place the CA placed at ./inbox/CA'])
        elif opts.delete_ca:
            _, errors = self.rest.delete_cluster_ca(opts.delete_ca)
            _exit_if_errors(errors)
            _success(f'Certificate Authority with ID {opts.delete_ca} has been deleted')
        elif opts.node_cert:
            host = urllib.parse.urlparse(opts.cluster).netloc
            cert, errors = self.rest.retrieve_node_certificate(host)
            _exit_if_errors(errors)
            if opts.output == 'standard':
                print(f'The certificate being used by node {host}')
                print(f'{"Expires":24} {"Type":9} Subject')
                print(f'{cert["expires"]:24} {cert["type"]:9} {cert["subject"]}')
                if 'warnings' in cert:
                    for warning in cert["warnings"]:
                        print(f'{" ":4} Warning: {warning["message"]}')
            else:
                print(json.dumps(cert, sort_keys=True, indent=2))
        elif opts.upload_cert:
            certificate = _exit_on_file_read_failure(opts.upload_cert)
            _, errors = self.rest.upload_cluster_certificate(certificate)
            _exit_if_errors(errors)
            _success(f'Uploaded cluster certificate to {opts.cluster}')
        elif opts.set_cert:
            _, errors = self.rest.set_node_certificate(_read_json_file_if_provided(opts.pkey_settings))
            _exit_if_errors(errors)
            _success("Node certificate set")
        elif opts.client_auth_path:
            data = _exit_on_file_read_failure(opts.client_auth_path)
            try:
                config = json.loads(data)
            except ValueError as e:
                _exit_if_errors([f'Client auth config does not contain valid json: {e}'])
            _, errors = self.rest.set_client_cert_auth(config)
            _exit_if_errors(errors)
            _success("SSL client auth updated")
        elif opts.show_client_auth:
            result, errors = self.rest.retrieve_client_cert_auth()
            _exit_if_errors(errors)
            print(json.dumps(result, sort_keys=True, indent=2))

    @staticmethod
    def get_man_page_name():
        return get_doc_page_name("couchbase-cli-ssl-manage")

    @staticmethod
    def get_description():
        return "Manage cluster certificates"


class UserManage(Subcommand):
    """The user manage subcommand"""

    def __init__(self):
        super(UserManage, self).__init__()
        self.parser.prog = "couchbase-cli user-manage"
        group = self.parser.add_argument_group("User manage options")
        group.add_argument("--delete", dest="delete", action="store_true", default=False,
                           help="Delete an existing RBAC user")
        group.add_argument("--get", dest="get", action="store_true", default=False,
                           help="Display RBAC user details")
        group.add_argument("--list", dest="list", action="store_true", default=False,
                           help="List all RBAC users and their roles")
        group.add_argument("--my-roles", dest="my_roles", action="store_true", default=False,
                           help="List my roles")
        group.add_argument("--set", dest="set", action="store_true", default=False,
                           help="Create or edit an RBAC user")
        group.add_argument("--set-group", dest="set_group", action="store_true", default=False,
                           help="Create or edit a user group")
        group.add_argument("--delete-group", dest="delete_group", action="store_true", default=False,
                           help="Delete a user group")
        group.add_argument("--list-groups", dest="list_group", action="store_true", default=False,
                           help="List all groups")
        group.add_argument("--get-group", dest="get_group", action="store_true", default=False,
                           help="Get group")
        group.add_argument("--rbac-username", dest="rbac_user", metavar="<username>",
                           help="The RBAC username")
        group.add_argument("--rbac-password", dest="rbac_pass", metavar="<password>",
                           help="The RBAC password")
        group.add_argument("--rbac-name", dest="rbac_name", metavar="<name>",
                           help="The full name of the user")
        group.add_argument("--roles", dest="roles", metavar="<roles_list>",
                           help="The roles for the specified user")
        group.add_argument("--auth-domain", dest="auth_domain", metavar="<domain>",
                           choices=["external", "local"],
                           help="The authentication type for the specified user")
        group.add_argument("--user-groups", dest="groups", metavar="<groups>",
                           help="List of groups for the user to be added to")
        group.add_argument("--group-name", dest="group", metavar="<group>", help="Group name")
        group.add_argument("--group-description", dest="description", metavar="<text>", help="Group description")
        group.add_argument("--ldap-ref", dest="ldap_ref", metavar="<ref>", help="LDAP group's distinguished name")

    @rest_initialiser(cluster_init_check=True, version_check=True)
    def execute(self, opts):
        num_selectors = sum([opts.delete, opts.list, opts.my_roles, opts.set, opts.get, opts.get_group,
                             opts.list_group, opts.delete_group, opts.set_group])
        if num_selectors == 0:
            _exit_if_errors(['Must specify --delete, --list, --my-roles, --set, --get, --get-group, --set-group, '
                             '--list-groups or --delete-group'])
        elif num_selectors != 1:
            _exit_if_errors(['Only one of the following can be specified:--delete, --list, --my-roles, --set, --get,'
                             ' --get-group, --set-group, --list-groups or --delete-group'])

        if opts.delete:
            self._delete(opts)
        elif opts.list:
            self._list(opts)
        elif opts.my_roles:
            self._my_roles(opts)
        elif opts.set:
            self._set(opts)
        elif opts.get:
            self._get(opts)
        elif opts.get_group:
            self._get_group(opts)
        elif opts.set_group:
            self._set_group(opts)
        elif opts.list_group:
            self._list_groups()
        elif opts.delete_group:
            self._delete_group(opts)

    def _delete_group(self, opts):
        if opts.group is None:
            _exit_if_errors(['--group-name is required with the --delete-group option'])

        _, errors = self.rest.delete_user_group(opts.group)
        _exit_if_errors(errors)
        _success(f"Group '{opts.group}' was deleted")

    def _get_group(self, opts):
        if opts.group is None:
            _exit_if_errors(['--group-name is required with the --get-group option'])

        group, errors = self.rest.get_user_group(opts.group)
        _exit_if_errors(errors)
        print(json.dumps(group, indent=2))

    def _set_group(self, opts):
        if opts.group is None:
            _exit_if_errors(['--group-name is required with --set-group'])

        _, errors = self.rest.set_user_group(opts.group, opts.roles, opts.description, opts.ldap_ref)
        _exit_if_errors(errors)
        _success(f"Group '{opts.group}' set")

    def _list_groups(self):
        groups, errors = self.rest.list_user_groups()
        _exit_if_errors(errors)
        print(json.dumps(groups, indent=2))

    def _delete(self, opts):
        if opts.rbac_user is None:
            _exit_if_errors(["--rbac-username is required with the --delete option"])
        if opts.rbac_pass is not None:
            _warning("--rbac-password is not used with the --delete option")
        if opts.rbac_name is not None:
            _warning("--rbac-name is not used with the --delete option")
        if opts.roles is not None:
            _warning("--roles is not used with the --delete option")
        if opts.auth_domain is None:
            _exit_if_errors(["--auth-domain is required with the --delete option"])

        _, errors = self.rest.delete_rbac_user(opts.rbac_user, opts.auth_domain)
        _exit_if_errors(errors)
        _success(f"User '{opts.rbac_user}' was removed")

    def _list(self, opts):
        if opts.rbac_user is not None:
            _warning(["--rbac-username is not used with the --list option"])
        if opts.rbac_pass is not None:
            _warning(["--rbac-password is not used with the --list option"])
        if opts.rbac_name is not None:
            _warning("--rbac-name is not used with the --list option")
        if opts.roles is not None:
            _warning("--roles is not used with the --list option")
        if opts.auth_domain is not None:
            _warning("--auth-domain is not used with the --list option")

        result, errors = self.rest.list_rbac_users()
        _exit_if_errors(errors)
        print(json.dumps(result, indent=2))

    def _get(self, opts):
        if opts.rbac_user is None:
            _exit_if_errors(["--rbac-username is required with the --get option"])
        if opts.rbac_pass is not None:
            _warning("--rbac-password is not used with the --get option")
        if opts.rbac_name is not None:
            _warning("--rbac-name is not used with the --get option")
        if opts.roles is not None:
            _warning("--roles is not used with the --get option")
        if opts.auth_domain is not None:
            _warning("--auth-domain is not used with the --get option")

        result, errors = self.rest.list_rbac_users()
        _exit_if_errors(errors)
        user = [u for u in result if u['id'] == opts.rbac_user]

        if len(user) != 0:
            print(json.dumps(user, indent=2))
        else:
            _exit_if_errors([f'no user {opts.rbac_user}'])

    def _my_roles(self, opts):
        if opts.rbac_user is not None:
            _warning("--rbac-username is not used with the --my-roles option")
        if opts.rbac_pass is not None:
            _warning("--rbac-password is not used with the --my-roles option")
        if opts.rbac_name is not None:
            _warning("--rbac-name is not used with the --my-roles option")
        if opts.roles is not None:
            _warning("--roles is not used with the --my-roles option")
        if opts.auth_domain is not None:
            _warning("--auth-domain is not used with the --my-roles option")

        result, errors = self.rest.my_roles()
        _exit_if_errors(errors)
        print(json.dumps(result, indent=2))

    def _set(self, opts):
        if opts.rbac_user is None:
            _exit_if_errors(["--rbac-username is required with the --set option"])
        if opts.rbac_pass is not None and opts.auth_domain == "external":
            _warning("--rbac-password cannot be used with the external auth domain")
            opts.rbac_pass = None
        if opts.auth_domain is None:
            _exit_if_errors(["--auth-domain is required with the --set option"])

        _, errors = self.rest.set_rbac_user(opts.rbac_user, opts.rbac_pass, opts.rbac_name, opts.roles,
                                            opts.auth_domain, opts.groups)
        _exit_if_errors(errors)

        if opts.roles is not None and "query_external_access" in opts.roles:
            _warning('Granting the query_external_access role permits execution of the N1QL '
                     'function CURL() and may allow access to other network endpoints in the local network and'
                     'the Internet.')

        _success(f"User {opts.rbac_user} set")

    @staticmethod
    def get_man_page_name():
        return get_doc_page_name("couchbase-cli-user-manage")

    @staticmethod
    def get_description():
        return "Manage RBAC users"


class XdcrReplicate(Subcommand):
    """The xdcr replicate subcommand"""

    def __init__(self):
        super(XdcrReplicate, self).__init__()
        self.parser.prog = "couchbase-cli xdcr-replicate"
        group = self.parser.add_argument_group("XDCR replicate options")
        group.add_argument("--get", action="store_true", help="Retrieve the settings of a XDCR replication.")
        group.add_argument("--create", dest="create", action="store_true",
                           default=False, help="Create an XDCR replication")
        group.add_argument("--delete", dest="delete", action="store_true",
                           default=False, help="Delete an XDCR replication")
        group.add_argument("--pause", dest="pause", action="store_true",
                           default=False, help="Pause an XDCR replication")
        group.add_argument("--list", dest="list", action="store_true",
                           default=False, help="List all XDCR replications")
        group.add_argument("--resume", dest="resume", action="store_true",
                           default=False, help="Resume an XDCR replication")
        group.add_argument("--settings", dest="settings", action="store_true",
                           default=False, help="Set advanced settings for an XDCR replication")
        group.add_argument("--xdcr-from-bucket", dest="from_bucket", metavar="<bucket>",
                           help="The name bucket to replicate data from")
        group.add_argument("--xdcr-to-bucket", dest="to_bucket", metavar="<bucket>",
                           help="The name bucket to replicate data to")
        group.add_argument("--xdcr-cluster-name", dest="cluster_name", metavar="<name>",
                           help="The name of the cluster reference to replicate to")
        group.add_argument("--xdcr-replication-mode", dest="rep_mode", metavar="<mode>",
                           choices=["xmem", "capi"], action=CBDeprecatedAction, help=SUPPRESS)
        group.add_argument("--filter-expression", dest="filter", metavar="<regex>",
                           help="Regular expression to filter replication streams")
        group.add_argument("--filter-skip-restream", dest="filter_skip", action="store_true", default=False,
                           help="Restart the replication. It must be specified together with --filter-expression")
        group.add_argument("--xdcr-replicator", dest="replicator_id", metavar="<id>",
                           help="Replication ID")
        group.add_argument("--checkpoint-interval", dest="chk_int", type=(int), metavar="<seconds>",
                           help="Intervals between checkpoints in seconds (60 to 14400)")
        group.add_argument("--worker-batch-size", dest="worker_batch_size", type=(int),
                           metavar="<num>", help="Doc batch size (500 to 10000)")
        group.add_argument("--doc-batch-size", dest="doc_batch_size", type=(int), metavar="<KB>",
                           help="Document batching size in KB (10 to 100000)")
        group.add_argument("--failure-restart-interval", dest="fail_interval", type=(int),
                           metavar="<seconds>",
                           help="Interval for restarting failed xdcr in seconds (1 to 300)")
        group.add_argument("--optimistic-replication-threshold", dest="rep_thresh", type=(int),
                           metavar="<bytes>",
                           help="Document body size threshold to trigger optimistic replication"
                           + " (bytes)")
        group.add_argument("--source-nozzle-per-node", dest="src_nozzles", type=(int),
                           metavar="<num>",
                           help="The number of source nozzles per source node (1 to 10)")
        group.add_argument("--target-nozzle-per-node", dest="dst_nozzles", type=(int),
                           metavar="<num>",
                           help="The number of outgoing nozzles per target node (1 to 10)")
        group.add_argument("--bandwidth-usage-limit", dest="usage_limit", type=(int),
                           metavar="<num>", help="The bandwidth usage limit in MiB/Sec")
        group.add_argument("--enable-compression", dest="compression", metavar="<1|0>", choices=["1", "0"],
                           help="Enable/disable compression")
        group.add_argument("--log-level", dest="log_level", metavar="<level>",
                           choices=["Error", "Warn", "Info", "Debug", "Trace"],
                           help="The XDCR log level")
        group.add_argument("--stats-interval", dest="stats_interval", metavar="<ms>",
                           help="The interval for statistics updates (in milliseconds)")
        group.add_argument("--priority", dest="priority", choices=['High', 'Medium', 'Low'],
                           metavar="<High|Medium|Low>", help='XDCR priority, by default set to High')
        group.add_argument('--reset-expiry', choices=['1', '0'], metavar='<1|0>', dest='reset_expiry',
                           default=None, help='When set to true the expiry of mutations will be set to zero')
        group.add_argument('--filter-deletion', choices=['1', '0'], metavar='<1|0>', default=None, dest='filter_del',
                           help='When set to true delete mutations will be filter out and not sent to the target '
                                'cluster')
        group.add_argument('--filter-expiration', choices=['1', '0'], metavar='<1|0>', default=None, dest='filter_exp',
                           help='When set to true expiry mutations will be filter out and not sent to the target '
                                'cluster')

        collection_group = self.parser.add_argument_group("Collection options")
        collection_group.add_argument('--collection-explicit-mappings', choices=['1', '0'], metavar='<1|0>',
                                      default=None, help='If explicit collection mappings is to be used. '
                                                         '(Enterprise Edition Only)')
        collection_group.add_argument('--collection-migration', choices=['1', '0'], metavar='<1|0>',
                                      default=None, help='If XDCR is to run in collection migration mode. '
                                                         '(Enterprise Edition only)')
        collection_group.add_argument('--collection-mapping-rules', type=str, default=None, metavar='<mappings>',
                                      help='The mapping rules specified as a JSON formatted string. '
                                           '(Enterprise Edition Only)')

    @rest_initialiser(cluster_init_check=True, version_check=True, enterprise_check=False)
    def execute(self, opts):
        if not self.enterprise and opts.compression:
            _exit_if_errors(["--enable-compression can only be configured on enterprise edition"])
        if not self.enterprise and (opts.collection_migration or opts.collection_explicit_mappings is not None
                                    or opts.collection_mapping_rules is not None):
            _exit_if_errors(["[--collection-migration, --collection-explicit-mappings, --collection-mapping-rules] can"
                             " only be configured on enterprise edition"])

        if opts.compression == "0":
            opts.compression = "None"
        elif opts.compression == "1":
            opts.compression = "Auto"

        actions = sum([opts.create, opts.delete, opts.pause, opts.list, opts.resume, opts.settings, opts.get])
        if actions == 0:
            _exit_if_errors(['Must specify one of --create, --delete, --pause, --list, --resume, --settings, --get'])
        elif actions > 1:
            _exit_if_errors(['The --create, --delete, --pause, --list, --resume, --settings, --get flags may not be '
                             'specified at the same time'])
        elif opts.create:
            self._create(opts)
        elif opts.delete:
            self._delete(opts)
        elif opts.pause or opts.resume:
            self._pause_resume(opts)
        elif opts.list:
            self._list()
        elif opts.settings:
            self._settings(opts)
        elif opts.get:
            self._get(opts)

    def _get(self, opts):
        if opts.replicator_id is None:
            _exit_if_errors(["--xdcr-replicator is need to get the replicator settings"])

        settings, errors = self.rest.get_xdcr_replicator_settings(opts.replicator_id)
        _exit_if_errors(errors)
        print(json.dumps(settings, indent=4, sort_keys=True))

    def _create(self, opts):
        if opts.collection_migration == '1' and opts.collection_explicit_mappings == '1':
            _exit_if_errors(['cannot enable both collection migration and explicit mappings'])
        if opts.filter_skip and opts.filter is None:
            _exit_if_errors(["--filter-expersion is needed with the --filter-skip-restream option"])
        _, errors = self.rest.create_xdcr_replication(opts.cluster_name, opts.to_bucket, opts.from_bucket, opts.chk_int,
                                                      opts.worker_batch_size, opts.doc_batch_size, opts.fail_interval,
                                                      opts.rep_thresh, opts.src_nozzles, opts.dst_nozzles,
                                                      opts.usage_limit, opts.compression, opts.log_level,
                                                      opts.stats_interval, opts.filter, opts.priority,
                                                      opts.reset_expiry, opts.filter_del, opts.filter_exp,
                                                      opts.collection_explicit_mappings, opts.collection_migration,
                                                      opts.collection_mapping_rules)
        _exit_if_errors(errors)

        _success("XDCR replication created")

    def _delete(self, opts):
        if opts.replicator_id is None:
            _exit_if_errors(["--xdcr-replicator is needed to delete a replication"])

        _, errors = self.rest.delete_xdcr_replicator(opts.replicator_id)
        _exit_if_errors(errors)

        _success("XDCR replication deleted")

    def _pause_resume(self, opts):
        if opts.replicator_id is None:
            _exit_if_errors(["--xdcr-replicator is needed to pause or resume a replication"])

        tasks, errors = self.rest.get_tasks()
        _exit_if_errors(errors)
        for task in tasks:
            if task["type"] == "xdcr" and task["id"] == opts.replicator_id:
                if opts.pause and task["status"] == "notRunning":
                    _exit_if_errors(["The replication is not running yet. Pause is not needed"])
                if opts.resume and task["status"] == "running":
                    _exit_if_errors(["The replication is running already. Resume is not needed"])
                break

        if opts.pause:
            _, errors = self.rest.pause_xdcr_replication(opts.replicator_id)
            _exit_if_errors(errors)
            _success("XDCR replication paused")
        elif opts.resume:
            _, errors = self.rest.resume_xdcr_replication(opts.replicator_id)
            _exit_if_errors(errors)
            _success("XDCR replication resume")

    def _list(self):
        tasks, errors = self.rest.get_tasks()
        _exit_if_errors(errors)
        for task in tasks:
            if task["type"] == "xdcr":
                print(f'stream id: {task["id"]}')
                print(f'   status: {task["status"]}')
                print(f'   source: {task["source"]}')
                print(f'   target: {task["target"]}')
                if "filterExpression" in task and task["filterExpression"] != "":
                    print(f'   filter: {task["filterExpression"]}')

    def _settings(self, opts):
        if opts.replicator_id is None:
            _exit_if_errors(["--xdcr-replicator is needed to change a replicators settings"])
        if opts.filter_skip and opts.filter is None:
            _exit_if_errors(["--filter-expersion is needed with the --filter-skip-restream option"])
        if opts.collection_migration == '1' and opts.collection_explicit_mappings == '1':
            _exit_if_errors(['cannot enable both collection migration and explicit mappings'])
        _, errors = self.rest.xdcr_replicator_settings(opts.chk_int, opts.worker_batch_size, opts.doc_batch_size,
                                                       opts.fail_interval, opts.rep_thresh, opts.src_nozzles,
                                                       opts.dst_nozzles, opts.usage_limit, opts.compression,
                                                       opts.log_level, opts.stats_interval, opts.replicator_id,
                                                       opts.filter, opts.filter_skip, opts.priority, opts.reset_expiry,
                                                       opts.filter_del, opts.filter_exp,
                                                       opts.collection_explicit_mappings, opts.collection_migration,
                                                       opts.collection_mapping_rules)
        _exit_if_errors(errors)

        _success("XDCR replicator settings updated")

    @staticmethod
    def get_man_page_name():
        return get_doc_page_name("couchbase-cli-xdcr-replicate")

    @staticmethod
    def get_description():
        return "Manage XDCR cluster references"


class XdcrSetup(Subcommand):
    """The xdcr setup subcommand"""

    def __init__(self):
        super(XdcrSetup, self).__init__()
        self.parser.prog = "couchbase-cli xdcr-setup"
        group = self.parser.add_argument_group("XDCR setup options")
        group.add_argument("--create", dest="create", action="store_true",
                           default=False, help="Create an XDCR remote reference")
        group.add_argument("--delete", dest="delete", action="store_true",
                           default=False, help="Delete an XDCR remote reference")
        group.add_argument("--edit", dest="edit", action="store_true",
                           default=False, help="Set the local read-only user")
        group.add_argument("--list", dest="list", action="store_true",
                           default=False, help="List all XDCR remote references")
        group.add_argument("--xdcr-cluster-name", dest="name", metavar="<name>",
                           help="The name for the remote cluster reference")
        group.add_argument("--xdcr-hostname", dest="hostname", metavar="<hostname>",
                           help="The hostname of the remote cluster reference")
        group.add_argument("--xdcr-username", dest="r_username", metavar="<username>",
                           help="The username of the remote cluster reference")
        group.add_argument("--xdcr-password", dest="r_password", metavar="<password>",
                           help="The password of the remote cluster reference")
        group.add_argument("--xdcr-user-certificate", dest="r_certificate", metavar="<path>",
                           help="The user certificate for authentication")
        group.add_argument("--xdcr-user-key", dest="r_key", metavar="<path>",
                           help="The user key for authentication")
        group.add_argument("--xdcr-demand-encryption", dest="encrypt", choices=["0", "1"],
                           action=CBDeprecatedAction, help=SUPPRESS)
        group.add_argument("--xdcr-encryption-type", dest="encryption_type", choices=["full", "half"],
                           metavar="<type>", action=CBDeprecatedAction, help=SUPPRESS)
        group.add_argument("--xdcr-certificate", dest="certificate", metavar="<path>",
                           help="The certificate used for encryption")
        group.add_argument("--xdcr-secure-connection", dest="secure_connection", choices=["none", "full", "half"],
                           metavar="<type>", help="The XDCR secure connection type")

    @rest_initialiser(cluster_init_check=True, version_check=True)
    def execute(self, opts):
        actions = sum([opts.create, opts.delete, opts.edit, opts.list])
        if actions == 0:
            _exit_if_errors(["Must specify one of --create, --delete, --edit, --list"])
        elif actions > 1:
            _exit_if_errors(["The --create, --delete, --edit, --list flags may not be specified at the same time"])
        elif opts.create or opts.edit:
            self._set(opts)
        elif opts.delete:
            self._delete(opts)
        elif opts.list:
            self._list()

    def _set(self, opts):
        cmd = "create"
        if opts.edit:
            cmd = "edit"

        if opts.name is None:
            _exit_if_errors([f'--xdcr-cluster-name is required to {cmd} a cluster connection'])
        if opts.hostname is None:
            _exit_if_errors([f'--xdcr-hostname is required to {cmd} a cluster connections'])
        if opts.username is None:
            _exit_if_errors([f'--xdcr-username is required to {cmd} a cluster connections'])
        if opts.password is None:
            _exit_if_errors([f'--xdcr-password is required to {cmd} a cluster connections'])
        if (opts.encrypt is not None or opts.encryption_type is not None) and opts.secure_connection is not None:
            _exit_if_errors(["Cannot use deprecated flags --xdcr-demand-encryption or --xdcr-encryption-type with"
                             " --xdcr-secure-connection"])

        if opts.secure_connection == "none":
            opts.encrypt = "0"
            opts.encryption_type = None
        elif opts.secure_connection == "half":
            opts.encrypt = "1"
            opts.encryption_type = "half"
        elif opts.secure_connection == "full":
            opts.encrypt = "1"
            opts.encryption_type = "full"
        elif opts.encrypt is None and opts.encryption_type is None:
            opts.encrypt = "0"
            opts.encryption_type = None

        raw_cert = None
        if opts.encrypt == "1":
            if opts.encryption_type is None:
                opts.encryption_type = "full"

            if opts.encryption_type == "full":
                if opts.certificate is None:
                    _exit_if_errors(["certificate required if encryption is demanded"])
                raw_cert = _exit_on_file_read_failure(opts.certificate)

        raw_user_key = None
        if opts.r_key:
            raw_user_key = _exit_on_file_read_failure(opts.r_key)
        raw_user_cert = None
        if opts.r_certificate:
            raw_user_cert = _exit_on_file_read_failure(opts.r_certificate)

        if opts.create:
            _, errors = self.rest.create_xdcr_reference(opts.name, opts.hostname, opts.r_username, opts.r_password,
                                                        opts.encrypt, opts.encryption_type, raw_cert, raw_user_cert,
                                                        raw_user_key)
            _exit_if_errors(errors)
            _success("Cluster reference created")
        else:
            _, errors = self.rest.edit_xdcr_reference(opts.name, opts.hostname, opts.r_username, opts.r_password,
                                                      opts.encrypt, opts.encryption_type, raw_cert, raw_user_cert,
                                                      raw_user_key)
            _exit_if_errors(errors)
            _success("Cluster reference edited")

    def _delete(self, opts):
        if opts.name is None:
            _exit_if_errors(["--xdcr-cluster-name is required to deleta a cluster connection"])

        _, errors = self.rest.delete_xdcr_reference(opts.name)
        _exit_if_errors(errors)

        _success("Cluster reference deleted")

    def _list(self):
        clusters, errors = self.rest.list_xdcr_references()
        _exit_if_errors(errors)

        for cluster in clusters:
            if not cluster["deleted"]:
                print(f'cluster name: {cluster["name"]}')
                print(f'        uuid: {cluster["uuid"]}')
                print(f'   host name: {cluster["hostname"]}')
                print(f'   user name: {cluster["username"]}')
                print(f'         uri: {cluster["uri"]}')

    @staticmethod
    def get_man_page_name():
        return get_doc_page_name("couchbase-cli-xdcr-setup")

    @staticmethod
    def get_description():
        return "Manage XDCR replications"


class EventingFunctionSetup(Subcommand):
    """The Eventing Service Function setup subcommand"""

    def __init__(self):
        super(EventingFunctionSetup, self).__init__()
        self.parser.prog = "couchbase-cli eventing-function-setup"
        group = self.parser.add_argument_group("Eventing Service Function setup options")
        group.add_argument("--import", dest="_import", action="store_true",
                           default=False, help="Import functions")
        group.add_argument("--export", dest="export", action="store_true",
                           default=False, help="Export a function")
        group.add_argument("--export-all", dest="export_all", action="store_true",
                           default=False, help="Export all functions")
        group.add_argument("--delete", dest="delete", action="store_true",
                           default=False, help="Delete a function")
        group.add_argument("--list", dest="list", action="store_true",
                           default=False, help="List all functions")
        group.add_argument("--deploy", dest="deploy", action="store_true",
                           default=False, help="Deploy a function")
        group.add_argument("--undeploy", dest="undeploy", action="store_true",
                           default=False, help="Undeploy a function")
        group.add_argument("--boundary", dest="boundary", metavar="<from-everything|from-now>",
                           choices=["from-everything", "from-now"], default=False,
                           help="Set the function deployment boundary (Deprecated)")
        group.add_argument("--name", dest="name", metavar="<name>",
                           default=False, help="The name of the function to take an action on")
        group.add_argument("--bucket", dest="bucket", metavar="<bucket>",
                           default="", help="The bucket to which the function to take an action against belongs")
        group.add_argument("--scope", dest="scope", metavar="<scope>",
                           default="", help="The scope to which the function to take an action against belongs")
        group.add_argument("--file", dest="filename", metavar="<file>",
                           default=False, help="The file to export and import function(s) to and from")
        group.add_argument("--pause", dest="pause", action="store_true", help="Pause a function")
        group.add_argument("--resume", dest="resume", action="store_true", help="Resume a function")

    @rest_initialiser(cluster_init_check=True, version_check=True)
    def execute(self, opts):
        # pylint: disable=protected-access
        actions = sum([opts._import, opts.export, opts.export_all, opts.delete, opts.list, opts.deploy, opts.undeploy,
                       opts.pause, opts.resume])
        if actions == 0:
            _exit_if_errors(["Must specify one of --import, --export, --export-all, --delete, --list, --deploy,"
                             " --undeploy, --pause, --resume"])
        elif actions > 1:
            _exit_if_errors(['The --import, --export, --export-all, --delete, --list, --deploy, --undeploy, --pause, '
                             '--resume flags may not be specified at the same time'])
        elif opts._import:  # pylint: disable=protected-access
            self._import(opts)
        elif opts.export:
            self._export(opts)
        elif opts.export_all:
            self._export_all(opts)
        elif opts.delete:
            self._delete(opts)
        elif opts.list:
            self._list(opts)
        elif opts.deploy:
            self._deploy_undeploy(opts, True)
        elif opts.undeploy:
            self._deploy_undeploy(opts, False)
        elif opts.pause:
            self._pause_resume(opts, True)
        elif opts.resume:
            self._pause_resume(opts, False)

    def _pause_resume(self, opts, pause):
        if not opts.name:
            _exit_if_errors([f"Flag --name is required with the {'--pause' if pause else '--resume'} flag"])
        self._check_bucket_and_scope(opts)
        _, err = self.rest.pause_resume_function(opts.name, opts.bucket, opts.scope, pause)
        _exit_if_errors(err)
        _success(f"Function was {'paused' if pause else 'resumed'}")

    def _import(self, opts):
        # Ensure users don't try to supply the bucket/scope since it's not supported for this function
        self._check_bucket_and_scope(opts, supported=False)

        if not opts.filename:
            _exit_if_errors(["--file is needed to import functions"])
        import_functions = _exit_on_file_read_failure(opts.filename)
        import_functions = json.loads(import_functions)
        _, errors = self.rest.import_functions(import_functions)
        _exit_if_errors(errors)
        _success("Events imported")

    def _export(self, opts):
        if not opts.filename:
            _exit_if_errors(["--file is needed to export a function"])

        if not opts.name:
            _exit_if_errors(["--name is needed to export a function"])

        self._check_bucket_and_scope(opts)

        functions, errors = self.rest.export_functions()
        _exit_if_errors(errors)

        # Filter the functions to only export the one requested by the user
        exported = self._filter_functions(functions, opts.bucket, opts.scope, opts.name)

        if len(exported) > 1:
            _exit_if_errors(['Unexpectedly found more than one function matching the name ' +
                             f'"{self._function_name(opts.bucket, opts.scope, opts.name)}"'])

        if len(exported) == 0:
            _exit_if_errors([f'Function "{self._function_name(opts.bucket, opts.scope, opts.name)}" does not exist'])

        _exit_on_file_write_failure(opts.filename, json.dumps(exported[-1:], separators=(',', ':')))
        _success("Function exported to: " + opts.filename)

    @classmethod
    def _filter_functions(cls, functions, bucket, scope, name):
        return [fn for fn in functions if cls._should_export(fn, bucket, scope, name)]

    @classmethod
    def _should_export(cls, fn, bucket, scope, name):
        # Indicates whether this is a backwards compatible export e.g. unaware of collections
        bc = 'function_scope' not in fn or \
            fn['function_scope']['bucket'] == '*' and fn['function_scope']['scope'] == '*'

        if bucket == "" and scope == "":
            return bc and fn['appname'] == name

        return fn['function_scope']['bucket'] == bucket and \
            fn['function_scope']['scope'] == scope and \
            fn['appname'] == name

    @classmethod
    def _function_name(cls, bucket, scope, name):
        return (name if bucket == "" and scope == "" else f"{bucket}/{scope}/{name}")

    def _export_all(self, opts):
        # Ensure users don't try to supply the bucket/scope since it's not supported for this function
        self._check_bucket_and_scope(opts, supported=False)

        if not opts.filename:
            _exit_if_errors(["--file is needed to export all functions"])
        exported_functions, errors = self.rest.export_functions()
        _exit_if_errors(errors)
        _exit_on_file_write_failure(opts.filename, json.dumps(exported_functions, separators=(',', ':')))
        _success(f'All functions exported to: {opts.filename}')

    def _delete(self, opts):
        if not opts.name:
            _exit_if_errors(["--name is needed to delete a function"])
        self._check_bucket_and_scope(opts)
        _, errors = self.rest.delete_function(opts.name, opts.bucket, opts.scope)
        _exit_if_errors(errors)
        _success("Request to delete the function was accepted")

    def _deploy_undeploy(self, opts, deploy):
        if not opts.name:
            _exit_if_errors([f"--name is needed to {'deploy' if deploy else 'undeploy'} a function"])
        if deploy:
            self._handle_boundary(opts)
        self._check_bucket_and_scope(opts)
        _, errors = self.rest.deploy_undeploy_function(opts.name, opts.bucket, opts.scope, deploy, opts.boundary)
        _exit_if_errors(errors)
        _success(f"Request to {'deploy' if deploy else 'undeploy'} the function was accepted")

    def _handle_boundary(self, opts):
        min_version, errors = self.rest.min_version()
        _exit_if_errors(errors)

        deprecated = min_version == "0.0.0" or min_version >= "6.6.2"

        if not (deprecated or opts.boundary):
            _exit_if_errors(["--boundary is needed to deploy a function"])

        if deprecated and opts.boundary:
            opts.boundary = False  # The is the default value, it'll be ignored by the REST client
            _deprecated("The --boundary option is deprecated and will be ignored; the function definition itself now"
                        " defines the feed boundary")

    def _check_bucket_and_scope(self, opts, supported=True):
        # --bucket and --scope can only be supplied together
        # If neither bucket nor scope is supplied, the eventing service will assume collection-unaware defaults "*"
        if opts.bucket == "" and opts.scope != "" or opts.bucket != "" and opts.scope == "":
            _exit_if_errors(["You need to supply both --bucket and --scope, or neither for collection-unaware eventing "
                             "functions"])

        if opts.bucket == "" and opts.scope == "":
            return

        # sub-command does not support collection aware flags but they've been supplied
        if not supported:
            _exit_if_errors(["This operation does not support the --bucket/--scope flags"])

        min_version, errors = self.rest.min_version()
        _exit_if_errors(errors)

        if min_version != "0.0.0" and min_version < "7.1.0":
            _exit_if_errors(["The --bucket/--scope flags can only be used against >= 7.1.0 clusters"])

    def _list(self, opts):
        # Ensure users don't try to supply the bucket/scope since it's not supported for this function
        self._check_bucket_and_scope(opts, supported=False)

        functions, errors = self.rest.list_functions()
        _exit_if_errors(errors)

        statuses, errors = self.rest.get_functions_status()
        _exit_if_errors(errors)

        if statuses['apps'] is not None:
            statuses = self._get_eventing_functions_paths_to_statuses_map(statuses['apps'])
            for function in functions:
                function_path = self._get_function_path_from_list_functions_endpoint(function)
                if function_path in statuses:
                    print(function_path)
                    print(f' Status: {statuses[function_path]}')
                    if 'source_scope' in function["depcfg"]:
                        print(f' Source: {function["depcfg"]["source_bucket"]}.{function["depcfg"]["source_scope"]}.'
                              f'{function["depcfg"]["source_collection"]}')
                        print(
                            f' Metadata: {function["depcfg"]["metadata_bucket"]}.{function["depcfg"]["metadata_scope"]}.'
                            f'{function["depcfg"]["metadata_collection"]}')
                    else:
                        print(f' Source Bucket: {function["depcfg"]["source_bucket"]}')
                        print(f' Metadata Bucket: {function["depcfg"]["metadata_bucket"]}')
        else:
            print('The cluster has no functions')

    def _get_eventing_functions_paths_to_statuses_map(self, apps_list):
        path_to_status_map = {}
        for function in apps_list:
            # Statuses of collection-aware functions should be mapped to their full paths (includes bucket and scope)
            path = self._get_function_path_from_functions_statuses_endpoint(function)
            path_to_status_map[path] = function['composite_status']
        return path_to_status_map

    def _get_function_path_from_list_functions_endpoint(self, function):
        """Gets full path of the given function retuned in a list from the /api/v1/functions endpoint"""
        if 'function_scope' in function and function['function_scope']['bucket'] != '*':
            return f"{function['function_scope']['bucket']}/{function['function_scope']['scope']}/{function['appname']}"
        return function['appname']

    def _get_function_path_from_functions_statuses_endpoint(self, function):
        """Gets full path of the given function retuned in a list from the /api/v1/status endpoint"""
        if 'function_scope' in function and function['function_scope']['bucket'] != '*':
            return f"{function['function_scope']['bucket']}/{function['function_scope']['scope']}/{function['name']}"
        return function['name']

    @staticmethod
    def get_man_page_name():
        return get_doc_page_name("couchbase-cli-eventing-function-setup")

    @staticmethod
    def get_description():
        return "Manage Eventing Service Functions"


class AnalyticsLinkSetup(Subcommand):
    """The analytics link setup subcommand"""

    def __init__(self):
        super(AnalyticsLinkSetup, self).__init__()
        self.parser.prog = "couchbase-cli analytics-link-setup"
        group = self.parser.add_argument_group("Analytics Service link setup options")
        group.add_argument("--create", dest="create", action="store_true",
                           default=False, help="Create a link")
        group.add_argument("--delete", dest="delete", action="store_true",
                           default=False, help="Delete a link")
        group.add_argument("--edit", dest="edit", action="store_true",
                           default=False, help="Modify a link")
        group.add_argument("--list", dest="list", action="store_true",
                           default=False, help="List all links")
        group.add_argument("--dataverse", dest="dataverse", metavar="<name>",
                           help="The dataverse of the link (Deprecated)")
        group.add_argument("--scope", dest="scope", metavar="<name>",
                           help="The analytics scope of the link in its canonical form")
        group.add_argument("--name", dest="name", metavar="<name>",
                           help="The name of the link")
        group.add_argument("--type", dest="type", metavar="<type>", choices=["couchbase", "s3", "azureblob",
                                                                             "azuredatalake"],
                           help="The type of the link ('couchbase', 's3', 'azureblob' or 'azuredatalake')")

        group = self.parser.add_argument_group("Analytics Service Couchbase link setup options")
        group.add_argument("--hostname", dest="hostname", metavar="<hostname>",
                           help="The hostname of the link")
        group.add_argument("--link-username", dest="link_username", metavar="<username>",
                           help="The username of the link")
        group.add_argument("--link-password", dest="link_password", metavar="<password>",
                           help="The password of the link")
        group.add_argument("--user-certificate", dest="user_certificate", metavar="<path>",
                           help="The user certificate for authentication")
        group.add_argument("--user-key", dest="user_key", metavar="<path>",
                           help="The user key for authentication")
        group.add_argument("--user-key-passphrase", dest="user_key_passphrase", metavar="<path>",
                           help="Optional path to a JSON file containing user key passphrase settings")
        group.add_argument("--certificate", dest="certificates", metavar="<path>", action="append",
                           help="The certificate used for encryption of the link (supply one parameter for each"
                                " certificate)")
        group.add_argument("--encryption", dest="encryption", choices=["none", "full", "half"],
                           metavar="<type>",
                           help="The link encryption type ('none', 'full' or 'half')")

        group = self.parser.add_argument_group("Analytics Service S3 link setup options")
        group.add_argument("--access-key-id", dest="access_key_id", metavar="<id>",
                           help="The access key ID of the link")
        group.add_argument("--secret-access-key", dest="secret_access_key", metavar="<key>",
                           help="The secret access key of the link")
        group.add_argument("--session-token", dest="session_token", metavar="<token>",
                           help="Temporary credentials session token")
        group.add_argument("--region", dest="region", metavar="<region>",
                           help="The region of the link")
        group.add_argument("--service-endpoint", dest="service_endpoint", metavar="<url>",
                           help="The service endpoint of the link (optional)")

        group = self.parser.add_argument_group("Analytics Service Azure Blob and Azure Data Lake link setup options")
        group.add_argument("--account-name", dest="account_name", metavar="<id>",
                           help="The account name of the link")
        group.add_argument("--account-key", dest="account_key", metavar="<key>",
                           help="The account key of the link")
        group.add_argument("--shared-access-signature", dest="shared_access_signature", metavar="<token>",
                           help="The shared access signature of the link")
        group.add_argument("--managed-identity-id", dest="managed_identity_id", metavar="<id>",
                           help="The managed identity id of the link")
        group.add_argument("--client-id", dest="client_id", metavar="<id>",
                           help="The client id of the link")
        group.add_argument("--client-secret", dest="client_secret", metavar="<key>",
                           help="The client secret of the link")
        group.add_argument("--client-certificate", dest="client_certificate", metavar="<key>",
                           help="The client certificate of the link")
        group.add_argument("--client-certificate-password", dest="client_certificate_password", metavar="<key>",
                           help="The client certificate password of the link")
        group.add_argument("--tenant-id", dest="tenant_id", metavar="<id>",
                           help="The tenant id of the link")
        group.add_argument("--endpoint", dest="endpoint", metavar="<url>",
                           help="The blob endpoint of the link (required)")

    @rest_initialiser(cluster_init_check=True, version_check=True)
    def execute(self, opts):
        actions = sum([opts.create, opts.delete, opts.edit, opts.list])
        if actions == 0:
            _exit_if_errors(["Must specify one of --create, --delete, --edit, --list"])
        elif actions > 1:
            _exit_if_errors(["The --create, --delete, --edit, --list flags may not be specified at the same time"])
        if opts.dataverse:
            _deprecated("--dataverse is deprecated, please use --scope instead")
        if opts.dataverse and opts.scope:
            _exit_if_errors(['Only one of --dataverse and --scope is allowed'])
        if opts.create or opts.edit:
            self._set(opts)
        elif opts.delete:
            self._delete(opts)
        elif opts.list:
            self._list(opts)

    def _set(self, opts):
        cmd = "create"
        if opts.edit:
            cmd = "edit"

        if opts.dataverse is None and opts.scope is None:
            _exit_if_errors([f'--dataverse or --scope is required to {cmd} a link'])
        if opts.name is None:
            _exit_if_errors([f'--name is required to {cmd} a link'])
        if opts.create and opts.type is None:
            _exit_if_errors([f'--type is required to {cmd} a link'])

        if opts.type == 'azureblob' or opts.type == 'azuredatalake':
            self._verify_azure_options(opts)

        if opts.dataverse:
            opts.scope = opts.dataverse
        if opts.certificates:
            for index in range(len(opts.certificates)):
                opts.certificates[index] = _exit_on_file_read_failure(opts.certificates[index]).strip()
        if opts.user_key:
            opts.user_key = _exit_on_file_read_failure(opts.user_key)
        if opts.user_key_passphrase:
            opts.user_key_passphrase = _exit_on_file_read_failure(opts.user_key_passphrase)
        if opts.user_certificate:
            opts.user_certificate = _exit_on_file_read_failure(opts.user_certificate)

        if opts.create:
            _, errors = self.rest.create_analytics_link(opts)
            _exit_if_errors(errors)
            _success("Link created")
        else:
            _, errors = self.rest.edit_analytics_link(opts)
            _exit_if_errors(errors)
            _success("Link edited")

    def _delete(self, opts):
        if opts.dataverse is None and opts.scope is None:
            _exit_if_errors(['--dataverse or --scope is required to delete a link'])
        if opts.name is None:
            _exit_if_errors(['--name is required to delete a link'])
        if opts.dataverse:
            opts.scope = opts.dataverse

        _, errors = self.rest.delete_analytics_link(opts.scope, opts.name)
        _exit_if_errors(errors)
        _success("Link deleted")

    def _list(self, opts):
        if opts.dataverse:
            opts.scope = opts.dataverse
        clusters, errors = self.rest.list_analytics_links(opts.scope, opts.name, opts.type)
        _exit_if_errors(errors)
        print(json.dumps(clusters, sort_keys=True, indent=2))

    @staticmethod
    def _verify_azure_options(opts):
        # --endpoint is required
        if opts.endpoint is None:
            return ['Required parameter --endpoint not supplied']

        # --account-name and --account-key need to be provided together
        if opts.account_name and opts.account_key is None:
            return ['Parameter --account-key is required if --account-name is provided']
        if opts.account_name is None and opts.account_key:
            return ['Parameter --account-name is required if --account-key is provided']

        # No other authentication method is allowed with --account-name and --account-key
        if opts.account_name and opts.account_key:
            if opts.shared_access_signature:
                return ['Parameter --shared--access-signature is not allowed if --account-key is provided']
            if opts.managed_identity_id:
                return ['Parameter --managed-identity-id is not allowed if --account-key is provided']
            if opts.client_id:
                return ['Parameter --client-id is not allowed if --account-key is provided']
            if opts.client_secret:
                return ['Parameter --client-secret is not allowed if --account-key is provided']
            if opts.client_certificate:
                return ['Parameter --client-certificate is not allowed if --account-key is provided']
            if opts.client_certificate_password:
                return ['Parameter --client-certificate-password is not allowed if --account-key is provided']
            if opts.tenant_id:
                return ['Parameter --tenant-id is not allowed if --account-key is provided']

        # No other authentication method is allowed with --shared-access-signature
        if opts.shared_access_signature:
            if opts.managed_identity_id:
                return ['Parameter --managed-identity-id is not allowed if --shared-access-signature is provided']
            if opts.client_id:
                return ['Parameter --client-id is not allowed if --shared-access-signature is provided']
            if opts.client_secret:
                return ['Parameter --client-secret is not allowed if --shared-access-signature is provided']
            if opts.client_certificate:
                return ['Parameter --client-certificate is not allowed if --shared-access-signature is provided']
            if opts.client_certificate_password:
                return ['Parameter --client-certificate-password is not allowed if '
                        '--shared-access-signature is provided']
            if opts.tenant_id:
                return ['Parameter --tenant-id is not allowed if --shared-access-signature is provided']

        # No other authentication method is allowed with --managed-identity-id
        if opts.managed_identity_id:
            if opts.client_id:
                return ['Parameter --client-id is not allowed if --managed-identity-id is provided']
            if opts.client_secret:
                return ['Parameter --client-secret is not allowed if --managed-identity-id is provided']
            if opts.client_certificate:
                return ['Parameter --client-certificate is not allowed if --managed-identity-id is provided']
            if opts.client_certificate_password:
                return ['Parameter --client-certificate-password is not allowed if --managed-identity-id is provided']
            if opts.tenant_id:
                return ['Parameter --tenant-id is not allowed if --managed-identity-id is provided']

        # --client-secret, --client-certificate, --client-certificate-password and --tenant-id not allowed if
        # --client-id is not present
        if opts.client_id is None:
            if opts.client_secret:
                return ['Parameter --client-id is required if --client-secret is provided']
            if opts.client_certificate:
                return ['Parameter --client-id is required if --client-certificate is provided']
            if opts.client_certificate_password:
                return ['Parameter --client-id is required if --client-certificate-password is provided']
            if opts.tenant_id:
                return ['Parameter --client-id is required if --tenant-id is provided']

        # --client-secret and --client-certificate are not allowed to be passed together
        if opts.client_id:
            if opts.tenant_id is None:
                return ['Required parameter --tenant-id not supplied']
            if opts.client_secret is None and opts.client_certificate is None:
                return ['Parameter --client-secret or --client-certificate is required if --client-id is provided']
            if opts.client_secret and opts.client_certificate:
                return ['The parameters --client-secret and --client-certificate cannot be provided at the same time']
            if opts.client_secret and opts.client_certificate_password:
                return ['Parameter --client-certificate-password is not allowed if --client-secret is provided']

    @staticmethod
    def get_man_page_name():
        return get_doc_page_name("couchbase-cli-analytics-link-setup")

    @staticmethod
    def get_description():
        return "Manage Analytics Links"


class UserChangePassword(Subcommand):
    """The change password subcommand"""

    def __init__(self):
        super(UserChangePassword, self).__init__()
        self.parser.prog = "couchbase-cli user-change-password"
        group = self.parser.add_argument_group("User password change option")
        group.add_argument("--new-password", dest="new_pass", metavar="<password>", required=True,
                           help="The new password")

    @rest_initialiser(cluster_init_check=True, version_check=True)
    def execute(self, opts):
        if opts.new_pass is None:
            _exit_if_errors(["--new-password is required"])

        _, rv = self.rest.user_change_passsword(opts.new_pass)
        _exit_if_errors(rv)
        _success(f'Changed password for {opts.username}')

    @staticmethod
    def get_man_page_name():
        return get_doc_page_name("couchbase-cli-user-change-password")

    @staticmethod
    def get_description():
        return "Change user password"


class CollectionManage(Subcommand):
    """The collections-manage subcommand"""

    def __init__(self):
        super(CollectionManage, self).__init__()
        self.parser.prog = "couchbase-cli collection-manage"
        group = self.parser.add_argument_group("Collection manage option")
        group.add_argument("--bucket", dest="bucket", metavar="<bucket>", required=True, help="The bucket to use")
        group.add_argument("--create-scope", dest="create_scope", metavar="<scope>", default=None,
                           help="The name of the scope to make")
        group.add_argument("--drop-scope", dest="drop_scope", metavar="<scope>", default=None,
                           help="The name of the scope to remove")
        group.add_argument("--list-scopes", dest="list_scopes", action="store_true", default=None,
                           help="List all of the scopes in the bucket")
        group.add_argument("--create-collection", dest="create_collection", metavar="<collection>", default=None,
                           help="The path to the collection to make")
        group.add_argument("--drop-collection", dest="drop_collection", metavar="<collection>", default=None,
                           help="The path to the collection to remove")
        group.add_argument("--list-collections", dest="list_collections", metavar="<scope_list>", default=None,
                           const="", nargs='?', help="List all of the collections in the provided scopes. If no scopes "
                                                     "are provided it will print all collections")
        group.add_argument("--max-ttl", dest="max_ttl", metavar="<seconds>", type=int,
                           help="Set the maximum TTL the collection will accept")

    @rest_initialiser(cluster_init_check=True, version_check=True)
    def execute(self, opts):
        cmds = [opts.create_scope, opts.drop_scope, opts.list_scopes, opts.create_collection, opts.drop_collection,
                opts.list_collections]
        cmd_total = sum(cmd is not None for cmd in cmds)

        args = "--create-scope, --drop-scope, --list-scopes, --create-collection, --drop-collection, or " \
               "--list-collections"
        if cmd_total == 0:
            _exit_if_errors([f'Must specify one of the following: {args}'])
        elif cmd_total != 1:
            _exit_if_errors([f'Only one of the following may be specified: {args}'])

        if opts.max_ttl is not None and opts.create_collection is None:
            _exit_if_errors(["--max-ttl can only be set with --create-collection"])

        if opts.create_scope:
            self._create_scope(opts)
        if opts.drop_scope:
            self._drop_scope(opts)
        if opts.list_scopes:
            self._list_scopes(opts)
        if opts.create_collection:
            self._create_collection(opts)
        if opts.drop_collection:
            self._drop_collection(opts)
        if opts.list_collections is not None:
            self._list_collections(opts)

    def _create_scope(self, opts):
        _, errors = self.rest.create_scope(opts.bucket, opts.create_scope)
        _exit_if_errors(errors)
        _success("Scope created")

    def _drop_scope(self, opts):
        _, errors = self.rest.drop_scope(opts.bucket, opts.drop_scope)
        _exit_if_errors(errors)
        _success("Scope dropped")

    def _list_scopes(self, opts):
        manifest, errors = self.rest.get_manifest(opts.bucket)
        _exit_if_errors(errors)
        for scope in manifest['scopes']:
            print(scope['name'])

    def _create_collection(self, opts):
        scope, collection = self._get_scope_collection(opts.create_collection)
        _, errors = self.rest.create_collection(opts.bucket, scope, collection, opts.max_ttl)
        _exit_if_errors(errors)
        _success("Collection created")

    def _drop_collection(self, opts):
        scope, collection = self._get_scope_collection(opts.drop_collection)
        _, errors = self.rest.drop_collection(opts.bucket, scope, collection)
        _exit_if_errors(errors)
        _success("Collection dropped")

    def _list_collections(self, opts):
        manifest, errors = self.rest.get_manifest(opts.bucket)
        _exit_if_errors(errors)

        if opts.list_collections == "":
            scope_dict = {}
        else:
            scope_dict = {scope: False for scope in opts.list_collections.split(',')}

        if opts.output == 'json':
            self._json_list_collections(manifest, scope_dict)
            return

        for scope in manifest['scopes']:
            if len(scope_dict) == 0 or scope['name'] in scope_dict:
                if len(scope_dict) > 0:
                    scope_dict[scope['name']] = True

                print(f'Scope {scope["name"]}:')
                for collection in scope['collections']:
                    print(f'    - {collection["name"]}')

        if len(scope_dict) > 0:
            for scope, found in scope_dict.items():
                if not found:
                    _warning(f'Scope "{scope}" does not exist')

    @staticmethod
    def _json_list_collections(manifest: Dict[str, Any], scope_dict: Dict[str, bool]):
        out = {}
        for scope in manifest['scopes']:
            if len(scope_dict) == 0 or scope['name'] in scope_dict:
                out[scope['name']] = [collection["name"] for collection in scope['collections']]
        print(json.dumps(out, indent=4))

    def _get_scope_collection(self, path):
        scope, collection, err = self.expand_collection_shortcut(path)
        if err is not None:
            _exit_if_errors([err])
        return scope, collection

    @staticmethod
    def expand_collection_shortcut(path):
        parts = path.split('.')
        if len(parts) != 2:
            return None, None, f'invalid collection path {path}'
        parts = ['_default' if x == '' else x for x in parts]
        return parts[0], parts[1], None

    @staticmethod
    def get_man_page_name():
        return get_doc_page_name("couchbase-cli-collection-manage")

    @staticmethod
    def get_description():
        return "Manage collections in a bucket"


class EnableDeveloperPreview(Subcommand):
    """"The enable developer preview command"""

    def __init__(self):
        super(EnableDeveloperPreview, self).__init__()
        self.parser.prog = "couchbase-cli enable-developer-preview"
        group = self.parser.add_argument_group("Developer preview option")
        group.add_argument('--enable', dest='enable', required=False, action="store_true",
                           help='Enable developer preview mode in target cluster')
        group.add_argument('--list', dest='list', required=False, action="store_true",
                           help='Check if cluster is in developer preview mode')

    @rest_initialiser(version_check=True)
    def execute(self, opts):
        if not (opts.enable or opts.list):
            _exit_if_errors(['--enable or --list must be provided'])
        if opts.enable and opts.list:
            _exit_if_errors(['cannot provide both --enable and --list'])

        if opts.enable:
            confirm = input('Developer preview cannot be disabled once it is enabled. '
                            'If you enter developer preview mode you will not be able to '
                            'upgrade. DO NOT USE IN PRODUCTION.\nAre you sure [y/n]: ')
            if confirm == 'y':
                _, errors = self.rest.set_dp_mode()
                _exit_if_errors(errors)
                _success("Cluster is in developer preview mode")
            elif confirm == 'n':
                _success("Developer preview mode has NOT been enabled")
            else:
                _exit_if_errors(["Unknown option provided"])

        if opts.list:
            pools, rv = self.rest.pools()
            _exit_if_errors(rv)
            if 'isDeveloperPreview' in pools and pools['isDeveloperPreview']:
                print('Cluster is in developer preview mode')
            else:
                print('Cluster is NOT in developer preview mode')

    @staticmethod
    def get_man_page_name():
        return get_doc_page_name("couchbase-cli-enable-developer-preview")

    @staticmethod
    def get_description():
        return "Enable developer preview mode in target cluster"


class SettingAlternateAddress(Subcommand):
    """"Setting alternate address command"""

    def __init__(self):
        super(SettingAlternateAddress, self).__init__()
        self.parser.prog = "couchbase-cli setting-alternate-address"
        group = self.parser.add_argument_group("Configure alternate addresses")
        group.add_argument('--set', dest='set', required=False, action="store_true",
                           help='Set external address configuration for the node')
        group.add_argument('--remove', dest='remove', required=False, action="store_true",
                           help='Remove external address configuration')
        group.add_argument('--list', dest='list', required=False, action='store_true',
                           help='Retrieve current alternate address configuration for all nodes')
        group.add_argument('--node', dest='node', metavar="<node>", help="Specify the node to update")
        group.add_argument('--hostname', dest='alternate_hostname', metavar="<host>", help='Alternate address')
        group.add_argument('--ports', dest='ports', metavar="<ports>",
                           help="A comma separated list specifying port mappings for the services")

    @rest_initialiser(version_check=True)
    def execute(self, opts):
        flags_used = sum([opts.set, opts.list, opts.remove])
        if flags_used != 1:
            _exit_if_errors(['Use exactly one of --set, --list or --remove'])
        if opts.set or opts.remove:
            if not opts.node:
                _exit_if_errors(['--node has to be set when using --set or --remove'])
            # Alternate address can only be set on the node it self. The opts.cluster
            # is updated with the opts.node instead to allow ease of use.
            # The node name can have a port number (./cluster_run)
            hostname, port = self._get_host_port(opts.node)
            url = urllib.parse.urlparse(opts.cluster)
            if url.scheme:
                scheme = url.scheme
                if url.port and not port:
                    port = url.port
            elif not port:
                _, old_port = self._get_host_port(opts.cluster)
                if old_port:
                    port = old_port
            if scheme:
                cluster = f'{scheme}://'
            cluster += hostname
            if port:
                cluster += f':{port}'
            opts.cluster = cluster

            # override rest client so it uses the node to be altered
            self.rest = ClusterManager(opts.cluster, opts.username, opts.password, opts.ssl, opts.ssl_verify,
                                       opts.cacert, opts.debug)

        if opts.set:
            ports, error = self._parse_ports(opts.ports)
            _exit_if_errors(error)
            _, error = self.rest.set_alternate_address(opts.alternate_hostname, ports)
            _exit_if_errors(error)
            _success('Alternate address configuration updated')
        if opts.remove:
            _, error = self.rest.delete_alternate_address()
            _exit_if_errors(error)
            _success('Alternate address configuration deleted')
        if opts.list:
            add, error = self.rest.get_alternate_address()
            _exit_if_errors(error)
            if opts.output == 'standard':
                port_names = set()
                for node in add:
                    if 'alternateAddresses' in node:
                        if 'ports' in node['alternateAddresses']['external']:
                            for port in node['alternateAddresses']['external']['ports'].keys():
                                port_names.add(port)
                # Limiting the display of hostnames to 42, same length as a IPv6 address
                print('{:43}{:43}{}'.format('Hostname', 'Alternate Address', 'Ports (Primary/Alternate)'))
                print('{:86}'.format(' '), end='')
                port_names = sorted(port_names)
                for port in port_names:
                    column_size = len(port) + 1
                    if column_size < 11:
                        column_size = 12
                    print(f'{port:{column_size}}', end='')
                print()
                for node in add:
                    if 'alternateAddresses' in node:
                        # For cluster_run and single node clusters there is no hostname
                        if 'hostname' in node:
                            host = node["hostname"]
                        else:
                            host = 'UNKNOWN'
                        # Limiting the display of hostnames to 42 chars, same length as IPv6 address
                        if len(host) > 42:
                            host = host[:40] + '..'
                        alternateAddresses = node["alternateAddresses"]["external"]["hostname"]
                        if len(alternateAddresses) > 42:
                            alternateAddresses = alternateAddresses[:40] + '..'
                        print(f'{host:43}{alternateAddresses:43}', end='')
                        for port in port_names:
                            column_size = len(port) + 1
                            if column_size < 11:
                                column_size = 12
                            ports = ' '
                            if port in node['alternateAddresses']['external']['ports']:
                                ports = f'{str(node["services"][port])}' \
                                        f'/{str(node["alternateAddresses"]["external"]["ports"][port])}'
                            print(f'{ports:{column_size}}', end='')
                        print()
                    else:
                        # For cluster_run and single node clusters there is no hostanme
                        try:
                            print(f'{node["hostname"]}')
                        except KeyError:
                            print('UNKNOWN')
            else:
                print(json.dumps(add))

    @staticmethod
    def _parse_ports(ports):
        if ports is None:
            return None, None

        port_mappings = ports.split(',')
        port_tuple_list = []
        for port_value_pair in port_mappings:
            p_v = port_value_pair.split('=')
            if len(p_v) != 2:
                return None, [f'invalid port mapping: {port_value_pair}']
            try:
                int(p_v[1])
            except ValueError:
                return None, [f'invalid port mapping: {port_value_pair}']
            port_tuple_list.append((p_v[0], p_v[1]))
        return port_tuple_list, None

    @staticmethod
    def _get_host_port(host):
        if ']' in host:
            host_port = host.split(']:')
            if len(host_port) == 2:
                return host_port[0] + ']', host_port[1]
            return host_port[0], None
        else:
            host_port = host.split(':')
            if len(host_port) == 2:
                return host_port[0], host_port[1]
            return host_port[0], None

    @staticmethod
    def get_man_page_name():
        return get_doc_page_name("couchbase-cli-setting-alternate-address")

    @staticmethod
    def get_description():
        return "Configure alternate addresses"


class SettingQuery(Subcommand):
    """"Command to configure query settings"""

    def __init__(self):
        super(SettingQuery, self).__init__()
        self.parser.prog = "couchbase-cli setting-query"
        group = self.parser.add_argument_group("Query service settings")
        group.add_argument('--set', dest='set', action="store_true",
                           help='Set query settings')
        group.add_argument('--get', dest='get', action="store_true",
                           help='Retrieve current query settings')
        group.add_argument('--pipeline-batch', metavar='<num>', type=int, default=None,
                           help='Number of items execution operators can batch.')
        group.add_argument('--pipeline-cap', metavar='<num>', type=int, default=None,
                           help='Maximum number of items each execution operator can buffer.')
        group.add_argument('--scan-cap', metavar='<size>', type=int, default=None,
                           help='Maximum buffer size for index scans.')
        group.add_argument('--timeout', metavar='<ms>', type=int, default=None,
                           help='Server execution timeout.')
        group.add_argument('--prepared-limit', metavar='<max>', type=int, default=None,
                           help='Maximum number of prepared statements.')
        group.add_argument('--completed-limit', metavar='<max>', type=int, default=None,
                           help='Maximum number of completed requests.')
        group.add_argument('--completed-threshold', metavar='<ms>', type=int, default=None,
                           help='Cache completed query lasting longer than this many milliseconds.')
        group.add_argument('--log-level', choices=['trace', 'debug', 'info', 'warn', 'error', 'sever', 'none'],
                           default=None, metavar='<trace|debug|info|warn|error|server|none>',
                           help='Log level: debug, trace, info, warn, error, severe, none.')
        group.add_argument('--max-parallelism', metavar='<max>', type=int, default=None,
                           help='Maximum parallelism per query.')
        group.add_argument('--n1ql-feature-control', metavar='<num>', type=int, default=None,
                           help='N1QL Feature Controls')
        group.add_argument('--temp-dir', metavar='<path>', type=str, default=None,
                           help='This specifies the directory for temporary query data.')
        group.add_argument('--temp-dir-size', metavar='<mebibytes>', type=int, default=None,
                           help='Specify the maximum size in mebibytes for the temporary query data directory.')
        group.add_argument('--cost-based-optimizer', metavar='<1|0>', type=str, default=None,
                           help='Use cost-based optimizer (Developer Preview).')
        group.add_argument('--memory-quota', metavar='<mebibytes>', type=int, default=None,
                           help='Sets the query memory quota in MiB.')
        group.add_argument('--transaction-timeout', metavar='<duration>', type=str, default=None,
                           help='A duration string for the transaction timeout i.e (100ns, 10ms, 1s, 1m).')

        access_list_group = self.parser.add_argument_group('Query curl access settings')
        access_list_group.add_argument('--curl-access', choices=['restricted', 'unrestricted'], default=None,
                                       help='Specify either unrestricted or restricted, to determine which URLs are'
                                            ' permitted to be accessed by the curl function.')
        access_list_group.add_argument('--allowed-urls', metavar='<urls>', type=str, default=None,
                                       help='Comma separated lists of URLs that are allowed to be accessed by the curl'
                                            ' function.')
        access_list_group.add_argument('--disallowed-urls', metavar='<urls>', type=str, default=None,
                                       help='Comma separated lists of URLs that are disallowed to be accessed by the'
                                            ' curl function.')

    @rest_initialiser(version_check=True)
    def execute(self, opts):
        if sum([opts.get, opts.set]) != 1:
            _exit_if_errors(['Please provide --set or --get, both can not be provided at the same time'])

        if opts.get:
            settings, err = self.rest.get_query_settings()
            _exit_if_errors(err)
            print(json.dumps(settings))
        if opts.set:
            access_list = self._post_query_access_list(opts)
            self._post_query_settings(opts, access_list)
            _success('Updated the query settings')

    def _post_query_access_list(self, opts) -> bool:
        if opts.curl_access != 'restricted' and (opts.allowed_urls is not None or opts.disallowed_urls is not None):
            _exit_if_errors(['Can only provide --allowed-urls or --disallowed-urls with --curl-access restricted'])
        if opts.curl_access:
            allowed = opts.allowed_urls.strip().split(',') if opts.allowed_urls is not None else None
            disallowed = opts.disallowed_urls.strip().split(',') if opts.disallowed_urls is not None else None
            _, err = self.rest.post_query_curl_access_settings(opts.curl_access == 'restricted', allowed, disallowed)
            _exit_if_errors(err)
            return True
        return False

    def _post_query_settings(self, opts, access_list):
        if all(v is None for v in [opts.pipeline_batch, opts.pipeline_cap, opts.scan_cap, opts.timeout,
                                   opts.prepared_limit, opts.completed_limit, opts.completed_threshold,
                                   opts.log_level, opts.max_parallelism, opts.n1ql_feature_control, opts.temp_dir,
                                   opts.temp_dir_size, opts.cost_based_optimizer, opts.memory_quota,
                                   opts.transaction_timeout]):
            if access_list:
                return

            _exit_if_errors(['Please provide at least one other option with --set'])

        _, err = self.rest.post_query_settings(opts.pipeline_batch, opts.pipeline_cap, opts.scan_cap, opts.timeout,
                                               opts.prepared_limit, opts.completed_limit, opts.completed_threshold,
                                               opts.log_level, opts.max_parallelism, opts.n1ql_feature_control,
                                               opts.temp_dir, opts.temp_dir_size, opts.cost_based_optimizer,
                                               opts.memory_quota, opts.transaction_timeout)
        _exit_if_errors(err)

    @staticmethod
    def get_man_page_name():
        return get_doc_page_name("couchbase-cli-setting-query")

    @staticmethod
    def get_description():
        return "Manage query settings"


class IpFamily(Subcommand):
    """"Command to switch between IP family for node to node communication"""

    def __init__(self):
        super(IpFamily, self).__init__()
        self.parser.prog = "couchbase-cli ip-family"
        group = self.parser.add_argument_group("IP family options")
        group.add_argument('--get', action="store_true", default=False, help='Retrieve current used IP family')
        group.add_argument('--set', action="store_true", default=False, help='Change current used IP family')
        group.add_argument('--ipv4', dest='ipv4', default=False, action="store_true",
                           help='Set IP family to IPv4')
        group.add_argument('--ipv4only', dest='ipv4only', default=False, action="store_true",
                           help='Set IP family to IPv4 only')
        group.add_argument('--ipv6', dest='ipv6', default=False, action="store_true",
                           help='Set IP family to IPv6')
        group.add_argument('--ipv6only', dest='ipv6only', default=False, action="store_true",
                           help='Set IP family to IPv6 only')

    @rest_initialiser(version_check=True)
    def execute(self, opts):
        flags_used = sum([opts.set, opts.get])
        if flags_used == 0:
            _exit_if_errors(['Please provide one of --set, or --get'])
        elif flags_used > 1:
            _exit_if_errors(['Please provide only one of --set, or --get'])

        if opts.get:
            self._get(self.rest)
        if opts.set:
            if sum([opts.ipv6, opts.ipv6only, opts.ipv4, opts.ipv4only]) != 1:
                _exit_if_errors(['Provided exactly one of --ipv4, --ipv4only, --ipv6 or --ipv6only together with the'
                                 ' --set option'])
            only = opts.ipv6only or opts.ipv4only
            if opts.ipv6only:
                opts.ipv6 = True
            self._set(self.rest, opts.ipv6, opts.ssl, only)

    @staticmethod
    def _set(rest, ipv6, ssl, ip_only):
        ip_fam, ip_fam_disable = ('ipv6', 'ipv4') if ipv6 else ('ipv4', 'ipv6')
        node_data, err = rest.pools('nodes')

        if err and err[0] == 'unknown pool':
            _, err = rest.enable_external_listener(ipfamily=ip_fam)
            _exit_if_errors(err)
            _, err = rest.setup_net_config(ipfamily=ip_fam, ipfamilyonly=ip_only)
            _exit_if_errors(err)
            _, err = rest.disable_unused_external_listeners(ipfamily=ip_fam_disable)
            _exit_if_errors(err)
            _success('Switched IP family of the cluster')
            return

        _exit_if_errors(err)

        ssl = ssl or force_communicate_tls(rest)

        hosts = []
        for n in node_data['nodes']:
            host = f'http://{n["hostname"]}'
            if ssl:
                addr = n["hostname"].rsplit(":", 1)[0]
                host = f'https://{addr}:{n["ports"]["httpsMgmt"]}'
            _, err = rest.enable_external_listener(host=host, ipfamily=ip_fam)
            _exit_if_errors(err)
            hosts.append(host)

        for h in hosts:
            _, err = rest.setup_net_config(host=h, ipfamily=ip_fam, ipfamilyonly=ip_only)
            _exit_if_errors(err)
            print(f'Switched IP family for node: {h}')

        for h in hosts:
            _, err = rest.disable_unused_external_listeners(host=h, ipfamily=ip_fam_disable)
            _exit_if_errors(err)

        _success('Switched IP family of the cluster')

    @staticmethod
    def _get(rest):
        nodes, err = rest.nodes_info()
        _exit_if_errors(err)
        ip_families = set()
        for n in nodes:
            if 'addressFamilyOnly' in n and n['addressFamilyOnly']:
                ip_families.add(n['addressFamily'] + 'only')
            else:
                ip_families.add(n['addressFamily'])

        if len(ip_families) == 1:
            ip_family = ip_families.pop()
            mode = 'UNKNOWN'
            if ip_family in ['inet', 'inet_tls']:
                mode = 'ipv4'
            elif ip_family in ['inetonly', 'inet_tlsonly']:
                mode = 'ipv4only'
            elif ip_family in ['inet6', 'inet6_tls']:
                mode = 'ipv6'
            elif ip_family in ['inet6only', 'inet6_tlsonly']:
                mode = 'ipv6only'

            print(f'Cluster using {mode}')
        else:
            print('Cluster is in mixed mode')

    @staticmethod
    def get_man_page_name():
        return get_doc_page_name("couchbase-cli-ip-family")

    @staticmethod
    def get_description():
        return "Change or get the address family"


class NodeToNodeEncryption(Subcommand):
    """"Command to enable/disable cluster encryption"""

    def __init__(self):
        super(NodeToNodeEncryption, self).__init__()
        self.parser.prog = "couchbase-cli node-to-node-encryption"
        group = self.parser.add_argument_group("Node-to-node encryption options")
        group.add_argument('--enable', action="store_true", default=False, help='Enable node-to-node encryption')
        group.add_argument('--disable', action="store_true", default=False, help='Disable node-to-node encryption')
        group.add_argument('--get', action="store_true", default=False,
                           help='Retrieve current status of node-to-node encryption (on or off)')

    @rest_initialiser(version_check=True)
    def execute(self, opts):
        flags_used = sum([opts.enable, opts.disable, opts.get])
        if flags_used == 0:
            _exit_if_errors(['Please provide one of --enable, --disable or --get'])
        elif flags_used > 1:
            _exit_if_errors(['Please provide only one of --enable, --disable or --get'])

        if opts.get:
            self._get(self.rest)
        elif opts.enable:
            self._change_encryption(self.rest, 'on', opts.ssl)
        elif opts.disable:
            self._change_encryption(self.rest, 'off', opts.ssl)

    @staticmethod
    def _change_encryption(rest, encryption, ssl):
        node_data, err = rest.pools('nodes')
        encryption_disable = 'off' if encryption == 'on' else 'on'

        if err and err[0] == 'unknown pool':
            _, err = rest.enable_external_listener(encryption=encryption)
            _exit_if_errors(err)
            _, err = rest.setup_net_config(encryption=encryption)
            _exit_if_errors(err)
            _, err = rest.disable_unused_external_listeners(encryption=encryption_disable)
            _exit_if_errors(err)
            _success(f'Switched node-to-node encryption {encryption}')
            return

        _exit_if_errors(err)

        ssl = ssl or force_communicate_tls(rest)

        hosts = []
        for n in node_data['nodes']:
            host = f'http://{n["hostname"]}'
            if ssl:
                addr = n["hostname"].rsplit(":", 1)[0]
                host = f'https://{addr}:{n["ports"]["httpsMgmt"]}'
            _, err = rest.enable_external_listener(host=host, encryption=encryption)
            _exit_if_errors(err)
            hosts.append(host)

        for h in hosts:
            _, err = rest.setup_net_config(host=h, encryption=encryption)
            _exit_if_errors(err)
            print(f'Turned {encryption} encryption for node: {h}')

        for h in hosts:
            _, err = rest.disable_unused_external_listeners(host=h, encryption=encryption_disable)
            _exit_if_errors(err)

        _success(f'Switched node-to-node encryption {encryption}')

    @staticmethod
    def _get(rest):
        # this will start the correct listeners in all the nodes
        nodes, err = rest.nodes_info()
        _exit_if_errors(err)
        encrypted_nodes = []
        unencrpyted_nodes = []
        for n in nodes:
            if n['nodeEncryption']:
                encrypted_nodes.append(n['hostname'])
            else:
                unencrpyted_nodes.append(n['hostname'])

        if len(encrypted_nodes) == len(nodes):
            print('Node-to-node encryption is enabled')
        elif len(unencrpyted_nodes) == len(nodes):
            print('Node-to-node encryption is disabled')
        else:
            print('Cluster is in mixed mode')
            print(f'Nodes with encryption enabled: {encrypted_nodes}')
            print(f'Nodes with encryption disabled: {unencrpyted_nodes}')

    @staticmethod
    def get_man_page_name():
        return get_doc_page_name("couchbase-cli-node-to-node-encryption")

    @staticmethod
    def get_description():
        return "Change or get the cluster encryption configuration"


class SettingRebalance(Subcommand):
    """The rebalance subcommand"""

    def __init__(self):
        super(SettingRebalance, self).__init__()
        self.parser.prog = "couchbase-cli setting-rebalance"
        group = self.parser.add_argument_group("Rebalance configuration")
        group.add_argument("--set", default=False, action='store_true',
                           help='Set the automatic rebalance retry settings.')
        group.add_argument("--get", default=False, action='store_true',
                           help='Get the automatic rebalance retry settings.')
        group.add_argument('--cancel', default=False, action='store_true',
                           help='Cancel pending rebalance retry.')
        group.add_argument('--moves-per-node', type=int, metavar='<num>',
                           help='Specify the number of [1-64] vBuckets to move concurrently')
        group.add_argument('--pending-info', default=False, action='store_true',
                           help='Get info for pending rebalance retry.')
        group.add_argument("--enable", metavar="<1|0>", choices=["1", "0"],
                           help="Enable or disable automatic rebalance retry")
        group.add_argument("--wait-for", metavar="<sec>", type=int,
                           help="Specify the time to wat before retrying the rebalance [5-3600] seconds.")
        group.add_argument("--max-attempts", metavar="<num>", type=int,
                           help="Maximum number of rebalance retires [1-3].")
        group.add_argument('--rebalance-id', metavar='<id>',
                           help='Specify the id of the failed rebalance to cancel the retry.')

    @rest_initialiser(cluster_init_check=True, version_check=True, enterprise_check=False)
    def execute(self, opts):
        if sum([opts.set, opts.get, opts.cancel, opts.pending_info]) != 1:
            _exit_if_errors(['Provide either --set, --get, --cancel or --pending-info'])

        if opts.get:
            settings, err = self.rest.get_settings_rebalance()
            _exit_if_errors(err)
            if self.enterprise:
                retry_settings, err = self.rest.get_settings_rebalance_retry()
                _exit_if_errors(err)
                settings.update(retry_settings)
            if opts.output == 'json':
                print(json.dumps(settings))
            else:
                if self.enterprise:
                    print(f'Automatic rebalance retry {"enabled" if settings["enabled"] else "disabled"}')
                    print(f'Retry wait time: {settings["afterTimePeriod"]}')
                    print(f'Maximum number of retries: {settings["maxAttempts"]}')
                print(f'Maximum number of vBucket move per node: {settings["rebalanceMovesPerNode"]}')
        elif opts.set:
            if (not self.enterprise and (opts.enable is not None or opts.wait_for is not None
                                         or opts.max_attempts is not None)):
                _exit_if_errors(["Automatic rebalance retry configuration is an Enterprise Edition only feature"])
            if opts.enable == '1':
                opts.enable = 'true'
            else:
                opts.enable = 'false'

            if opts.wait_for is not None and (opts.wait_for < 5 or opts.wait_for > 3600):
                _exit_if_errors(['--wait-for must be a value between 5 and 3600'])
            if opts.max_attempts is not None and (opts.max_attempts < 1 or opts.max_attempts > 3):
                _exit_if_errors(['--max-attempts must be a value between 1 and 3'])

            if self.enterprise:
                _, err = self.rest.set_settings_rebalance_retry(opts.enable, opts.wait_for, opts.max_attempts)
                _exit_if_errors(err)

            if opts.moves_per_node is not None:
                if not 1 <= opts.moves_per_node <= 64:
                    _exit_if_errors(['--moves-per-node must be a value between 1 and 64'])
                _, err = self.rest.set_settings_rebalance(opts.moves_per_node)
                _exit_if_errors(err)

            _success('Rebalance settings updated')
        elif opts.cancel and not self.enterprise:
            _exit_if_errors(["Automatic rebalance retry configuration is an Enterprise Edition only feature"])

            if opts.rebalance_id is None:
                _exit_if_errors(['Provide the failed rebalance id using --rebalance-id <id>'])
            _, err = self.rest.cancel_rebalance_retry(opts.rebalance_id)
            _exit_if_errors(err)
            _success('Rebalance retry canceled')
        else:
            if not self.enterprise:
                _exit_if_errors(["Automatic rebalance retry configuration is an Enterprise Edition only feature"])
            rebalance_info, err = self.rest.get_rebalance_info()
            _exit_if_errors(err)
            print(json.dumps(rebalance_info))

    @staticmethod
    def get_man_page_name():
        return get_doc_page_name("couchbase-cli-setting-rebalance")

    @staticmethod
    def get_description():
        return "Configure automatic rebalance settings"


class SettingAnalytics(Subcommand):
    """The setting-analytics subcommand"""

    def __init__(self):
        super().__init__()
        self.parser.prog = 'couchbase-cli setting-analytics'
        group = self.parser.add_argument_group('Analytics Service Settings')
        group.add_argument('--get', action='store_true', help='Retrieve the current Analytics settings')
        group.add_argument('--set', action='store_true', help='Set the Analytics settings')
        group.add_argument('--replicas', action='store', type=int, choices=[0, 1, 2, 3],
                           help='Sets the number of replicas')

    @rest_initialiser(cluster_init_check=True, version_check=True, enterprise_check=False)
    def execute(self, opts):
        if sum([opts.get, opts.set]) != 1:
            _exit_if_errors(['Please provide --set or --get, both cannot be provided at the same time'])

        if opts.get:
            settings, err = self.rest.get_analytics_settings()
            _exit_if_errors(err)
            if opts.output == 'json':
                print(json.dumps(settings))
                return
            for k, v in settings.items():
                print(f'{k}: {v}')
            return

        if opts.replicas is None:
            _exit_if_errors(['Please provide at least one other option with --set'])

        _, err = self.rest.set_analytics_settings(opts.replicas)
        _exit_if_errors(err)
        if opts.replicas:
            print('A rebalance is required for the replica change to take affect')
        _success('Analytics settings updated')

    @staticmethod
    def get_man_page_name():
        return get_doc_page_name("couchbase-cli-setting-analytics")

    @staticmethod
    def get_description():
        return "Modify Analytics settings"


class BackupService(Subcommand):
    """BackupService class is a subcommand that will contain other commands to configure the service as well as manage
    it. This approach attempts to make the interface more intuitive by keeping a hierarchical structure where the
    service can have all its options under one command instead of having multiple completely separate commands (e.g
    settings-backups, manage-backups and repository-setup-backup.)

    The idea is that the interface will look like:
    couchbase-cli backup-service [settings | plans | repositories | cloud-credentials] where each element in [] is a
    subcommand to manage those options for that part of the backup service. As such if the user is not sure of what they
    want to do they can always do couchbase-cli backup-service -h to get a top level details and then move down the
    hierarchy to a more concrete option.
    """

    def __init__(self):
        super(BackupService, self).__init__()
        self.parser.prog = "couchbase-cli backup-service"
        self.subparser = self.parser.add_subparsers(help='Sub command help', dest='sub_cmd', metavar='<subcommand>')
        self.settings_cmd = BackupServiceSettings(self.subparser)
        self.repository_cmd = BackupServiceRepository(self.subparser)
        self.plan_cmd = BackupServicePlan(self.subparser)

    def execute(self, opts):
        if opts.sub_cmd is None or opts.sub_cmd not in ['settings', 'repository', 'plan']:
            _exit_if_errors(['<subcommand> must be one off [settings, repository, plan]'])

        if opts.sub_cmd == 'settings':
            self.settings_cmd.execute(opts)
        elif opts.sub_cmd == 'repository':
            self.repository_cmd.execute(opts)
        elif opts.sub_cmd == 'plan':
            self.plan_cmd.execute(opts)

    @staticmethod
    def get_man_page_name():
        return get_doc_page_name("couchbase-cli-backup-service")

    @staticmethod
    def get_description():
        return "Manage the backup service"


class BackupServiceSettings:
    """Backup service settings is a nested command and manages the backup service settings"""

    def __init__(self, subparser):
        self.rest = None
        setting_parser = subparser.add_parser('settings', help='Manage backup service settings', add_help=False,
                                              allow_abbrev=False)
        group = setting_parser.add_argument_group('Backup service settings options')
        group.add_argument('--get', action='store_true', help='Get current backup service configuration')
        group.add_argument('--set', action='store_true', help='Change the service configuration')
        group.add_argument('--history-rotation-period', dest='rotation_period', type=int, metavar='<days>',
                           help='The number of days after which the task history should be rotated')
        group.add_argument('--history-rotation-size', dest='rotation_size', type=int, metavar='<mebibytes>',
                           help='The size in MiB at which to rotate the task history')
        group.add_argument("-h", "--help", action=CBHelpAction, klass=self,
                           help="Prints the short or long help message")

    @rest_initialiser(version_check=True, enterprise_check=True, cluster_init_check=True)
    def execute(self, opts):
        if sum([opts.get, opts.set]) != 1:
            _exit_if_errors(['Must use one and only one of [--get, --set]'])

        if opts.get:
            self._get(opts)
        if opts.set:
            self._set(opts)

    def _get(self, opts):
        config, err = self.rest.get_backup_service_settings()
        _exit_if_errors(err)

        if opts.output == 'json':
            print(json.dumps(config, indent=4))
        else:
            print('-- Backup service configuration --')
            size = config['history_rotation_size'] if 'history_rotation_size' in config else 'N/A'
            period = config['history_rotation_period'] if 'history_rotation_period' in config else 'N/A'
            print(f'History rotation size: {size} MiB')
            print(
                f'History rotation period: {period} days')

    def _set(self, opts):
        if opts.rotation_period is None and opts.rotation_size is None:
            _exit_if_errors(['At least one of --history-rotation-period or --history-rotation-size is required'])

        _, err = self.rest.patch_backup_service_settings(opts.rotation_period, opts.rotation_size)
        _exit_if_errors(err)
        _success('Backup service settings patched')

    @staticmethod
    def get_man_page_name():
        return get_doc_page_name("couchbase-cli-backup-service-settings")

    @staticmethod
    def get_description():
        return 'Manage backup service settings'


class BackupServiceRepository:
    """This command manages backup services repositories.

    Things this command can do is:
    - List repositories
    - Get repository
    - Add repository
    - Archive repository
    - Import repository
    - Delete repository
    """

    def __init__(self, subparser):
        """setup the parser"""
        self.rest = None
        repository_parser = subparser.add_parser('repository', help='Manage backup repositories', add_help=False,
                                                 allow_abbrev=False)

        # action flags are mutually exclusive
        action_group = repository_parser.add_mutually_exclusive_group(required=True)
        action_group.add_argument('--list', action='store_true', help='Get all repositories')
        action_group.add_argument('--get', action='store_true', help='Get repository by id')
        action_group.add_argument('--archive', action='store_true', help='Archive a repository')
        action_group.add_argument('--add', action='store_true', help='Add a new active repository')
        action_group.add_argument('--remove', action='store_true', help='Remove an archived/imported repository')
        action_group.add_argument('-h', '--help', action=CBHelpAction, klass=self,
                                  help="Prints the short or long help message")

        # other arguments
        group = repository_parser.add_argument_group('Backup service repository configuration')
        group.add_argument('--id', metavar='<id>', help='The repository id')
        group.add_argument('--new-id', metavar='<id>', help='The new repository id')
        group.add_argument('--state', metavar='<state>', choices=['active', 'archived', 'imported'],
                           help='The repository state.')
        group.add_argument('--plan', metavar='<plan_name>', help='The plan to use as base for the repository')
        group.add_argument('--backup-archive', metavar='<archive>', help='The location to store the backups in')
        group.add_argument('--bucket-name', metavar='<name>', help='The bucket to backup')
        group.add_argument('--remove-data', action='store_true', help='Used to delete the repository data')

        # the cloud arguments are given the own group so that the short help is a bit more readable
        cloud_group = repository_parser.add_argument_group('Backup repository cloud arguments')
        cloud_group.add_argument('--cloud-credentials-name', metavar='<name>',
                                 help='The stored clouds credential name to use for the new repository')
        cloud_group.add_argument('--cloud-staging-dir', metavar='<path>', help='The path to the staging directory')
        cloud_group.add_argument('--cloud-credentials-id', metavar='<id>',
                                 help='The ID to use to communicate with the object store')
        cloud_group.add_argument('--cloud-credentials-key', metavar='<key>',
                                 help='The key to use to communicate with the object store')
        cloud_group.add_argument('--cloud-credentials-refresh-token', metavar='<token>',
                                 help='Used to refresh oauth2 tokens when accessing remote storage')
        cloud_group.add_argument('--cloud-credentials-region', metavar='<region>',
                                 help='The region for the object store')
        cloud_group.add_argument('--cloud-endpoint', metavar='<endpoint>',
                                 help='Overrides the default endpoint used to communicate with the cloud provider. '
                                      'Use for object store compatible third party solutions')
        cloud_group.add_argument('--s3-force-path-style', action='store_true',
                                 help='When using S3 or S3 compatible storage it will use the old path style.')

    @rest_initialiser(version_check=True, enterprise_check=True, cluster_init_check=True)
    def execute(self, opts):
        """Run the backup-service repository subcommand"""
        if opts.list:
            self.list_repositories(opts.state, opts.output == 'json')
        elif opts.get:
            self.get_repository(opts.id, opts.state, opts.output == 'json')
        elif opts.archive:
            self.archive_repository(opts.id, opts.new_id)
        elif opts.remove:
            self.remove_repository(opts.id, opts.state, opts.remove_data)
        elif opts.add:
            self.add_active_repository(opts.id, opts.plan, opts.backup_archive, bucket_name=opts.bucket_name,
                                       credentials_name=opts.cloud_credentials_name,
                                       credentials_id=opts.cloud_credentials_id,
                                       credentials_key=opts.cloud_credentials_key,
                                       credentials_refresh_token=opts.cloud_credentials_refresh_token,
                                       cloud_region=opts.cloud_credentials_region, staging_dir=opts.cloud_staging_dir,
                                       cloud_endpoint=opts.cloud_endpoint, s3_path_style=opts.s3_force_path_style)

    def remove_repository(self, repository_id: str, state: str, delete_repo: bool = False):
        """Removes the repository in state 'state' and with id 'repository_id'
        Args:
            repository_id (str): The repository id
            state (str): It must be either archived or imported otherwise it will return an error
            delete_repo (bool): Whether or not the backup repository should be deleted
        """
        if not repository_id:
            _exit_if_errors(['--id is required'])
        # the following is devided in two options to give better error messages depending if state is missing or if it
        # is invalid
        if not state:
            _exit_if_errors(['--state is required'])
        if state not in ['archived', 'imported']:
            _exit_if_errors([
                'can only delete archived or imported repositories to delete an active repository it needs to '
                'be archived first'])
        # can only delete repo of archived repositories
        if delete_repo and state == 'imported':
            _exit_if_errors(['cannot delete the repository for an imported repository'])

        _, errors = self.rest.delete_backup_repository(repository_id, state, delete_repo)
        _exit_if_errors(errors)
        _success('Repository was deleted')

    def add_active_repository(self, repository_id: str, plan: str, archive: str, **kwargs):
        """Adds a new active repository identified by 'repository_id' and that uses 'plan' as base.

        Args:
            repository_id (str): The ID to give to the repository. This must be unique, if it is not an error will be
                returned.
            plan (str): The name of the plan to use as base for the repository. If it does not exist the service
                will return an error.
            archive (str): The location to store the data in. It must be accessible by all nodes. To use S3 instead of
                providing a path to a filesystem directory use the syntax.
                s3://<bucket-name>/<optional_prefix>/<archive>
            **kwargs: Optional parameters [bucket_name, credentials_name, credentials_id, credentials_key, cloud_region,
                staging_dir, cloud_endpoint, s3_path_style]
        """
        if not repository_id:
            _exit_if_errors(['--id is required'])
        if not plan:
            _exit_if_errors(['--plan is required'])
        if not archive:
            _exit_if_errors(['--backup-archive is required'])

        _exit_if_errors(self.check_cloud_params(archive, **kwargs))

        add_request_body = {
            'plan': plan,
            'archive': archive,
        }

        if kwargs.get('bucket_name', False):
            add_request_body['bucket_name'] = kwargs.get('bucket_name')
        if kwargs.get('credentials_name', False):
            add_request_body['cloud_credential_name'] = kwargs.get('credentials_name')
        if kwargs.get('credentials_id', False):
            add_request_body['cloud_credentials_id'] = kwargs.get('credentials_id')
        if kwargs.get('credentials_key', False):
            add_request_body['cloud_credentials_key'] = kwargs.get('credentials_key')
        if kwargs.get('credentials_refresh_token', False):
            add_request_body['cloud_credentials_refresh_token'] = kwargs.get('credentials_refresh_token')
        if kwargs.get('cloud_region', False):
            add_request_body['cloud_region'] = kwargs.get('cloud_region')
        if kwargs.get('cloud_endpoint', False):
            add_request_body['cloud_endpoint'] = kwargs.get('cloud_endpoint')
        if kwargs.get('staging_dir', False):
            add_request_body['cloud_staging_dir'] = kwargs.get('staging_dir')
        if kwargs.get('s3_path_style', False):
            add_request_body['cloud_force_path_style'] = kwargs.get('s3_path_style')

        _, errors = self.rest.add_backup_active_repository(repository_id, add_request_body)
        _exit_if_errors(errors)
        _success('Added repository')

    @staticmethod
    def check_cloud_params(archive: str, **kwargs) -> Optional[List[str]]:
        """Checks that inside kwargs there is a valid set of parameters to add a cloud repository
        Args:
            archive (str): The archive to use for the repository.
        """
        # If not an s3 archive skip this
        if not archive.startswith('s3://'):
            return None

        creds_name = kwargs.get('credentials_name')
        region = kwargs.get('cloud_region')
        creds_id = kwargs.get('credentials_id')
        creds_key = kwargs.get('credentials_key')
        staging_dir = kwargs.get('staging_dir')

        if (creds_name and (creds_id or creds_key)) or (not creds_name and not (creds_id or creds_key)):
            return ['must provide either --cloud-credentials-name or --cloud-credentials-key and '
                    '--cloud-credentials-id']
        if not staging_dir:
            return ['--cloud-staging-dir is required']
        if not creds_name and not region:
            return ['--cloud-credentials-region is required']

        return None

    def archive_repository(self, repository_id, new_id):
        """Archive an repository. The archived repository will have the id `new_id`

        Args:
            repository_id (str): The active repository ID to be archived
            new_id (str): The id that will be given to the archived repository
        """
        if not repository_id:
            _exit_if_errors(['--id is required'])
        if not new_id:
            _exit_if_errors(['--new-id is required'])

        _, errors = self.rest.archive_backup_repository(repository_id, new_id)
        _exit_if_errors(errors)
        _success('Archived repository')

    def list_repositories(self, state=None, json_out=False):
        """List the backup repositories.

        If a repository state is given only repositories in that state will be listed. This command supports listing both in
        json and human friendly format.

        Args:
            state (str, optional): One of ['active', 'imported', 'archived']. The repository on this state will be
                retrieved.
            json_out (bool): If True the output will be JSON otherwise it will be a human friendly format.
        """
        states = ['active', 'archived', 'imported'] if state is None else [state]
        results = {}
        for get_state in states:
            repositories, errors = self.rest.get_backup_service_repositories(state=get_state)
            _exit_if_errors(errors)
            results[get_state] = repositories

        if json_out:
            print(json.dumps(results, indent=2))
        else:
            self.human_friendly_print_repositories(results)

    def get_repository(self, repository_id, state, json_out=False):
        """Retrieves one repository from the backup service

        If the repository does not exist an error will be returned

        Args:
            repository_id (str): The repository id to be retrieved
            state (str): The state of the repository to retrieve
            json_out (bool): If True the output will be JSON otherwise it will be a human friendly format.
        """
        if not repository_id:
            _exit_if_errors(['--id is required'])
        if not state:
            _exit_if_errors(['--state is required'])

        repository, errors = self.rest.get_backup_service_repository(repository_id, state)
        _exit_if_errors(errors)
        if json_out:
            print(json.dumps(repository, indent=2))
        else:
            self.human_firendly_print_repository(repository)

    @staticmethod
    def human_firendly_print_repository(repository):
        """Print the repository in a human friendly format

        Args:
            repository (obj): The backup repository information
        """

        print(f'ID: {repository["id"]}')
        print(f'State: {repository["state"]}')
        print(f'Healthy: {(not ("health" in repository and not repository["health"]["healthy"]))!s}')
        print(f'Archive: {repository["archive"]}')
        print(f'Repository: {repository["repo"]}')
        if 'bucket' in repository:
            print(f'Bucket: {repository["bucket"]["name"]}')
        if 'plan_name' in repository and repository['plan_name'] != "":
            print(f'plan: {repository["plan_name"]}')
        print(f'Creation time: {repository["creation_time"]}')

        if 'scheduled' in repository and repository['scheduled']:
            print()
            BackupServiceRepository.human_firendly_print_repository_scheduled_tasks(repository['scheduled'])

        one_off = repository['running_one_off'] if 'running_one_off' in repository else None
        running_scheduled = repository['running_tasks'] if 'running_tasks' in repository else None
        if one_off or running_scheduled:
            print()
            BackupServiceRepository.human_friendly_print_running_tasks(one_off, running_scheduled)

    @staticmethod
    def human_friendly_print_running_tasks(one_off, scheduled):
        """Prints the running task summary in a human friendly way

        Args:
            one_off (map<str, task object>): Running one off tasks
            scheduled (map<str, task object>): Running scheduled tasks
        """
        all_vals = []
        name_pad = 5
        if one_off:
            for name in one_off:
                if len(name) > name_pad:
                    name_pad = len(name)
            all_vals += one_off.values()

        if scheduled:
            for name in scheduled:
                if len(name) > name_pad:
                    name_pad = len(name)
            all_vals += scheduled.values()

        name_pad += 1

        header = f'{"Name":<{name_pad}}| Task type | Status  | Start'
        print(header)
        print('-' * (len(header) + 5))
        for task in all_vals:
            print(f'{task["name"]:<{name_pad}}| {task["type"].title():<10}| {task["status"]:<8} | {task["start"]}')

    @staticmethod
    def human_firendly_print_repository_scheduled_tasks(scheduled):
        """Print the scheduled task in a tabular format"""
        name_pad = 5
        for name in scheduled:
            if len(name) > name_pad:
                name_pad = len(name)
        name_pad += 1

        header = f'{"Name":<{name_pad}}| Task type | Next run'
        print('Scheduled tasks:')
        print(header)
        print('-' * (len(header) + 5))

        for task in scheduled.values():
            print(f'{task["name"]:<{name_pad}}| {task["task_type"].title():<10}| {task["next_run"]}')

    @staticmethod
    def human_friendly_print_repositories(repositories_map):
        """This will print the repositories in a tabular format

        Args:
            repository_map (map<state (str), repository (list of objects)>)
        """
        repository_count = 0
        id_pad = 5
        plan_pad = 7
        for repositories in repositories_map.values():
            for repository in repositories:
                repository_count += 1
                if id_pad < len(repository['id']):
                    id_pad = len(repository['id'])
                if 'plan_name' in repository and plan_pad < len(repository['plan_name']):
                    plan_pad = len(repository['plan_name'])

        if repository_count == 0:
            print('No repositories found')
            return

        # Get an extra space between the the information and the column separator
        plan_pad += 1
        id_pad += 1

        # build header
        header = f'{"ID":<{id_pad}}| {"State":<9}| {"plan":<{plan_pad}}| Healthy | Repository'
        print(header)
        print('-' * len(header))

        # print repository summary
        for _, repositories in sorted(repositories_map.items()):
            for repository in repositories:
                healthy = not ('health' in repository and not repository['health']['healthy'])
                # archived and imported repositories may not have plans so we have to replace the empty string with N/A
                plan_name = 'N/A'
                if 'plan_name' in repository and len(repository['plan_name']) != 0:
                    plan_name = repository['plan_name']

                print(f"{repository['id']:<{id_pad}}| {repository['state']:<9}| {plan_name:<{plan_pad}}| "
                      f" {healthy!s:<7}| {repository['repo']}")

    @staticmethod
    def get_man_page_name():
        return get_doc_page_name("couchbase-cli-backup-service-repository")

    @staticmethod
    def get_description():
        return 'Manage backup service repositories'


class BackupServicePlan:
    """This command manages backup services plans.

    Things this command can do is:
    - List plans
    - Add delete
    - Delete plans
    """

    def __init__(self, subparser):
        """setup the parser"""
        self.rest = None
        plan_parser = subparser.add_parser('plan', help='Manage backup plans', add_help=False,
                                           allow_abbrev=False)

        # action flags are mutually exclusive
        action_group = plan_parser.add_mutually_exclusive_group(required=True)
        action_group.add_argument('--list', action='store_true', help='List all available backup plans')
        action_group.add_argument('--get', action='store_true', help='Get a plan by name')
        action_group.add_argument('--remove', action='store_true', help='Remove a plan by name')
        action_group.add_argument('--add', action='store_true', help='Add a new plan')
        action_group.add_argument('-h', '--help', action=CBHelpAction, klass=self,
                                  help="Prints the short or long help message")

        options = plan_parser.add_argument_group('Plan options')
        options.add_argument('--name', metavar='<name>', help='Plan name')
        options.add_argument('--description', metavar='<description>', help='Optional description')
        options.add_argument('--services', metavar='<services>', help='A comma separated list of services to backup')
        options.add_argument('--task', metavar='<tasks>', nargs='+', help='JSON task definition')

    @rest_initialiser(version_check=True, enterprise_check=True, cluster_init_check=True)
    def execute(self, opts):
        """Run the backup plan managment command"""
        if opts.list:
            self.list_plans(opts.output == 'json')
        elif opts.get:
            self.get_plan(opts.name, opts.output == 'json')
        elif opts.remove:
            self.remove_plan(opts.name)
        elif opts.add:
            self.add_plan(opts.name, opts.services, opts.task, opts.description)

    def add_plan(self, name: str, services: Optional[str], tasks: Optional[List[str]], description: Optional[str]):
        """Add a new backup plan

        The validation of the inputs in the CLI is intentionally lacking as this is offloaded to the backup service.
        Args:
            name (str): The name to give the new plan. It must be unique.
            services (optional list): A list of services to backup if empty all services are backed up.
            tasks (optional list): A list of JSON strings representing the tasks to be run.
            description (optional str): A optional description string.
        """
        if not name:
            _exit_if_errors(['--name is required'])

        service_list = []
        if services:
            service_list = [service.strip() for service in services.split(',')]

        tasks_objects = []
        if tasks:
            for task_str in tasks:
                try:
                    task = json.loads(task_str)
                    tasks_objects.append(task)
                except json.decoder.JSONDecodeError as json_error:
                    _exit_if_errors([f'invalid task {json_error!s}'])

        plan = {}
        if service_list:
            plan['services'] = service_list
        if tasks_objects:
            plan['tasks'] = tasks_objects
        if description:
            plan['description'] = description

        _, errors = self.rest.add_backup_plan(name, plan)
        _exit_if_errors(errors)
        _success('Added plan')

    def remove_plan(self, name: str):
        """Removes a plan by name"""
        if not name:
            _exit_if_errors(['--name is required'])

        _, errors = self.rest.delete_backup_plan(name)
        _exit_if_errors(errors)
        _success('Plan removed')

    def get_plan(self, name: str, json_output: bool = False):
        """Gets a backup plan by name

        Args:
            name (str): The name of the plan to retrieve
            json_output (bool): Whether to print in JSON or a more human friendly way
        """
        if not name:
            _exit_if_errors(['--name is required'])

        plan, errors = self.rest.get_backup_plan(name)
        _exit_if_errors(errors)
        if json_output:
            print(json.dumps(plan, indent=2))
        else:
            self.human_print_plan(plan)

    def list_plans(self, json_output: bool = False):
        """Prints all the plans stored in the backup service

        Args:
            json_output (bool): Whether to print in JSON or a more human friendly way
        """
        plans, errors = self.rest.list_backup_plans()
        _exit_if_errors(errors)
        if json_output:
            print(json.dumps(plans, indent=2))
        else:
            self.human_print_plans(plans)

    @staticmethod
    def human_print_plan(plan: object):
        """Prints the plan in a human friendly way"""
        print(f'Name: {plan["name"]}')
        print(f'Description: {plan["description"] if "description" in plan else "N/A"}')
        print(f'Services: {BackupServicePlan.service_list_to_str(plan["services"])}')
        print(f'Default: {(plan["default"] if "deafult" in plan else False)!s}')

        # If the are no tasks return
        if not plan["tasks"]:
            return

        print()
        print('Tasks:')
        task_name_pad = 5
        schedule_pad = 10
        for task in plan['tasks']:
            if len(task['name']) > task_name_pad:
                task_name_pad = len(task['name'])

            task['schedule_str'] = BackupServicePlan.format_schedule(task['schedule'])
            if len(task['schedule_str']) > schedule_pad:
                schedule_pad = len(task['schedule_str'])

        task_name_pad += 1
        schedule_pad += 1

        header = f'{"Name":<{task_name_pad}} | {"Schedule":<{schedule_pad}} | Options'
        print(header)
        print('-' * (len(header) + 5))

        for task in plan['tasks']:
            options = BackupServicePlan.format_options(task)
            print(f'{task["name"]:<{task_name_pad}} | {task["schedule_str"]:<{schedule_pad}} | {options}')

    @staticmethod
    def format_options(task: object) -> str:
        """Format the full backup or merge options"""
        options = 'N/A'
        if task['task_type'] == 'BACKUP' and task['full_backup']:
            options = 'Full backup'
        elif task['task_type'] == 'MERGE':
            if 'merge_options' in task:
                options = (f'Merge from {task["merge_options"]["offset_start"]} to '
                           f'{task["merge_options"]["offset_end"]}')
            else:
                options = 'Merge everything'
        return options

    @staticmethod
    def format_schedule(schedule: object) -> str:
        """Format the schedule object in a string of the format <task> every <frequency>? <period> (at <time>)?"""
        task_start = f'{schedule["job_type"].lower()}'
        frequency_part = 'every'
        if schedule['frequency'] == 1:
            period = schedule["period"].lower()
            period = period if period[-1] != 's' else period[:-1]
            frequency_part += f' {period}'
        else:
            frequency_part += f' {schedule["frequency"]} {schedule["period"].lower()}'
        time_part = f' at {schedule["time"]}' if 'time' in schedule else ''
        return f'{task_start} {frequency_part}{time_part}'

    @staticmethod
    def human_print_plans(plans: List[Any]):
        """Prints a table with an overview of each plan"""
        # if plans is empty or none print no plans message
        if not plans:
            print('No plans')
            return

        name_pad = 5
        service_pad = 8
        for plan in plans:
            if len(plan['name']) > name_pad:
                name_pad = len(plan['name'])
            services_str = BackupServicePlan.service_list_to_str(plan['services'])
            if len(services_str) > service_pad:
                service_pad = len(services_str)

        name_pad += 1
        service_pad += 1
        header = f'{"Name":<{name_pad}} | # Tasks | {"Services":<{service_pad}} | Default'
        print(header)
        print('-' * (len(header) + 5))
        for plan in plans:
            task_len = len(plan['tasks']) if 'tasks' in plan and plan['tasks'] else 0
            print(f'{plan["name"]:<{name_pad}} | {task_len:<7} | '
                  f'{BackupServicePlan.service_list_to_str(plan["services"]):<{service_pad}} | '
                  f'{(plan["default"] if "default" in plan else False)!s}')

    @staticmethod
    def service_list_to_str(services: Optional[List[Any]]) -> str:
        """convert the list of services to a concise list of services"""
        if not services:
            return 'all'

        # a way to convert codenames to visible name
        convert = {'gsi': 'Indexing', 'cbas': 'Analytics', 'ft': 'Full Text Search'}
        return ', '.join([convert[service] if service in convert else service.title() for service in services])

    @staticmethod
    def get_man_page_name():
        return get_doc_page_name("couchbase-cli-backup-service-plan")

    @staticmethod
    def get_description():
        return 'Manage backup service plans'<|MERGE_RESOLUTION|>--- conflicted
+++ resolved
@@ -2251,16 +2251,13 @@
                            help="Alert when should be sent if the remote mutation timestamps exceeds drift threshold")
         group.add_argument("--alert-communication-issue", dest="alert_communication_issue",
                            action="store_true", help="Alert when nodes are experiencing communication issues")
-<<<<<<< HEAD
         group.add_argument("--alert-node-time", dest="alert_node_time", action="store_true",
                            help="Alert when time on one node is out of sync with time on another "
                                                      "node")
         group.add_argument("--alert-disk-analyzer", dest="alert_disk_analyzer", action="store_true",
                            help="Alert when the disk analyzer gets stuck")
-=======
         group.add_argument("--alert-memory-threshold", dest="alert_memory_threshold",
                            action="store_true", help="Alert when system memory usage exceeds threshold")
->>>>>>> d77d47c0
 
     @rest_initialiser(cluster_init_check=True, version_check=True)
     def execute(self, opts):
@@ -2303,15 +2300,12 @@
             alerts.append('ep_clock_cas_drift_threshold_exceeded')
         if opts.alert_communication_issue:
             alerts.append('communication_issue')
-<<<<<<< HEAD
         if opts.alert_node_time:
             alerts.append('time_out_of_sync')
         if opts.alert_disk_analyzer:
             alerts.append('disk_usage_analyzer_stuck')
-=======
         if opts.alert_memory_threshold:
             alerts.append('memory_threshold')
->>>>>>> d77d47c0
 
         enabled = "true"
         if opts.enabled == "0":

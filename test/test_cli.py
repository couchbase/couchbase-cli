"""This test do not ensure correct server side behaviour they only check that the cli makes the correct requests and
that validates input correctly"""
import json
import os
import socket
import sys
import tempfile
import threading
import unittest
import urllib
from argparse import Namespace
from io import StringIO

from mock_server import MockRESTServer, generate_self_signed_cert

from cbmgr import AnalyticsLinkSetup, CollectionManage, CouchbaseCLI, validate_credential_flags
from couchbaseConstants import parse_host_port

host = '127.0.0.1'
port = 6789
cluster_connect_args = ['-c', host + ":" + str(port), '-u', 'Administrator', '-p', 'asdasd']


# setUpModule will generate new certificates for the mock HTTPS server used during unit testing.
#
# NOTE: We don't remove the key/cert once generated since they're included in the '.gitignore' file.
def setUpModule():
    generate_self_signed_cert(os.path.dirname(os.path.abspath(__file__)))


class ValidateCredentialFlags(unittest.TestCase):
    def test_validate_credential_flags(self):
        tests = {
            "ValidUsernameAndPassword": {
                "username": "username",
                "password": "password",
            },
            "ValidCertAuthWithHTTPS": {
                "host": "https://localhost:8091",
                "client_ca": "/path/to/cert",
                "client_pk": "/path/to/key",
            },
            "ValidCertAuthWithCouchbases": {
                "host": "couchbases://localhost:8091",
                "client_ca": "/path/to/cert",
                "client_pk": "/path/to/key",
            },
            "OnlyUsername": {
                "username": "username",
                "errors": ["the --username/--password flags must be supplied together"],
            },
            "OnlyPassword": {
                "password": "password",
                "errors": ["the --username/--password flags must be supplied together"],
            },
            "OnlyClientCert": {
                "host": "https://localhost:8091",
                "client_ca": "/path/to/cert",
                "errors": ["when no cert/key password is provided, the --client-cert/--client-key flags must be supplied together"],
            },
            "OnlyClientKey": {
                "host": "https://localhost:8091",
                "client_pk": "/path/to/key",
                "errors": ["certificate authentication requires a certificate to be supplied with the --client-cert flag"],
            },
            "CertAuthWithUsername": {
                "host": "https://localhost:8091",
                "username": "username",
                "client_ca": "/path/to/cert",
                "client_pk": "/path/to/key",
                "errors": ["expected either --username and --password or --client-cert and --client-key but not both"],
            },
            "CertAuthWithPassword": {
                "host": "https://localhost:8091",
                "password": "password",
                "client_ca": "/path/to/cert",
                "client_pk": "/path/to/key",
                "errors": ["expected either --username and --password or --client-cert and --client-key but not both"],
            },
            "InsecureConnectionEmpty": {
                "host": "",
                "client_ca": "/path/to/cert",
                "client_pk": "/path/to/key",
                "errors": ["certificate authentication requires a secure connection, use https:// or couchbases://"],
            },
            "InsecureConnectionEmpty": {
                "host": "hostname",
                "client_ca": "/path/to/cert",
                "client_pk": "/path/to/key",
                "errors": ["certificate authentication requires a secure connection, use https:// or couchbases://"],
            },
            "InsecureConnectionHTTP": {
                "host": "http://localhost:8091",
                "client_ca": "/path/to/cert",
                "client_pk": "/path/to/key",
                "errors": ["certificate authentication requires a secure connection, use https:// or couchbases://"],
            },
            "InsecureConnectionCouchbase": {
                "host": "couchbase://localhost:8091",
                "client_ca": "/path/to/cert",
                "client_pk": "/path/to/key",
                "errors": ["certificate authentication requires a secure connection, use https:// or couchbases://"],
            },
            "DoNotWantBothPasswords": {
                "host": "https://localhost:8091",
                "client_ca": "/path/to/cert",
                "client_ca_password": "password",
                "client_pk": "/path/to/key",
                "client_pk_password": "password",
                "errors": ["--client-cert-password and  --client-key-password can't be supplied together"],
            },
            "BothUnencrypted": {
                "host": "https://localhost:8091",
                "client_ca": "/path/to/cert",
                "client_pk": "/path/to/key",
            },
            "EncryptedPKCS#8": {
                "host": "https://localhost:8091",
                "client_ca": "/path/to/cert",
                "client_pk": "/path/to/key",
                "client_pk_password": "password",
            },
            "EncryptedPKCS#12": {
                "host": "https://localhost:8091",
                "client_ca": "/path/to/cert",
                "client_ca_password": "password",
            },
            "CertPasswordWithoutCert": {
                "host": "https://localhost:8091",
                "client_ca_password": "password",
                "errors": ["certificate authentication requires a certificate to be supplied with the --client-cert flag"],
            },
            "KeyPasswordWithoutKey": {
                "host": "https://localhost:8091",
                "client_ca": "/path/to/cert",
                "client_pk_password": "password",
                "errors": ["--client-key-password provided without --client-key"],
            },
            "NoCredentials": {
                "host": "https://localhost:8091",
                "errors": ["cluster credentials required, expected --username/--password or --client-cert/--client-key"],
            },
        }

        def value(test, key):
            return test[key] if key in test else None

        for name, test in tests.items():
            with self.subTest(name):
                self.assertEqual(value(test, "errors"), validate_credential_flags(
                    value(test, "host"),
                    value(test, "username"),
                    value(test, "password"),
                    value(test, "client_ca"),
                    value(test, "client_ca_password"),
                    value(test, "client_pk"),
                    value(test, "client_pk_password"),
                ))


class ExpandCollectionTest(unittest.TestCase):
    def test_expand_collection(self):
        test_and_result = {
            '.': ['_default', '_default'],
            'beer.': ['beer', '_default'],
            '.beer': ['_default', 'beer'],
            'scope.collection': ['scope', 'collection'],
        }

        for test_val, expected in test_and_result.items():
            scope, collection, err = CollectionManage.expand_collection_shortcut(test_val)
            self.assertEqual(err, None, 'Unexpected error')
            self.assertEqual(expected[0], scope, 'incorrect scope')
            self.assertEqual(expected[1], collection, 'incorrect collection')

    def test_expand_collection_invalid_paths(self):
        test = [
            '..', 'beer.sampl.e', '', ' ',
        ]

        for test_val in test:
            _, _, err = CollectionManage.expand_collection_shortcut(test_val)
            self.assertNotEqual(err, None, 'Expected an error')


class HostPortSplitTest(unittest.TestCase):
    def test_parse_host_port(self):
        testcase = {
            'localhost:9000': ('localhost', 9000),
            '[::1]:9000': ('[::1]', 9000),
            '[::1]': ('[::1]', 0),
            '127.0.0.1:8792': ('127.0.0.1', 8792),
            'some-random-hostname.com:7000': ('some-random-hostname.com', 7000),
            '[2001:db8:85a3:8d3:1319:8a2e:370:7348]:notaport': ('[2001:db8:85a3:8d3:1319:8a2e:370:7348]', 0)
        }

        for input_host, expected in testcase.items():
            result_host, result_port = parse_host_port(input_host)
            self.assertEqual(expected[0], result_host)
            self.assertEqual(expected[1], result_port)


class CommandTest(unittest.TestCase):
    def setUp(self):
        self.cli = CouchbaseCLI()
        self.stdout = sys.stdout
        self.sink = StringIO()
        self.str_output = ''
        self.server = MockRESTServer(host, port)

    def tearDown(self):
        self.stop_capture()
        if self.server is not None:
            self.server.shutdown()

    def capture(self):
        sys.stdout = self.sink

    def stop_capture(self):
        sys.stdout = self.stdout
        if self.str_output == '':
            self.str_output = str(self.sink.getvalue())

    def no_error_run(self, cmd_args, server_args):
        self.server.set_args(server_args)
        self.server.run()
        self.capture()
        try:
            self.cli.execute(self.cli.parse(cmd_args))
        except Exception as e:
            self.stop_capture()
            self.fail(f'Error: "{self.str_output}" occurred. Exception: {e}')
        self.stop_capture()

    def system_exit_run(self, cmd_args, server_args):
        self.server.set_args(server_args)
        self.server.run()

        self.capture()
        with self.assertRaises(SystemExit):
            self.cli.execute(self.cli.parse(cmd_args))
        self.stop_capture()

    def rest_parameter_match(self, expected_params, length_match=True):
        if length_match:
            self.assertEqual(len(expected_params), len(self.server.rest_params))
        for parameter in expected_params:
            self.assertIn(parameter, self.server.rest_params)

    def deprecated_output(self):
        self.assertIn('DEPRECATED:', self.str_output)


class TestClusterInit(CommandTest):
    def setUp(self):
        self.command = ['couchbase-cli', 'cluster-init']
        self.command_args = [
            '--cluster-username', 'Administrator',
            '--cluster-password', 'asdasd',
            '--cluster-port', str(port),
        ]
        self.server_args = {'enterprise': True, 'init': True, 'is_admin': True}
        super(TestClusterInit, self).setUp()

    def test_init_cluster_basic(self):
        self.server_args['init'] = False
        self.no_error_run(self.command + cluster_connect_args[:2] + self.command_args, self.server_args)
        self.assertIn('SUCCESS', self.str_output)

    def test_init_cluster_all_options(self):
        self.server_args['init'] = False
        full_options = cluster_connect_args[:2] + self.command_args + [
            '--cluster-ramsize', '512', '--services', 'data,query,fts,eventing,analytics,backup',
            '--cluster-index-ramsize', '512', '--cluster-fts-ramsize', '512',
            '--cluster-eventing-ramsize', '512', '--cluster-name', 'name',
            '--index-storage-setting', 'memopt', '--update-notifications', '0',
            '--ip-family', 'ipv6-only', '--node-to-node-encryption', 'on'
        ]

        self.no_error_run(self.command + full_options, self.server_args)
        self.assertIn('SUCCESS', self.str_output)
        expected_params = ['memoryQuota=512', 'eventingMemoryQuota=512', 'ftsMemoryQuota=512', 'clusterName=name',
                           'indexMemoryQuota=512', 'indexerStorageMode=memory_optimized',
                           'username=Administrator', 'password=asdasd', 'port=6789',
                           'sendStats=false']
        self.rest_parameter_match(expected_params, False)

    def test_init_cluster_notification_default(self):
        self.server_args['init'] = False
        full_options = cluster_connect_args[:2] + self.command_args + [
            '--cluster-ramsize', '512', '--services', 'data,query,fts,eventing,analytics',
            '--cluster-index-ramsize', '512', '--cluster-fts-ramsize', '512',
            '--cluster-eventing-ramsize', '512', '--cluster-name', 'name',
            '--index-storage-setting', 'memopt',
        ]

        self.no_error_run(self.command + full_options, self.server_args)
        self.assertIn('SUCCESS', self.str_output)
        expected_params = ['memoryQuota=512', 'eventingMemoryQuota=512', 'ftsMemoryQuota=512', 'clusterName=name',
                           'indexMemoryQuota=512', 'indexerStorageMode=memory_optimized',
                           'username=Administrator', 'password=asdasd', 'port=6789',
                           'sendStats=true']
        self.rest_parameter_match(expected_params, False)

    def test_error_when_cluster_already_init(self):
        self.system_exit_run(self.command + cluster_connect_args[:2] + self.command_args, self.server_args)
        self.assertIn('Cluster is already initialized', self.str_output)

    def test_error_no_data_service(self):
        self.server_args['init'] = False
        self.system_exit_run(self.command + cluster_connect_args[:2] + self.command_args + ['--services', 'fts,query'],
                             self.server_args)
        self.assertIn('Cannot set up first cluster node without the data service', self.str_output)

    def test_error_analytics_CE(self):
        self.server_args['init'] = False
        self.server_args['enterprise'] = False
        self.system_exit_run(self.command + cluster_connect_args[:2] + self.command_args +
                             ['--services', 'data,cbas,eventing'], self.server_args)

    def test_error_no_cluster_username(self):
        self.server_args['init'] = False
        self.system_exit_run(self.command + cluster_connect_args[:2], self.server_args)


class TestBucketCompact(CommandTest):
    def setUp(self):
        self.command = ['couchbase-cli', 'bucket-compact'] + cluster_connect_args
        self.command_args = ['--bucket', 'name']
        self.server_args = {'enterprise': True, 'init': True, 'is_admin': True, 'buckets': []}

        self.bucket_membase = {'name': 'name', 'bucketType': 'membase'}
        self.bucket_memcached = {'name': 'name', 'bucketType': 'memcached'}
        super(TestBucketCompact, self).setUp()

    def test_basic_bucket_compact(self):
        self.server_args['buckets'].append(self.bucket_membase)
        self.no_error_run(self.command + self.command_args, self.server_args)
        self.assertIn('POST:/pools/default/buckets/' + self.bucket_membase['name'] + '/controller/compactBucket',
                      self.server.trace)

    def test_bucket_view_compact(self):
        self.server_args['buckets'].append(self.bucket_membase)
        self.no_error_run(self.command + self.command_args + ['--view-only'], self.server_args)
        self.assertNotIn('POST:/pools/default/buckets/' + self.bucket_membase['name'] + '/controller/compactBucket',
                         self.server.trace)
        self.assertNotIn('POST:/pools/default/buckets/' + self.bucket_membase['name'] + '/controller/compactDatabases',
                         self.server.trace)
        self.assertIn('GET:/pools/default/buckets/' + self.bucket_membase['name'] + '/ddocs', self.server.trace)

    def test_bucket_data_compact(self):
        self.server_args['buckets'].append(self.bucket_membase)
        self.no_error_run(self.command + self.command_args + ['--data-only'], self.server_args)
        self.assertNotIn('POST:/pools/default/buckets/' + self.bucket_membase['name'] + '/controller/compactBucket',
                         self.server.trace)
        self.assertIn('POST:/pools/default/buckets/' + self.bucket_membase['name'] + '/controller/compactDatabases',
                      self.server.trace)
        self.assertNotIn('GET:/pools/default/buckets/' + self.bucket_membase['name'] + '/ddocs', self.server.trace)

    def test_error_view_only_and_data_only(self):
        self.server_args['buckets'].append(self.bucket_membase)
        self.system_exit_run(self.command + self.command_args + ['--data-only', '--view-only'], self.server_args)
        self.assertIn('Cannot compact data only and view only', self.str_output)

    def test_error_compact_memcached_bucket(self):
        self.server_args['buckets'].append(self.bucket_memcached)
        self.system_exit_run(self.command + self.command_args, self.server_args)
        self.assertIn('Cannot compact memcached buckets', self.str_output)

    def test_error_compact_non_existent_bucket(self):
        self.system_exit_run(self.command + self.command_args, self.server_args)


class TestBucketCreate(CommandTest):
    def setUp(self):
        self.command = ['couchbase-cli', 'bucket-create'] + cluster_connect_args
        self.command_args = ['--bucket', 'name']
        self.command_couch_args = ['--bucket-type', 'couchbase', '--bucket-ramsize', '100', '--bucket-replica', '0',
                                   '--bucket-eviction-policy', 'fullEviction']
        self.command_EE_args = ['--compression-mode', 'active', '--max-ttl', '20']
        self.command_auto_compaction_args = ['--database-fragmentation-threshold-percentage', '25',
                                             '--view-fragmentation-threshold-percentage', '20',
                                             '--parallel-db-view-compaction', '1', '--purge-interval', '2']

        self.server_args = {'enterprise': True, 'init': True, 'is_admin': True,
                            'buckets': []}

        self.bucket_membase = {'name': 'name', 'bucketType': 'membase'}
        self.bucket_memcached = {'name': 'name', 'bucketType': 'memcached'}
        super(TestBucketCreate, self).setUp()

    def test_basic_bucket_create(self):
        self.no_error_run(self.command + self.command_args + self.command_couch_args + self.command_EE_args,
                          self.server_args)
        expected_params = [
            'bucketType=couchbase', 'name=name', 'evictionPolicy=fullEviction', 'replicaNumber=0', 'maxTTL=20',
            'compressionMode=active', 'ramQuotaMB=100', 'storageBackend=couchstore'
        ]
        self.rest_parameter_match(expected_params)

    def test_bucket_create_with_auto_compaction_settings(self):
        self.no_error_run(self.command + self.command_args + self.command_couch_args +
                          self.command_auto_compaction_args, self.server_args)

        expected_params = [
            'bucketType=couchbase', 'databaseFragmentationThreshold%5Bpercentage%5D=25', 'name=name',
            'evictionPolicy=fullEviction', 'autoCompactionDefined=true', 'parallelDBAndViewCompaction=true',
            'replicaNumber=0', 'purgeInterval=2.0', 'viewFragmentationThreshold%5Bpercentage%5D=20',
            'ramQuotaMB=100', 'storageBackend=couchstore'
        ]

        self.rest_parameter_match(expected_params)

    def test_bucket_create_ephemeral(self):
        args = [
            '--bucket-type', 'ephemeral', '--bucket-ramsize', '100', '--bucket-replica', '0',
            '--bucket-eviction-policy', 'noEviction', '--bucket-replica', '0'
        ]
        self.no_error_run(self.command + self.command_args + args, self.server_args)
        expected_params = [
            'bucketType=ephemeral', 'replicaNumber=0', 'evictionPolicy=noEviction', 'name=name', 'ramQuotaMB=100',
            'storageBackend=couchstore'
        ]
        self.rest_parameter_match(expected_params)

    def test_bucket_create_memcached(self):
        args = [
            '--bucket-type', 'memcached', '--bucket-ramsize', '100'
        ]
        self.no_error_run(self.command + self.command_args + args, self.server_args)
        expected_params = [
            'bucketType=memcached', 'ramQuotaMB=100', 'name=name', 'storageBackend=couchstore'
        ]
        self.rest_parameter_match(expected_params)
        self.deprecated_output()

    def test_bucket_create_EE_options_in_CE(self):
        self.server_args['enterprise'] = False
        self.system_exit_run(self.command + self.command_args + self.command_couch_args + self.command_EE_args,
                             self.server_args)
        self.assertIn('can only be configured on enterprise edition', self.str_output)

    def test_bucket_create_ephemeral_with_couch_options(self):
        args = [
            '--bucket-type', 'ephemeral', '--bucket-ramsize', '100', '--bucket-replica', '0',
            '--bucket-eviction-policy', 'fullEviction', '--bucket-replica', '0'
        ]
        self.system_exit_run(self.command + self.command_args + args, self.server_args)
        self.assertIn('--bucket-eviction-policy must either be noEviction or nruEviction', self.str_output)

    def test_bucket_create_memcached_with_couch_options(self):
        args = [
            '--bucket-type', 'memcached', '--bucket-ramsize', '100', '--bucket-replica', '0',
        ]
        self.system_exit_run(self.command + self.command_args + args, self.server_args)
        self.assertIn('--bucket-replica cannot be specified for a memcached bucket', self.str_output)

    def test_bucket_create_memcached_with_durability_min_level(self):
        args = [
            '--bucket-type', 'memcached', '--bucket-ramsize', '100',
            '--durability-min-level', 'majorityAndPersistActive',
        ]
        self.system_exit_run(self.command + self.command_args + args, self.server_args)
        self.assertIn('--durability-min-level cannot be specified for a memcached bucket', self.str_output)

    def test_bucket_create_ephemeral_with_history_retention_bytes(self):
        args = ['--bucket-type', 'ephemeral', '--bucket-ramsize', '100', '--history-retention-bytes', '1024']
        self.system_exit_run(self.command + self.command_args + args, self.server_args)
        self.assertIn("--history-retention-bytes cannot be specified for a ephemeral bucket", self.str_output)

    def test_bucket_create_couchstore_backend_with_history_retention_bytes(self):
        args = [
            '--bucket-type', 'couchbase', '--storage-backend', 'couchstore', '--bucket-ramsize', '1024',
            '--history-retention-bytes', '1024',
        ]
        self.system_exit_run(self.command + self.command_args + args, self.server_args)
        self.assertIn("--history-retention-bytes cannot be specified for a bucket with couchstore backend",
                      self.str_output)

    def test_bucket_create_ephemeral_with_history_retention_seconds(self):
        args = ['--bucket-type', 'ephemeral', '--bucket-ramsize', '100', '--history-retention-seconds', '10']
        self.system_exit_run(self.command + self.command_args + args, self.server_args)
        self.assertIn("--history-retention-seconds cannot be specified for a ephemeral bucket", self.str_output)

    def test_bucket_create_couchstore_backend_with_history_retention_seconds(self):
        args = [
            '--bucket-type', 'couchbase', '--storage-backend', 'couchstore', '--bucket-ramsize', '1024',
            '--history-retention-seconds', '10',
        ]
        self.system_exit_run(self.command + self.command_args + args, self.server_args)
        self.assertIn("--history-retention-seconds cannot be specified for a bucket with couchstore backend",
                      self.str_output)

    def test_bucket_create_ephemeral_with_enable_history_retention_by_default(self):
        args = ['--bucket-type', 'ephemeral', '--bucket-ramsize', '100', '--enable-history-retention-by-default', '0']
        self.system_exit_run(self.command + self.command_args + args, self.server_args)
        self.assertIn("--enable-history-retention-by-default cannot be specified for a ephemeral bucket",
                      self.str_output)

    def test_bucket_create_couchstore_backend_with_enable_history_retention_by_default(self):
        args = [
            '--bucket-type', 'couchbase', '--storage-backend', 'couchstore', '--bucket-ramsize', '1024',
            '--enable-history-retention-by-default', '0',
        ]
        self.system_exit_run(self.command + self.command_args + args, self.server_args)
        self.assertIn("--enable-history-retention-by-default cannot be specified for a bucket with couchstore backend",
                      self.str_output)

    def test_bucket_create_history_retention_options(self):
        args = [
            '--bucket-type', 'couchbase', '--storage-backend', 'magma', '--bucket-ramsize', '1024',
            '--history-retention-bytes', '1024', '--history-retention-seconds', '10',
            '--enable-history-retention-by-default', '0',
        ]
        self.no_error_run(self.command + self.command_args + args, self.server_args)
        expected_params = [
            'bucketType=couchbase', 'storageBackend=magma', 'name=name', 'ramQuotaMB=1024',
            "historyRetentionBytes=1024", "historyRetentionSeconds=10", "historyRetentionCollectionDefault=false"
        ]
        self.rest_parameter_match(expected_params)


class TestBucketDelete(CommandTest):
    def setUp(self):
        self.command = ['couchbase-cli', 'bucket-delete'] + cluster_connect_args
        self.command_args = ['--bucket', 'name']
        self.server_args = {'enterprise': True, 'init': True, 'is_admin': True,
                            'buckets': []}

        self.bucket_membase = {'name': 'name', 'bucketType': 'membase'}
        self.bucket_memcached = {'name': 'name', 'bucketType': 'memcached'}
        super(TestBucketDelete, self).setUp()

    def test_bucket_delete(self):
        self.server_args['buckets'].append(self.bucket_membase)
        self.no_error_run(self.command + self.command_args, self.server_args)
        self.assertEqual('name', self.server_args['delete-bucket'])
        self.assertIn('DELETE:/pools/default/buckets/name', self.server.trace)

    def test_delete_bucket_not_exist(self):
        self.system_exit_run(self.command + self.command_args, self.server_args)
        self.assertIn('Bucket not found', self.str_output)


class TestBucketEdit(CommandTest):
    def setUp(self):
        self.command = ['couchbase-cli', 'bucket-edit'] + cluster_connect_args
        self.command_args = ['--bucket', 'name']
        self.command_couch_args = ['--bucket-ramsize', '100', '--bucket-replica', '0', '--bucket-priority', 'high',
                                   '--bucket-eviction-policy', 'fullEviction', '--enable-flush', '1']
        self.command_EE_args = ['--compression-mode', 'active', '--max-ttl', '20']
        self.command_auto_compaction_args = ['--database-fragmentation-threshold-percentage', '25',
                                             '--view-fragmentation-threshold-percentage', '20',
                                             '--abort-outside', '1', '--parallel-db-view-compaction', '1',
                                             '--purge-interval', '2']
        self.server_args = {'enterprise': True, 'init': True, 'is_admin': True,
                            'buckets': []}
        self.bucket_membase = {'name': 'name', 'bucketType': 'membase'}
        self.bucket_memcached = {'name': 'name', 'bucketType': 'memcached'}
        super(TestBucketEdit, self).setUp()

    def test_bucket_edit(self):
        self.server_args['buckets'].append(self.bucket_membase)
        self.no_error_run(self.command + self.command_args + self.command_couch_args + self.command_EE_args,
                          self.server_args)
        expected_params = [
            'evictionPolicy=fullEviction', 'flushEnabled=1', 'threadsNumber=8', 'replicaNumber=0', 'maxTTL=20',
            'compressionMode=active', 'ramQuotaMB=100'
        ]
        self.rest_parameter_match(expected_params)

    def test_bucket_edit_auto_compaction(self):
        self.server_args['buckets'].append(self.bucket_membase)
        self.no_error_run(self.command + self.command_args + self.command_couch_args + self.command_EE_args +
                          self.command_auto_compaction_args, self.server_args)

        expected_params = [
            'evictionPolicy=fullEviction', 'flushEnabled=1', 'threadsNumber=8', 'replicaNumber=0', 'maxTTL=20',
            'compressionMode=active', 'ramQuotaMB=100', 'databaseFragmentationThreshold%5Bpercentage%5D=25',
            'viewFragmentationThreshold%5Bpercentage%5D=20', 'allowedTimePeriod%5BabortOutside%5D=true',
            'parallelDBAndViewCompaction=true', 'purgeInterval=2.0', 'autoCompactionDefined=true'
        ]

        self.rest_parameter_match(expected_params)

    def test_bucket_edit_value_only(self):
        self.server_args['buckets'].append(self.bucket_membase)
        self.no_error_run(self.command + self.command_args + ['--bucket-eviction-policy', 'valueOnly'],
                          self.server_args)
        self.rest_parameter_match(['evictionPolicy=valueOnly'])

    def test_bucket_edit_full_eviction(self):
        self.server_args['buckets'].append(self.bucket_membase)
        self.no_error_run(self.command + self.command_args + ['--bucket-eviction-policy', 'fullEviction'],
                          self.server_args)
        self.rest_parameter_match(['evictionPolicy=fullEviction'])

    def test_bucket_edit_no_eviction(self):
        self.server_args['buckets'].append(self.bucket_membase)
        self.no_error_run(self.command + self.command_args + ['--bucket-eviction-policy', 'noEviction'],
                          self.server_args)
        self.rest_parameter_match(['evictionPolicy=noEviction'])

    def test_bucket_edit_nru_eviction(self):
        self.server_args['buckets'].append(self.bucket_membase)
        self.no_error_run(self.command + self.command_args + ['--bucket-eviction-policy', 'nruEviction'],
                          self.server_args)
        self.rest_parameter_match(['evictionPolicy=nruEviction'])

    def test_bucket_edit_invalid_policy(self):
        self.server_args['buckets'].append(self.bucket_membase)
        self.system_exit_run(self.command + self.command_args + ['--bucket-eviction-policy', 'nope'], self.server_args)
        self.assertIn("ERROR: argument --bucket-eviction-policy: invalid choice: 'nope'" +
                      " (choose from 'valueOnly', 'fullEviction')", self.str_output)

    def test_memcached_bucket_edit(self):
        self.server_args['buckets'].append(self.bucket_memcached)
        self.memcahced_args = ['--enable-flush', '1']
        self.no_error_run(self.command + self.command_args + self.memcahced_args,
                          self.server_args)
        expected_params = ['flushEnabled=1']
        self.rest_parameter_match(expected_params)
        self.deprecated_output()

    def test_error_bucket_does_not_exist(self):
        self.system_exit_run(self.command + self.command_args + self.command_couch_args + self.command_EE_args,
                             self.server_args)

    def test_bucket_edit_ephemeral_with_history_retention_bytes(self):
        self.server_args['buckets'].append({'name': 'name', 'bucketType': 'ephemeral'})
        self.system_exit_run(self.command + self.command_args + ['--history-retention-bytes', '1024'], self.server_args)
        self.assertIn("--history-retention-bytes cannot be specified for a ephemeral bucket", self.str_output)

    def test_bucket_edit_couchstore_backend_with_history_retention_bytes(self):
        self.server_args['buckets'].append({'name': 'name', 'bucketType': 'membase', 'storageBackend': 'couchstore'})
        self.system_exit_run(self.command + self.command_args + ['--history-retention-bytes', '1024'], self.server_args)
        self.assertIn("--history-retention-bytes cannot be specified for a bucket with couchstore backend",
                      self.str_output)

    def test_bucket_edit_ephemeral_with_history_retention_seconds(self):
        self.server_args['buckets'].append({'name': 'name', 'bucketType': 'ephemeral'})
        self.system_exit_run(self.command + self.command_args + ['--history-retention-seconds', '10'], self.server_args)
        self.assertIn("--history-retention-seconds cannot be specified for a ephemeral bucket", self.str_output)

    def test_bucket_edit_couchstore_backend_with_history_retention_seconds(self):
        self.server_args['buckets'].append({'name': 'name', 'bucketType': 'membase', 'storageBackend': 'couchstore'})
        self.system_exit_run(self.command + self.command_args + ['--history-retention-seconds', '10'], self.server_args)
        self.assertIn("--history-retention-seconds cannot be specified for a bucket with couchstore backend",
                      self.str_output)

    def test_bucket_edit_ephemeral_with_enable_history_retention_by_default(self):
        self.server_args['buckets'].append({'name': 'name', 'bucketType': 'ephemeral'})
        self.system_exit_run(self.command + self.command_args + ['--enable-history-retention-by-default', '0'],
                             self.server_args)
        self.assertIn("--enable-history-retention-by-default cannot be specified for a ephemeral bucket",
                      self.str_output)

    def test_bucket_edit_couchstore_backend_with_enable_history_retention_by_default(self):
        self.server_args['buckets'].append({'name': 'name', 'bucketType': 'membase', 'storageBackend': 'couchstore'})
        self.system_exit_run(self.command + self.command_args + ['--enable-history-retention-by-default', '0'],
                             self.server_args)
        self.assertIn("--enable-history-retention-by-default cannot be specified for a bucket with couchstore backend",
                      self.str_output)

    def test_bucket_edit_history_retention_options(self):
        self.server_args['buckets'].append({'name': 'name', 'bucketType': 'membase', 'storageBackend': 'magma'})
        args = [
            '--history-retention-bytes', '1024', '--history-retention-seconds', '10',
            '--enable-history-retention-by-default', '0',
        ]
        self.no_error_run(self.command + self.command_args + args, self.server_args)
        expected_params = [
            "historyRetentionBytes=1024", "historyRetentionSeconds=10", "historyRetentionCollectionDefault=false"
        ]
        self.rest_parameter_match(expected_params)


class TestBucketFlush(CommandTest):
    def setUp(self):
        self.command = ['couchbase-cli', 'bucket-flush'] + cluster_connect_args
        self.command_args = ['--bucket', 'name', '--force']
        self.server_args = {'enterprise': True, 'init': True, 'is_admin': True,
                            'buckets': []}
        self.bucket_membase = {'name': 'name', 'bucketType': 'membase'}
        super(TestBucketFlush, self).setUp()

    def test_flush_bucket(self):
        self.server_args['buckets'].append(self.bucket_membase)
        self.no_error_run(self.command + self.command_args, self.server_args)
        self.assertIn('POST:/pools/default/buckets/name/controller/doFlush', self.server.trace)

    def test_no_bucket_flush(self):
        self.system_exit_run(self.command + self.command_args, self.server_args)


class TestBucketList(CommandTest):
    def setUp(self):
        self.command = ['couchbase-cli', 'bucket-list'] + cluster_connect_args
        self.server_args = {'enterprise': True, 'init': True, 'is_admin': True,
                            'buckets': []}
        self.bucket_membase = {'name': 'name', 'bucketType': 'membase', 'replicaNumber': '0',
                               'quota': {'ram': '100'}, 'basicStats': {'memUsed': '100'}}
        self.bucket_memcached = {'name': 'name1', 'bucketType': 'memcached', 'replicaNumber': '0',
                                 'quota': {'ram': '100'}, 'basicStats': {'memUsed': '100'}}
        super(TestBucketList, self).setUp()

    def test_bucket_list(self):
        self.server_args['buckets'].append(self.bucket_membase)
        self.server_args['buckets'].append(self.bucket_memcached)
        self.no_error_run(self.command, self.server_args)
        expected_out = ['name\n bucketType: membase\n numReplicas: 0\n ramQuota: 100\n ramUsed: 100',
                        'name1\n bucketType: memcached\n numReplicas: 0\n ramQuota: 100\n ramUsed: 100']
        self.assertIn(expected_out[0], self.str_output)
        self.assertIn(expected_out[1], self.str_output)

    def test_bucket_list_json(self):
        self.server_args['buckets'].append(self.bucket_membase)
        self.server_args['buckets'].append(self.bucket_memcached)
        self.no_error_run(self.command + ['-o', 'json'], self.server_args)
        expected_out = ['"bucketType": "membase"', '"quota": {"ram": "100"}', '"replicaNumber": "0"',
                        '"basicStats": {"memUsed": "100"}', '"name": "name"', '"name": "name1"',
                        '"bucketType": "memcached"']

        for p in expected_out:
            self.assertIn(p, self.str_output)

    def test_bucket_list_empty_json(self):
        self.no_error_run(self.command + ['-o', 'json'], self.server_args)
        self.assertIn('[]', self.str_output)

    def test_bucket_list_empty(self):
        self.no_error_run(self.command, self.server_args)


class TestCollectLogsStart(CommandTest):
    def setUp(self):
        self.command = ['couchbase-cli', 'collect-logs-start'] + cluster_connect_args
        self.basic_args = ['--all-nodes', '--redaction-level', 'none']
        self.server_args = {'enterprise': True, 'init': True, 'is_admin': True, 'buckets': []}
        super(TestCollectLogsStart, self).setUp()

    def test_collect_logs_start_basic(self):
        self.no_error_run(self.command + self.basic_args, self.server_args)
        self.assertIn('Log collection started', self.str_output)
        self.assertIn('POST:/controller/startLogsCollection', self.server.trace)
        expected_params = ['logRedactionLevel=none', 'nodes=%2A']
        self.rest_parameter_match(expected_params)

    def test_collect_logs_start_redacted(self):
        self.no_error_run(self.command + self.basic_args[:-1] + ['partial'], self.server_args)
        self.assertIn('Log collection started', self.str_output)
        self.assertIn('POST:/controller/startLogsCollection', self.server.trace)
        expected_params = ['logRedactionLevel=partial', 'nodes=%2A']
        self.rest_parameter_match(expected_params)


class TestCollectLogsStatus(CommandTest):
    def setUp(self):
        self.command = ['couchbase-cli', 'collect-logs-status'] + cluster_connect_args
        self.server_args = {'enterprise': True, 'init': True, 'is_admin': True,
                            'buckets': [], 'tasks': [{'type': 'clusterLogsCollection', 'status': 'none'}]}
        super(TestCollectLogsStatus, self).setUp()

    def test_collect_log_status(self):
        self.no_error_run(self.command, self.server_args)
        self.assertIn('Status: none', self.str_output)

    def test_collect_log_no_tas(self):
        self.server_args['tasks'] = []
        self.no_error_run(self.command, self.server_args)
        self.assertIn('No log collection tasks were found', self.str_output)


class TestCollectLogsStop(CommandTest):
    def setUp(self):
        self.command = ['couchbase-cli', 'collect-logs-stop'] + cluster_connect_args
        self.server_args = {'enterprise': True, 'init': True, 'is_admin': True}
        super(TestCollectLogsStop, self).setUp()

    def test_collect_log_stop(self):
        self.no_error_run(self.command, self.server_args)
        self.assertIn('POST:/controller/cancelLogsCollection', self.server.trace)


class TestFailover(CommandTest):
    def setUp(self):
        self.command = ['couchbase-cli', 'failover'] + cluster_connect_args
        self.basic_args = ['--server-failover', 'localhost:6789', '--no-progress-bar']
        self.server_args = {'enterprise': True, 'init': True, 'is_admin': True}
        self.server_args['pools_default'] = {'nodes': [
            {'otpNode': 'ns1@localhost', 'hostname': 'localhost:6789', 'status': 'healthy', 'ports':
             {'httpsMgmt': '16789'}, 'clusterMembership': 'active'},
            {'otpNode': 'ns1@some-host', 'hostname': 'some-host:6789', 'status': 'healthy', 'ports':
             {'httpsMgmt': '16789'}, 'clusterMembership': 'active'}
        ]}
        self.server_args['tasks'] = [{'type': 'rebalance', 'status': 'notRunning'}]
        super(TestFailover, self).setUp()

    def test_failover_simple(self):
        self.no_error_run(self.command + self.basic_args, self.server_args)
        self.assertIn('POST:/controller/startGracefulFailover', self.server.trace)

    def test_failover_hard(self):
        self.no_error_run(self.command + self.basic_args + ['--hard'], self.server_args)
        self.assertIn('POST:/controller/failOver', self.server.trace)
        self.assertNotIn('allowUnsafe=true', self.server.rest_params)

    def test_failover_hard_non_existent_node(self):
        self.basic_args[1] = 'random-node:6789'
        self.system_exit_run(self.command + self.basic_args + ['--hard'], self.server_args)
        self.assertIn('Server random-node:6789 can\'t be failed over because it\'s not part of the cluster',
                      self.str_output)

    def test_failover_force_unhealthy_node(self):
        self.server_args['pools_default'] = {'nodes': [
            {'otpNode': 'ns1@localhost', 'hostname': 'localhost:6789', 'status': 'unhealthy', 'ports':
             {'httpsMgmt': '16789'}, 'clusterMembership': 'active'}]}
        self.system_exit_run(self.command + self.basic_args, self.server_args)
        self.assertIn('can\'t be gracefully failed over because it is not healthy', self.str_output)

    def test_failover_hard_force(self):
        self.no_error_run(self.command + self.basic_args + ['--hard', '--force'], self.server_args)
        self.assertIn('POST:/controller/failOver', self.server.trace)
        self.assertIn('allowUnsafe=true', self.server.rest_params)

    def test_failover_force(self):
        self.system_exit_run(self.command + self.basic_args + ['--force'], self.server_args)
        self.assertIn('--hard is required with --force flag', self.str_output)

    def test_failover_force_inactive_failed(self):
        self.server_args['pools_default'] = {'nodes': [
            {'otpNode': 'ns1@localhost', 'hostname': 'localhost:6789', 'status': 'unhealthy', 'ports':
             {'httpsMgmt': '16789'}, 'clusterMembership': 'inactiveFailed'}]}
        self.no_error_run(self.command + self.basic_args + ['--hard', '--force'], self.server_args)
        self.assertIn('POST:/controller/failOver', self.server.trace)
        self.assertIn('allowUnsafe=true', self.server.rest_params)

    def test_failover_force_inactive_added(self):
        self.server_args['pools_default'] = {'nodes': [
            {'otpNode': 'ns1@localhost', 'hostname': 'localhost:6789', 'status': 'unhealthy', 'ports':
             {'httpsMgmt': '16789'}, 'clusterMembership': 'inactiveAdded'}]}
        self.no_error_run(self.command + self.basic_args + ['--hard', '--force'], self.server_args)
        self.assertIn('POST:/controller/failOver', self.server.trace)
        self.assertIn('allowUnsafe=true', self.server.rest_params)


class TestGroupManage(CommandTest):
    def setUp(self):
        self.command = ['couchbase-cli', 'group-manage'] + cluster_connect_args
        self.group_name = ['--group-name', 'name']
        self.server_args = {'enterprise': True, 'init': True, 'is_admin': True}
        self.server_args['server-group'] = {'groups': [
            {'name': 'name', 'uri': '/pools/default/serverGroups/0',
             'nodes': [{'hostname': 'n1:8091'}, {'hostname': 'n2:8091'}]},
            {'name': 'name1', 'uri': '/pools/default/serverGroups/1', 'nodes': []}
        ], 'uri': '/pools/default/serverGroups/rev=1'}
        super(TestGroupManage, self).setUp()

    def test_group_create(self):
        self.no_error_run(self.command + self.group_name + ['--create'], self.server_args)
        self.assertIn('name=name', self.server.rest_params)
        self.assertIn('POST:/pools/default/serverGroups', self.server.trace)

    def test_group_create_no_name(self):
        self.system_exit_run(self.command + ['--create'], self.server_args)
        self.assertIn('--group-name is required with --create flag', self.str_output)

    def test_group_delete(self):
        self.no_error_run(self.command + self.group_name + ['--delete'], self.server_args)
        self.assertIn('name=name', self.server.rest_params)
        self.assertIn('DELETE:/pools/default/serverGroups/0', self.server.trace)

    def test_group_delete_group_not_exist(self):
        self.system_exit_run(self.command + ['--delete', '--group-name', 'g1'], self.server_args)
        self.assertIn('not found', self.str_output)

    def test_group_list_no_name(self):
        self.no_error_run(self.command + ['--list'], self.server_args)
        expected_out = ['name', 'name1']
        self.assertIn(expected_out[0], self.str_output)
        self.assertIn(expected_out[1], self.str_output)

    def test_group_list_with_name(self):
        self.server_args['server-group'] = {'groups': [
            {'name': 'name', 'uri': '/pools/default/serverGroups/0', 'nodes': []},
            {'name': 'name1', 'uri': '/pools/default/serverGroups/1', 'nodes': []}
        ]}
        self.no_error_run(self.command + ['--list'] + self.group_name, self.server_args)
        expected_out = ['name', 'name1']
        self.assertIn(expected_out[0], self.str_output)
        self.assertNotIn(expected_out[1], self.str_output)

    def test_group_rename(self):
        self.no_error_run(self.command + ['--rename', 'nombre'] + self.group_name, self.server_args)
        self.assertIn('name=nombre', self.server.rest_params)
        self.assertIn('PUT:/pools/default/serverGroups/0', self.server.trace)

    def test_group_move(self):
        self.no_error_run(self.command + ['--move-servers', 'n1,n2', '--from-group', 'name', '--to-group', 'name1'],
                          self.server_args)
        self.assertEqual(1, len(self.server.rest_params))
        json_arr = json.loads(self.server.rest_params[0])
        expected_out = [
            {"nodes": [], "name": "name", "uri": "/pools/default/serverGroups/0"},
            {"nodes": [{"hostname": "n1:8091"}, {"hostname": "n2:8091"}], "name": "name1",
             "uri": "/pools/default/serverGroups/1"}
        ]
        self.assertEqual(len(json_arr['groups']), len(expected_out))
        for e in expected_out:
            self.assertTrue(e == json_arr['groups'][0] or e == json_arr['groups'][1])

    def test_error_group_move_non_existent_node(self):
        self.system_exit_run(self.command + ['--move-servers', 'n3', '--from-group', 'name', '--to-group', 'name1'],
                             self.server_args)
        self.assertIn('Can\'t move n3:8091 because it doesn\'t exist in', self.str_output)

    def test_error_move_to_not_exist(self):
        self.system_exit_run(self.command + ['--move-servers', 'n1', '--from-group', 'name', '--to-group', 'name2'],
                             self.server_args)
        self.assertIn('Group to move servers to `name2` not found', self.str_output)

    def test_error_move_from_not_exist(self):
        self.system_exit_run(self.command + ['--move-servers', 'n1', '--from-group', 'name2', '--to-group', 'name1'],
                             self.server_args)
        self.assertIn('Group to move servers from `name2` not found', self.str_output)


class TestHostList(CommandTest):
    def setUp(self):
        self.command = ['couchbase-cli', 'host-list'] + cluster_connect_args
        self.server_args = {'enterprise': True, 'init': True, 'is_admin': True}
        self.server_args['pools_default'] = {'nodes': [
            {'otpNode': 'ns1@localhost', 'hostname': 'localhost:6789', 'status': 'unhealthy',
             'clusterMembership': 'active', 'configuredHostname': '127.0.0.1:6789'}]}
        super(TestHostList, self).setUp()

    def test_host_list(self):
        self.no_error_run(self.command, self.server_args)
        for n in self.server_args['pools_default']['nodes']:
            self.assertIn(n['configuredHostname'], self.str_output)


class TestNodeInit(CommandTest):
    def setUp(self):
        self.command = ['couchbase-cli', 'node-init'] + cluster_connect_args
        self.name_args = ['--node-init-hostname', 'foo']
        self.path_args = ['--node-init-data-path', '/foo/bar/data', '--node-init-index-path', '/foo/bar/index',
                          '--node-init-java-home', '/foo/bar/java', '--node-init-analytics-path', '/foo/bar/analytics',
                          '--node-init-eventing-path', '/foo/bar/eventing']

        self.server_args = {'enterprise': True, 'init': True, 'is_admin': True}
        super(TestNodeInit, self).setUp()

    def test_node_init(self):
        self.no_error_run(self.command + self.name_args + self.path_args, self.server_args)
        self.assertIn('POST:/nodeInit', self.server.trace)
        expected_params = [
            'dataPath=%2Ffoo%2Fbar%2Fdata', 'indexPath=%2Ffoo%2Fbar%2Findex', 'analyticsPath=%2Ffoo%2Fbar%2Fanalytics',
            'eventingPath=%2Ffoo%2Fbar%2Feventing', 'javaHome=%2Ffoo%2Fbar%2Fjava', 'hostname=foo'
        ]
        self.rest_parameter_match(expected_params)

    def test_node_init_ipv6_and_ipv4(self):
        self.system_exit_run(self.command + self.name_args + ['--ipv4', '--ipv6'], self.server_args)
        self.assertIn('Use either --ipv4 or --ipv6', self.str_output)

    def test_node_init_ipv6(self):
        self.no_error_run(self.command + self.name_args + ['--ipv6'], self.server_args)
        self.assertIn('POST:/nodeInit', self.server.trace)
        expected_params = ['hostname=foo', 'afamily=ipv6']
        self.rest_parameter_match(expected_params)

    def test_node_init_ipv4(self):
        self.no_error_run(self.command + self.name_args + ['--ipv4'], self.server_args)
        self.assertIn('POST:/nodeInit', self.server.trace)
        expected_params = ['hostname=foo', 'afamily=ipv4']
        self.rest_parameter_match(expected_params)


class TestRebalance(CommandTest):
    def setUp(self):
        self.command = ['couchbase-cli', 'rebalance'] + cluster_connect_args
        self.cmd_args = ['--server-remove', 'localhost:6789', '--no-progress-bar']

        self.server_args = {'enterprise': True, 'init': True, 'is_admin': True}
        self.server_args['pools_default'] = {'nodes': [
            {'otpNode': 'ns1@localhost', 'hostname': 'localhost:6789', 'status': 'healthy', 'ports':
             {'httpsMgmt': '16789'}, 'clusterMembership': 'active'},
            {'otpNode': 'ns1@some-host', 'hostname': 'some-host:6789', 'status': 'healthy', 'ports':
             {'httpsMgmt': '16789'}, 'clusterMembership': 'active'}
        ]}
        self.server_args['tasks'] = [{'type': 'rebalance', 'status': 'notRunning'}]
        super(TestRebalance, self).setUp()

    def test_rebalance(self):
        self.no_error_run(self.command + self.cmd_args, self.server_args)
        self.assertIn('POST:/controller/rebalance', self.server.trace)
        expected_params = ['ejectedNodes=ns1%40localhost', 'knownNodes=ns1%40localhost%2Cns1%40some-host']
        self.rest_parameter_match(expected_params)


# TODO: test rebalance status
# TODO: Test rebalance stop
# TODO: test recovery
# TODO: test reset admin password


class TestServerAdd(CommandTest):
    def setUp(self):
        self.command = ['couchbase-cli', 'server-add'] + cluster_connect_args
        self.cmd_args = ['--server-add', 'some-host:6789', '--server-add-username', 'Administrator',
                         '--server-add-password', 'asdasd']

        self.server_args = {'enterprise': True, 'init': True, 'is_admin': True}
        self.server_args['server-group'] = {'groups': [
            {'name': 'name', 'uri': '/pools/default/serverGroups/0',
             'addNodeURI': '/pools/default/serverGroups/0/addNode',
             'nodes': [{'hostname': 'n1:8091'}, {'hostname': 'n2:8091'}]},
            {'name': 'name1', 'uri': '/pools/default/serverGroups/1',
             'addNodeURI': '/pools/default/serverGroups/1/addNode', 'nodes': []}
        ], 'uri': '/pools/default/serverGroups/rev=1'}
        self.server_args['indexes-settings'] = {'logLevel': 'info',
                                                'indexerThreads': 0,
                                                'storageMode': 'plasma',
                                                'stableSnapshotInterval': 5000,
                                                'maxRollbackPoints': 2,
                                                'memorySnapshotInterval': 200}

        super(TestServerAdd, self).setUp()

    def test_server_add_basic(self):
        self.no_error_run(self.command + self.cmd_args, self.server_args)
        self.assertIn('POST:/controller/addNode', self.server.trace)
        expected_params = ['hostname=some-host%3A6789', 'user=Administrator', 'password=asdasd', 'services=kv']
        self.rest_parameter_match(expected_params)

    def test_server_add_group_name(self):
        self.no_error_run(self.command + self.cmd_args + ['--group-name', 'name1'], self.server_args)
        self.assertIn('POST:/pools/default/serverGroups/1/addNode', self.server.trace)
        expected_params = ['hostname=some-host%3A6789', 'user=Administrator', 'password=asdasd', 'services=kv']
        self.rest_parameter_match(expected_params)

    def test_server_add_services(self):
        self.no_error_run(self.command + self.cmd_args + ['--services', 'data,analytics,eventing,query,fts,backup'],
                          self.server_args)
        self.assertIn('POST:/controller/addNode', self.server.trace)
        expected_params = ['hostname=some-host%3A6789', 'user=Administrator', 'password=asdasd',
                           ['services=kv%2Cfts%2Ccbas%2Cn1ql%2Ceventing%2Cbackup']]
        self.assertEqual(len(expected_params), len(self.server.rest_params))
        for p in expected_params:
            if len(p) == 1:
                a = ''.join(sorted(p[0]))
                found = False
                for x in self.server.rest_params:
                    b = ''.join(sorted(x))
                    if a == b:
                        found = True
                        break
                self.assertTrue(found)
            else:
                self.assertIn(p, self.server.rest_params)


class TestServerInfo(CommandTest):
    def setUp(self):
        self.command = ['couchbase-cli', 'server-info'] + cluster_connect_args
        self.server_args = {'enterprise': True, 'init': True, 'is_admin': True}
        super(TestServerInfo, self).setUp()

    def test_get_info(self):
        self.no_error_run(self.command, self.server_args)
        self.assertIn('GET:/nodes/self', self.server.trace)


class TestServerList(CommandTest):
    def setUp(self):
        self.command = ['couchbase-cli', 'server-list'] + cluster_connect_args
        self.server_args = {'enterprise': True, 'init': True, 'is_admin': True}
        self.server_args['pools_default'] = {'nodes': [
            {'otpNode': 'ns1@localhost', 'hostname': 'localhost:6789', 'status': 'healthy',
             'clusterMembership': 'active'},
            {'otpNode': 'ns1@some-host', 'hostname': 'some-host:6789', 'status': 'healthy',
             'clusterMembership': 'active'}
        ]}
        super(TestServerList, self).setUp()

    def test_server_list(self):
        self.no_error_run(self.command, self.server_args)
        expected_out = ['ns1@localhost localhost:6789 healthy active', 'ns1@some-host some-host:6789 healthy active']
        for p in expected_out:
            self.assertIn(p, self.str_output)


class TestSettingAlert(CommandTest):
    def setUp(self):
        self.command = ['couchbase-cli', 'setting-alert'] + cluster_connect_args
        self.email_args = ['--enable-email-alert', '1', '--email-recipients', 'email1', '--email-sender', 'email2',
                           '--email-host', 'emailhost', '--email-port', '3000', '--enable-email-encrypt', '1',
                           '--email-user', 'emailuser', '--email-password', 'emailpwd']
        self.all_allerts = ['--alert-auto-failover-node', '--alert-auto-failover-max-reached',
                            '--alert-auto-failover-node-down', '--alert-auto-failover-cluster-small',
                            '--alert-auto-failover-disable', '--alert-ip-changed', '--alert-disk-space',
                            '--alert-meta-overhead', '--alert-meta-oom', '--alert-write-failed',
                            '--alert-audit-msg-dropped', '--alert-indexer-max-ram', '--alert-timestamp-drift-exceeded',
                            '--alert-communication-issue', '--alert-node-time', '--alert-disk-analyzer']
        self.server_args = {'enterprise': True, 'init': True, 'is_admin': True}
        super(TestSettingAlert, self).setUp()

    def test_set_all_alerts(self):
        self.no_error_run(self.command + self.all_allerts + ['--enable-email-alert', '0'], self.server_args)
        expected_params = ['alerts=auto_failover_node%2Cauto_failover_maximum_reached%2Cauto_failover_other' +
                           '_nodes_down%2Cauto_failover_cluster_too_small%2Cauto_failover_disabled%2Cip%2Cdisk%2' +
                           'Coverhead%2Cep_oom_errors%2Cep_item_commit_failed%2Caudit_dropped_events%2Cindexer_ram_' +
                           'max_usage%2Cep_clock_cas_drift_threshold_exceeded%2Ccommunication_issue' +
                           '%2Ctime_out_of_sync%2Cdisk_usage_analyzer_stuck', 'enabled=false', 'emailEncrypt=false']

        self.assertIn('POST:/settings/alerts', self.server.trace)
        self.rest_parameter_match(expected_params)

    def test_set_all_alerts_and_email(self):
        self.no_error_run(self.command + self.all_allerts + self.email_args, self.server_args)
        expected_params = ['alerts=auto_failover_node%2Cauto_failover_maximum_reached%2Cauto_failover_other' +
                           '_nodes_down%2Cauto_failover_cluster_too_small%2Cauto_failover_disabled%2Cip%2Cdisk%2' +
                           'Coverhead%2Cep_oom_errors%2Cep_item_commit_failed%2Caudit_dropped_events%2Cindexer_ram_' +
                           'max_usage%2Cep_clock_cas_drift_threshold_exceeded%2Ccommunication_issue' +
                           '%2Ctime_out_of_sync%2Cdisk_usage_analyzer_stuck', 'enabled=true',
                           'emailEncrypt=true', 'sender=email2', 'recipients=email1', 'emailUser=emailuser',
                           'emailPass=emailpwd', 'emailHost=emailhost', 'emailPort=3000']

        self.assertIn('POST:/settings/alerts', self.server.trace)
        self.rest_parameter_match(expected_params)

    def test_set_email(self):
        self.no_error_run(self.command + self.email_args, self.server_args)
        expected_params = ['alerts=', 'emailEncrypt=true', 'sender=email2', 'recipients=email1', 'emailUser=emailuser',
                           'emailPass=emailpwd', 'emailHost=emailhost', 'emailPort=3000', 'enabled=true']
        self.assertIn('POST:/settings/alerts', self.server.trace)
        self.rest_parameter_match(expected_params)

    def test_error_when_email_enabled_but_no_info(self):
        self.system_exit_run(self.command + ['--enable-email-alert', '1'], self.server_args)
        self.assertIn('must be set when email alerts are enabled', self.str_output)


class TestSettingAudit(CommandTest):
    def setUp(self):
        self.command = ['couchbase-cli', 'setting-audit'] + cluster_connect_args
        self.cmd_args = ['--set', '--audit-enabled', '1', '--audit-log-path', 'path', '--audit-log-rotate-interval',
                         '1', '--audit-log-rotate-size', '2']
        self.server_args = {'enterprise': True, 'init': True, 'is_admin': True}
        super(TestSettingAudit, self).setUp()

    def test_setting_audit(self):
        self.no_error_run(self.command + self.cmd_args, self.server_args)
        expected_params = ['auditdEnabled=true', 'logPath=path', 'rotateInterval=1', 'rotateSize=2']
        self.assertIn('POST:/settings/audit', self.server.trace)
        self.rest_parameter_match(expected_params)

    def test_setting_audit_set_no_options(self):
        self.system_exit_run(self.command + ['--set'], self.server_args)
        self.assertIn('At least one of [--audit-enabled, --audit-log-path, --audit-log-rotate-interval,'
                      ' --audit-log-rotate-size, --disabled-users, --disable-events] is required with --set',
                      self.str_output)

    def test_setting_audit_set_disabled_users(self):
        self.no_error_run(self.command + ['--set', '--disabled-users=carlos/local'], self.server_args)
        self.assertIn('POST:/settings/audit', self.server.trace)
        expected_params = ['disabledUsers=carlos%2Flocal']
        self.rest_parameter_match(expected_params)

    def test_setting_audit_set_disabled_users_with_replaced_postfix(self):
        self.no_error_run(self.command + ['--set', '--disabled-users=carlos/local,james/couchbase'], self.server_args)
        self.assertIn('POST:/settings/audit', self.server.trace)
        expected_params = ['disabledUsers=carlos%2Flocal%2Cjames%2Flocal']
        self.rest_parameter_match(expected_params)

    def test_setting_audit_set_disable_events(self):
        self.no_error_run(self.command + ['--set', '--disable-events=4000'], self.server_args)
        self.assertIn('POST:/settings/audit', self.server.trace)
        expected_params = ['disabled=4000']
        self.rest_parameter_match(expected_params)

    def test_setting_audit_get_no_log_path(self):
        self.server_args['audit_settings'] = {
            'auditdEnabled': False,
            'uid': 'uuid',
            'rotateInterval': 0,
            'rotateSize': 0,
            'disabledUsers': [],
        }

        self.server_args['/settings/audit/descriptors'] = {}
        self.no_error_run(self.command + ['--get-settings'], self.server_args)
        self.assertIn('Log path: N/A', self.str_output)

    def test_setting_audit_clear_events_and_users(self):
        self.no_error_run(self.command + ['--set', '--disabled-users', '', '--disable-events', ''], self.server_args)
        self.assertIn('POST:/settings/audit', self.server.trace)
        expected_params = ['disabled=', 'disabledUsers=']
        self.rest_parameter_match(expected_params)


class TestSettingAutofailover(CommandTest):
    def setUp(self):
        self.command = ['couchbase-cli', 'setting-autofailover'] + cluster_connect_args
        self.cmd_args = ['--enable-auto-failover', '1', '--auto-failover-timeout', '10']
        self.EE_args = ['--enable-failover-of-server-groups', '1', '--max-failovers', '3',
                        '--enable-failover-on-data-disk-issues', '1', '--failover-data-disk-period', '20']
        self.server_args = {'enterprise': True, 'init': True, 'is_admin': True}
        super(TestSettingAutofailover, self).setUp()

    def test_setting_auto_failover_basic(self):
        self.no_error_run(self.command + self.cmd_args, self.server_args)
        expected_params = ['enabled=true', 'timeout=10']
        self.assertIn('POST:/settings/autoFailover', self.server.trace)
        self.rest_parameter_match(expected_params)

    def test_setting_auto_failover_EE(self):
        self.no_error_run(self.command + self.cmd_args + self.EE_args, self.server_args)
        expected_params = ['enabled=true', 'timeout=10', 'failoverServerGroup=true',
                           'failoverOnDataDiskIssues%5Benabled%5D=true', 'failoverOnDataDiskIssues%5BtimePeriod%5D=20',
                           'maxCount=3']
        self.assertIn('POST:/settings/autoFailover', self.server.trace)
        self.rest_parameter_match(expected_params)

    def test_setting_audit_CE(self):
        self.no_error_run(self.command + self.cmd_args, self.server_args)
        expected_params = ['enabled=true', 'timeout=10']
        self.assertIn('POST:/settings/autoFailover', self.server.trace)
        self.rest_parameter_match(expected_params)

    def test_setting_audit_CE_EE_flags(self):
        self.server_args['enterprise'] = False
        self.system_exit_run(self.command + self.cmd_args + self.EE_args, self.server_args)
        self.assertIn('can only be configured on enterprise edition', self.str_output)


class TestSettingAutoreporovision(CommandTest):
    def setUp(self):
        self.command = ['couchbase-cli', 'setting-autoreprovision'] + cluster_connect_args
        self.cmd_args = ['--enabled', '1', '--max-nodes', '3']
        self.server_args = {'enterprise': True, 'init': True, 'is_admin': True}
        super(TestSettingAutoreporovision, self).setUp()

    def test_basic_autoreporvision_setting(self):
        self.no_error_run(self.command + self.cmd_args, self.server_args)
        expected_params = ['enabled=true', 'maxNodes=3']
        self.assertIn('POST:/settings/autoReprovision', self.server.trace)
        self.rest_parameter_match(expected_params)

    def test_error_autoreporvision_setting_enabled_and_no_max_nodes(self):
        self.system_exit_run(self.command + ['--enabled', '1'], self.server_args)
        self.assertIn('must be specified if auto-reprovision is enabled', self.str_output)


class TestSettingCluster(CommandTest):
    def setUp(self):
        self.command = ['couchbase-cli', 'setting-cluster'] + cluster_connect_args
        self.admin_args = ['--cluster-username', 'admin', '--cluster-password', 'password', '--cluster-port', '9000']
        self.cluster_settings = ['--cluster-ramsize', '100', '--cluster-index-ramsize', '200', '--cluster-fts-ramsize',
                                 '300', '--cluster-eventing-ramsize', '400', '--cluster-analytics-ramsize', '500',
                                 '--cluster-name', 'name']
        self.server_args = {'enterprise': True, 'init': True, 'is_admin': True}
        super(TestSettingCluster, self).setUp()

    def test_setting_cluster_admin(self):
        self.no_error_run(self.command + self.admin_args, self.server_args)
        self.assertIn('POST:/settings/web', self.server.trace)
        expected_params = ['username=admin', 'password=password', 'port=9000']
        self.rest_parameter_match(expected_params)

    def test_setting_cluster_memory(self):
        self.no_error_run(self.command + self.cluster_settings, self.server_args)
        self.assertIn('POST:/pools/default', self.server.trace)
        expected_params = ['ftsMemoryQuota=300', 'memoryQuota=100', 'clusterName=name', 'eventingMemoryQuota=400',
                           'cbasMemoryQuota=500', 'indexMemoryQuota=200']
        self.rest_parameter_match(expected_params)


class TestSettingCompaction(CommandTest):
    def setUp(self):
        self.command = ['couchbase-cli', 'setting-compaction'] + cluster_connect_args
        self.basic_args = [
            '--compaction-db-percentage', '10', '--compaction-db-size', '20', '--compaction-view-percentage', '25',
            '--compaction-view-size', '30', '--enable-compaction-parallel', '0', '--enable-compaction-abort', '1',
            '--compaction-period-from', '12:00', '--compaction-period-to', '15:00', '--metadata-purge-interval', '3'
        ]
        self.circular_args = ['--gsi-compaction-mode', 'circular', '--compaction-gsi-interval', 'Monday,Tuesday,Sunday',
                              '--compaction-gsi-period-from', '00:00', '--compaction-gsi-period-to', '12:00',
                              '--enable-gsi-compaction-abort', '1']
        self.append_args = ['--gsi-compaction-mode', 'append', '--compaction-gsi-percentage', '20']
        self.server_args = {'enterprise': True, 'init': True, 'is_admin': True}
        super(TestSettingCompaction, self).setUp()

    def test_setting_compaction_basic(self):
        self.no_error_run(self.command + self.basic_args, self.server_args)
        expected_params = ['allowedTimePeriod%5BtoMinute%5D=0', 'databaseFragmentationThreshold%5Bpercentage%5D=10',
                           'allowedTimePeriod%5BtoHour%5D=15', 'allowedTimePeriod%5BfromMinute%5D=0',
                           'viewFragmentationThreshold%5Bsize%5D=31457280', 'parallelDBAndViewCompaction=false',
                           'databaseFragmentationThreshold%5Bsize%5D=20971520',
                           'allowedTimePeriod%5BabortOutside%5D=true', 'allowedTimePeriod%5BfromHour%5D=12',
                           'purgeInterval=3.0', 'viewFragmentationThreshold%5Bpercentage%5D=25']
        self.assertIn('POST:/controller/setAutoCompaction', self.server.trace)
        self.rest_parameter_match(expected_params)

    def test_all_settings_circular(self):
        self.no_error_run(self.command + self.basic_args + self.circular_args, self.server_args)
        expected_params = [
            'allowedTimePeriod%5BtoMinute%5D=0',
            'databaseFragmentationThreshold%5Bpercentage%5D=10',
            'allowedTimePeriod%5BtoHour%5D=15',
            'indexCircularCompaction%5Binterval%5D%5BabortOutside%5D=true',
            'indexCompactionMode=circular',
            'allowedTimePeriod%5BfromMinute%5D=0',
            'viewFragmentationThreshold%5Bsize%5D=31457280',
            'indexCircularCompaction%5Binterval%5D%5BfromMinute%5D=0',
            'parallelDBAndViewCompaction=false',
            'databaseFragmentationThreshold%5Bsize%5D=20971520',
            'allowedTimePeriod%5BabortOutside%5D=true',
            'allowedTimePeriod%5BfromHour%5D=12',
            'indexCircularCompaction%5Binterval%5D%5BtoMinute%5D=0',
            'purgeInterval=3.0',
            'viewFragmentationThreshold%5Bpercentage%5D=25',
            'indexCircularCompaction%5Binterval%5D%5BtoHour%5D=12',
            'indexCircularCompaction%5Binterval%5D%5BfromHour%5D=0',
            'indexCircularCompaction%5BdaysOfWeek%5D=Monday%2CTuesday%2CSunday']
        self.assertIn('POST:/controller/setAutoCompaction', self.server.trace)
        self.rest_parameter_match(expected_params)

    def test_compaction_setting_abort_outside_with_no_time(self):
        self.system_exit_run(self.command + self.basic_args[:12], self.server_args)
        self.assertIn('is required when using --enable-compaction-abort', self.str_output)


class TestSettingIndex(CommandTest):
    def setUp(self):
        self.command = ['couchbase-cli', 'setting-index'] + cluster_connect_args
        self.basic_args = [
            '--index-max-rollback-points', '2', '--index-stable-snapshot-interval', '30',
            '--index-memory-snapshot-interval', '40', '--index-threads', '1', '--index-log-level', 'warn',
            '--index-storage-setting', 'memopt'
        ]
        self.server_args = {'enterprise': True, 'init': True, 'is_admin': True}
        super(TestSettingIndex, self).setUp()

    def test_setting_index(self):
        self.no_error_run(self.command + self.basic_args, self.server_args)
        expected_params = ['storageMode=memory_optimized', 'maxRollbackPoints=2', 'stableSnapshotInterval=30',
                           'memorySnapshotInterval=40', 'indexerThreads=1', 'logLevel=warn']
        self.assertIn('POST:/settings/indexes', self.server.trace)
        self.rest_parameter_match(expected_params)

    def test_no_settings(self):
        self.system_exit_run(self.command, self.server_args)
        self.assertIn('No settings specified to be changed', self.str_output)

    def test_7_0_settings(self):
        self.no_error_run(self.command + ['--replicas', '2', '--optimize-placement', '0'], self.server_args)
        self.assertIn('POST:/settings/indexes', self.server.trace)
        self.rest_parameter_match(['numReplica=2', 'redistributeIndexes=false'])


class TestSASL(CommandTest):
    def setUp(self):
        self.command = ['couchbase-cli', 'setting-saslauthd'] + cluster_connect_args
        self.basic_args = [
            '--enabled', '1', '--admins', 'admin1,admin2', '--roadmins', 'admin3,admin4',
        ]
        self.server_args = {'enterprise': True, 'init': True, 'is_admin': True}
        super(TestSASL, self).setUp()

    def test_ldap_enabled_default_none(self):
        self.no_error_run(self.command + self.basic_args, self.server_args)
        expected_params = ['roAdmins=admin3%0Aadmin4', 'admins=admin1%0Aadmin2', 'enabled=true']
        self.assertIn('POST:/settings/saslauthdAuth', self.server.trace)
        self.rest_parameter_match(expected_params)

    def test_ldap_enabled_default_admins(self):
        self.no_error_run(self.command + self.basic_args + ['--default', 'admins'], self.server_args)
        expected_params = ['roAdmins=admin3%0Aadmin4', 'enabled=true']
        self.assertIn('POST:/settings/saslauthdAuth', self.server.trace)
        self.rest_parameter_match(expected_params)

    def test_ldap_enabled_default_roadmins(self):
        self.no_error_run(self.command + self.basic_args + ['--default', 'roadmins'], self.server_args)
        expected_params = ['admins=admin1%0Aadmin2', 'enabled=true']
        self.assertIn('POST:/settings/saslauthdAuth', self.server.trace)
        self.rest_parameter_match(expected_params)


class TestSettingNotification(CommandTest):
    def setUp(self):
        self.command = ['couchbase-cli', 'setting-notification'] + cluster_connect_args
        self.server_args = {'enterprise': True, 'init': True, 'is_admin': True}
        super(TestSettingNotification, self).setUp()

    def test_enable_notification(self):
        self.no_error_run(self.command + ['--enable-notifications', '1'], self.server_args)
        expected_params = ['sendStats=true']
        self.assertIn('POST:/settings/stats', self.server.trace)
        self.rest_parameter_match(expected_params)

    def test_disable_notification(self):
        self.no_error_run(self.command + ['--enable-notifications', '0'], self.server_args)
        expected_params = ['sendStats=false']
        self.assertIn('POST:/settings/stats', self.server.trace)
        self.rest_parameter_match(expected_params)


class TestSettingPasswordPolicy(CommandTest):
    def setUp(self):
        self.command = ['couchbase-cli', 'setting-password-policy'] + cluster_connect_args
        self.get_args = ['--get']
        self.set_args = ['--set', '--min-length', '8', '--uppercase', '1', '--lowercase', '1', '--digit', '1',
                         '--special-char', '1']
        self.server_args = {'enterprise': True, 'init': True, 'is_admin': True}
        self.server_args['password-policy'] = {
            'enforceDigits': False,
            'enforceLowercase': False,
            'enforceSpecialChars': False,
            'enforceUppercase': False,
            'minLength': 6
        }
        super(TestSettingPasswordPolicy, self).setUp()

    def test_get_password_policy(self):
        self.no_error_run(self.command + self.get_args, self.server_args)
        expected_out = ['"enforceDigits": false', '"enforceLowercase": false', '"enforceSpecialChars": false',
                        '"enforceUppercase": false', '"minLength": 6']

        self.assertIn('GET:/settings/passwordPolicy', self.server.trace)
        for p in expected_out:
            self.assertIn(p, self.str_output)

    def test_set_password_policy(self):
        self.no_error_run(self.command + self.set_args, self.server_args)
        expected_params = ['enforceDigits=true', 'enforceLowercase=true', 'enforceSpecialChars=true',
                           'enforceUppercase=true', 'minLength=8']

        self.assertIn('POST:/settings/passwordPolicy', self.server.trace)
        self.rest_parameter_match(expected_params)


class TestSettingSecurity(CommandTest):
    def setUp(self):
        self.command = ['couchbase-cli', 'setting-security'] + cluster_connect_args
        self.set_args = ['--set', '--disable-http-ui']
        self.server_args = {'enterprise': True, 'init': True, 'is_admin': True}
        super(TestSettingSecurity, self).setUp()

    def test_set_settings(self):
        self.no_error_run(self.command + ['--set', '--disable-http-ui', '1', '--cluster-encryption-level', 'all',
                                          '--tls-honor-cipher-order', '1', '--tls-min-version', 'tlsv1.2'],
                          self.server_args)
        expected_params = ['disableUIOverHttp=true', 'clusterEncryptionLevel=all', 'tlsMinVersion=tlsv1.2',
                           'honorCipherOrder=true']
        self.assertIn('POST:/settings/security', self.server.trace)
        self.rest_parameter_match(expected_params)

    def test_cipher_suites_empty(self):
        self.no_error_run(self.command + ['--set', '--cipher-suites', ''],
                          self.server_args)
        expected_params = ['cipherSuites=%5B%5D']
        self.assertIn('POST:/settings/security', self.server.trace)
        self.rest_parameter_match(expected_params)

    def test_cipher_suites_list(self):
        self.no_error_run(self.command + ['--set', '--cipher-suites', 'suite1,suite2'],
                          self.server_args)
        expected_params = ['cipherSuites=%5B%22suite1%22%2C+%22suite2%22%5D']
        self.assertIn('POST:/settings/security', self.server.trace)
        self.rest_parameter_match(expected_params)

    def test_set_settings_cluster_encryption_strict(self):
        self.no_error_run(self.command + ['--set', '--disable-http-ui', '1', '--cluster-encryption-level', 'strict',
                                          '--tls-honor-cipher-order', '1', '--tls-min-version', 'tlsv1.2'],
                          self.server_args)

        expected_params = ['disableUIOverHttp=true', 'clusterEncryptionLevel=strict', 'tlsMinVersion=tlsv1.2',
                           'honorCipherOrder=true']
        self.assertIn('POST:/settings/security', self.server.trace)
        self.rest_parameter_match(expected_params)

    def test_set_settings_hsts_max_age(self):
        self.no_error_run(self.command + ['--set', '--hsts-max-age', '42'], self.server_args)
        expected_params = ['responseHeaders=' + urllib.parse.quote('{"Strict-Transport-Security":"max-age=42"}')]
        self.assertIn('POST:/settings/security', self.server.trace)
        self.rest_parameter_match(expected_params)

    def test_set_settings_hsts_preload_enabled(self):
        self.no_error_run(self.command + ['--set', '--hsts-preload-enabled', '1'], self.server_args)
        expected_params = ['responseHeaders=' + urllib.parse.quote('{"Strict-Transport-Security":"preload"}')]
        self.assertIn('POST:/settings/security', self.server.trace)
        self.rest_parameter_match(expected_params)

    def test_set_settings_hsts_include_sub_domains_enabled(self):
        self.no_error_run(self.command + ['--set', '--hsts-include-sub-domains-enabled', '1'], self.server_args)
        expected_params = ['responseHeaders=' + urllib.parse.quote('{"Strict-Transport-Security":"includeSubDomains"}')]
        self.assertIn('POST:/settings/security', self.server.trace)
        self.rest_parameter_match(expected_params)

    def test_set_settings_hsts_max_age_and_preload_enabled(self):
        self.no_error_run(self.command + ['--set', '--hsts-max-age', '42', '--hsts-preload-enabled', '1'],
                          self.server_args)
        expected_params = ['responseHeaders=' +
                           urllib.parse.quote('{"Strict-Transport-Security":"max-age=42;preload"}')]
        self.assertIn('POST:/settings/security', self.server.trace)
        self.rest_parameter_match(expected_params)


class TestSettingXdcr(CommandTest):
    def setUp(self):
        self.command = ['couchbase-cli', 'setting-xdcr'] + cluster_connect_args
        self.cmd_args = ['--checkpoint-interval', '60', '--worker-batch-size', '50', '--doc-batch-size', '40',
                         '--failure-restart-interval', '30', '--optimistic-replication-threshold', '20',
                         '--source-nozzle-per-node', '10', '--target-nozzle-per-node', '5', '--bandwidth-usage-limit',
                         '4', '--log-level', 'Trace', '--stats-interval', '3', '--max-processes', '8']
        self.EE_args = ['--enable-compression', '1']
        self.server_args = {'enterprise': True, 'init': True, 'is_admin': True}
        super(TestSettingXdcr, self).setUp()

    def test_set_xdcr_settings(self):
        self.no_error_run(self.command + self.cmd_args, self.server_args)
        self.assertIn('POST:/settings/replications', self.server.trace)
        expected_params = ['targetNozzlePerNode=5', 'docBatchSizeKb=40', 'logLevel=Trace', 'failureRestartInterval=30',
                           'networkUsageLimit=4', 'optimisticReplicationThreshold=20', 'statsInterval=3',
                           'checkpointInterval=60', 'workerBatchSize=50', 'sourceNozzlePerNode=10', 'goMaxProcs=8']
        self.rest_parameter_match(expected_params)

    def test_set_xdcr_settings_EE(self):
        self.no_error_run(self.command + self.cmd_args + self.EE_args, self.server_args)
        self.assertIn('POST:/settings/replications', self.server.trace)
        expected_params = ['targetNozzlePerNode=5', 'docBatchSizeKb=40', 'logLevel=Trace', 'failureRestartInterval=30',
                           'networkUsageLimit=4', 'optimisticReplicationThreshold=20', 'statsInterval=3',
                           'checkpointInterval=60', 'workerBatchSize=50', 'sourceNozzlePerNode=10',
                           'compressionType=Auto', 'goMaxProcs=8']
        self.rest_parameter_match(expected_params)

    def test_set_xdcr_settings_EE_in_CE(self):
        self.server_args['enterprise'] = False
        self.system_exit_run(self.command + self.cmd_args + self.EE_args, self.server_args)
        self.assertIn('can only be configured on enterprise edition', self.str_output)


# TODO: TestSettingMasterPassword
# TODO: TestRestCipherSuites
# TODO: TestResetAdminPassword


class TestSslManage(CommandTest):
    def setUp(self):
        self.command = ['couchbase-cli', 'ssl-manage'] + cluster_connect_args
        self.server_args = {'enterprise': True, 'init': True, 'is_admin': True}
        super().setUp()

    def test_cluster_cert_info(self):
        certificates = [{"node": "127.0.0.1:9000",
                         "warnings": [{"message": "Out-of-the-box certificates are self-signed. To further secure your "
                                                  "system, you must create new X.509 certificates signed by a trusted "
                                                  "CA."}],
                         "subject": "CN=Couchbase Server Node (127.0.0.1)",
                         "expires": "2049-12-31T23:59:59.000Z",
                         "type": "generated",
                         "pem": "-----BEGIN CERTIFICATE-----\nCert String\n-----END CERTIFICATE-----\n",
                         "privateKeyPassphrase": {}},
                        {"node": "127.0.0.1:9001",
                         "warnings": [{"message": "Out-of-the-box certificates are self-signed. To further secure your "
                                                  "system, you must create new X.509 certificates signed by a trusted "
                                                  "CA."}],
                         "subject": "CN=Couchbase Server Node (127.0.0.1)",
                         "expires": "2049-12-31T23:59:59.000Z",
                         "type": "generated",
                         "pem": "-----BEGIN CERTIFICATE-----\nCert String\n-----END CERTIFICATE-----\n",
                         "privateKeyPassphrase": {}}]
        self.server_args['/pools/default/certificates'] = certificates
        self.no_error_run(self.command + ['--cluster-cert-info'], self.server_args)
        self.assertIn('GET:/pools/default/certificates', self.server.trace)
        self.assertIn('127.0.0.1:9000', self.str_output)
        self.assertIn('127.0.0.1:9001', self.str_output)

    def test_cluster_cert_info_not_init(self):
        certificates = [{"node": "127.0.0.1:9000",
                         "warnings": [{"message": "Out-of-the-box certificates are self-signed. To further secure your "
                                                  "system, you must create new X.509 certificates signed by a trusted "
                                                  "CA."}],
                         "subject": "CN=Couchbase Server Node (127.0.0.1)",
                         "expires": "2049-12-31T23:59:59.000Z",
                         "type": "generated",
                         "pem": "-----BEGIN CERTIFICATE-----\nCert String\n-----END CERTIFICATE-----\n",
                         "privateKeyPassphrase": {}},
                        {"node": "127.0.0.1:9001",
                         "warnings": [{"message": "Out-of-the-box certificates are self-signed. To further secure your "
                                                  "system, you must create new X.509 certificates signed by a trusted "
                                                  "CA."}],
                         "subject": "CN=Couchbase Server Node (127.0.0.1)",
                         "expires": "2049-12-31T23:59:59.000Z",
                         "type": "generated",
                         "pem": "-----BEGIN CERTIFICATE-----\nCert String\n-----END CERTIFICATE-----\n",
                         "privateKeyPassphrase": {}}]
        self.server_args['/pools/default/certificates'] = certificates
        self.server_args['init'] = False
        self.no_error_run(self.command + ['--cluster-cert-info'], self.server_args)
        self.assertIn('GET:/pools/default/certificates', self.server.trace)
        self.assertIn('127.0.0.1:9000', self.str_output)
        self.assertIn('127.0.0.1:9001', self.str_output)

    def test_cluster_ca_info(self):
        ca = [{"nodes": ["172.18.1.75:9000", "127.0.0.1:9001"],
               "warnings": [
                   {"message": "Out-of-the-box certificates are self-signed. To further secure your system, you "
                               "must create new X.509 certificates signed by a trusted CA."}],
               "subject": "CN=Couchbase Server e5b5a918",
               "id": 1,
               "loadTimestamp": "2021-10-11T13:49:52.000Z",
               "notBefore": "2013-01-01T00:00:00.000Z",
               "notAfter": "2049-12-31T23:59:59.000Z",
               "type": "generated",
               "pem": "-----BEGIN CERTIFICATE-----\nCert String\n-----END CERTIFICATE-----\n\n", }]
        self.server_args['/pools/default/trustedCAs'] = ca
        self.no_error_run(self.command + ['--cluster-ca-info'], self.server_args)
        self.assertIn('GET:/pools/default/trustedCAs', self.server.trace)
        self.assertIn('CN=Couchbase Server e5b5a918', self.str_output)

    def test_cluster_ca_info_not_init(self):
        ca = [{"nodes": ["172.18.1.75:9000", "127.0.0.1:9001"],
               "warnings": [
                   {"message": "Out-of-the-box certificates are self-signed. To further secure your system, you "
                               "must create new X.509 certificates signed by a trusted CA."}],
               "subject": "CN=Couchbase Server e5b5a918",
               "id": 1,
               "loadTimestamp": "2021-10-11T13:49:52.000Z",
               "notBefore": "2013-01-01T00:00:00.000Z",
               "notAfter": "2049-12-31T23:59:59.000Z",
               "type": "generated",
               "pem": "-----BEGIN CERTIFICATE-----\nCert String\n-----END CERTIFICATE-----\n\n", }]
        self.server_args['/pools/default/trustedCAs'] = ca
        self.server_args['init'] = False
        self.no_error_run(self.command + ['--cluster-ca-info'], self.server_args)
        self.assertIn('GET:/pools/default/trustedCAs', self.server.trace)
        self.assertIn('CN=Couchbase Server e5b5a918', self.str_output)

    def test_cluster_ca_info_missing_info(self):
        ca = [{"nodes": ["172.18.1.75:9000", "127.0.0.1:9001"],
               "warnings": [
                   {"message": "Out-of-the-box certificates are self-signed. To further secure your system, you "
                               "must create new X.509 certificates signed by a trusted CA."}],
               "subject": "CN=Couchbase Server e5b5a918",
               "id": 1,
               "notBefore": "2013-01-01T00:00:00.000Z",
               "notAfter": "2049-12-31T23:59:59.000Z",
               "type": "generated",
               "pem": "-----BEGIN CERTIFICATE-----\nCert String\n-----END CERTIFICATE-----\n\n", }]
        self.server_args['/pools/default/trustedCAs'] = ca
        self.no_error_run(self.command + ['--cluster-ca-info'], self.server_args)
        self.assertIn('GET:/pools/default/trustedCAs', self.server.trace)
        self.assertIn('unknown', self.str_output)

    def test_cluster_ca_load(self):
        self.server_args['/pools/nodes'] = {'nodes': [{'hostname': 'localhost:6789', 'ports': {'httpsMgmt': '6789'}},
                                                      {'hostname': '127.0.0.1:6789', 'ports': {'httpsMgmt': '6789'}}]}
        self.no_error_run(self.command + ['--cluster-ca-load'], self.server_args)
        self.assertIn('POST:/node/controller/loadTrustedCAs', self.server.trace)
        self.assertIn('localhost', self.str_output)
        self.assertIn('127.0.0.1', self.str_output)

    def test_cluster_ca_load_not_init(self):
        self.server_args['/pools/nodes'] = 'unknown pool'
        self.server_args['override-status'] = 400
        self.server_args['init'] = False
        self.no_error_run(self.command + ['--cluster-ca-load'], self.server_args)
        self.assertIn('POST:/node/controller/loadTrustedCAs', self.server.trace)
        self.assertIn('127.0.0.1', self.str_output)
        self.assertIn('Successfully load CA from inbox/CA', self.str_output)

    def test_cluster_ca_delete(self):
        self.no_error_run(self.command + ['--cluster-ca-delete', '0'], self.server_args)
        self.assertIn('DELETE:/pools/default/trustedCAs/0', self.server.trace)
        self.assertIn('Certificate Authority with ID 0 has been deleted', self.str_output)

    def test_cluster_ca_delete_not_init(self):
        self.server_args['init'] = False
        self.no_error_run(self.command + ['--cluster-ca-delete', '0'], self.server_args)
        self.assertIn('DELETE:/pools/default/trustedCAs/0', self.server.trace)
        self.assertIn('Certificate Authority with ID 0 has been deleted', self.str_output)

    def test_cluster_ca_delete_with_204(self):
        self.server_args['/pools/default/trustedCAs/0'] = 'unknown pool'
        self.server_args['override-status'] = 204
        self.no_error_run(self.command + ['--cluster-ca-delete', '0'], self.server_args)
        self.assertIn('DELETE:/pools/default/trustedCAs/0', self.server.trace)
        self.assertIn('Certificate Authority with ID 0 has been deleted', self.str_output)

    def test_upload_cluster_ca(self):
        cert_file = tempfile.NamedTemporaryFile(delete=False)
        cert_file.write(b'this-is-the-cert-file')
        cert_file.close()
        self.no_error_run(self.command + ['--upload-cluster-ca', cert_file.name], self.server_args)
        os.remove(cert_file.name)
        self.assertIn('POST:/controller/uploadClusterCA', self.server.trace)
        self.assertIn('DEPRECATED:', self.str_output)
        self.assertIn('Uploaded cluster certificate to http://127.0.0.1:6789', self.str_output)

    def test_upload_cluster_ca_not_init(self):
        self.server_args['init'] = False
        cert_file = tempfile.NamedTemporaryFile(delete=False)
        cert_file.write(b'this-is-the-cert-file')
        cert_file.close()
        self.no_error_run(self.command + ['--upload-cluster-ca', cert_file.name], self.server_args)
        os.remove(cert_file.name)
        self.assertIn('POST:/controller/uploadClusterCA', self.server.trace)
        self.assertIn('DEPRECATED:', self.str_output)
        self.assertIn('Uploaded cluster certificate to http://127.0.0.1:6789', self.str_output)

    def test_node_cert_info(self):
        certificate = {'warnings': [{'message': 'Out-of-the-box certificates are self-signed. To further secure your '
                                                'system, you must create new X.509 certificates signed by a trusted '
                                                'CA.'}],
                       'subject': f'CN=Couchbase Server Node ({host})',
                       'expires': '2049-12-31T23:59:59.000Z',
                       'type': 'generated',
                       'pem': '-----BEGIN CERTIFICATE-----\nCert String\n-----END CERTIFICATE-----\n',
                       'privateKeyPassphrase': {}}
        self.server_args[f'/pools/default/certificate/node/{host}:{port}'] = certificate
        self.no_error_run(self.command + ['--node-cert-info'], self.server_args)
        self.assertIn(f'GET:/pools/default/certificate/node/{host}:{port}', self.server.trace)
        self.assertIn('127.0.0.1', self.str_output)

    def test_node_cert_info_not_init(self):
        self.server_args['init'] = False
        certificate = {'warnings': [{'message': 'Out-of-the-box certificates are self-signed. To further secure your '
                                                'system, you must create new X.509 certificates signed by a trusted '
                                                'CA.'}],
                       'subject': f'CN=Couchbase Server Node ({host})',
                       'expires': '2049-12-31T23:59:59.000Z',
                       'type': 'generated',
                       'pem': '-----BEGIN CERTIFICATE-----\nCert String\n-----END CERTIFICATE-----\n',
                       'privateKeyPassphrase': {}}
        self.server_args[f'/pools/default/certificate/node/{host}:{port}'] = certificate
        self.no_error_run(self.command + ['--node-cert-info'], self.server_args)
        self.assertIn(f'GET:/pools/default/certificate/node/{host}:{port}', self.server.trace)
        self.assertIn('127.0.0.1', self.str_output)

    def test_regenerate_cert(self):
        self.server_args['/controller/regenerateCertificate'] = 'This is a cert'
        self.no_error_run(self.command + ['--regenerate-cert', 'node1.pem'], self.server_args)
        os.remove('node1.pem')
        self.assertIn('POST:/controller/regenerateCertificate', self.server.trace)
        self.assertIn('Certificate regenerate and copied to `node1.pem`', self.str_output)

    def test_regenerate_cert_not_init(self):
        self.server_args['init'] = False
        self.server_args['/controller/regenerateCertificate'] = 'This is a cert'
        self.no_error_run(self.command + ['--regenerate-cert', 'node1.pem'], self.server_args)
        os.remove('node1.pem')
        self.assertIn('POST:/controller/regenerateCertificate', self.server.trace)
        self.assertIn('Certificate regenerate and copied to `node1.pem`', self.str_output)

    def test_set_node_certificate(self):
        self.no_error_run(self.command + ['--set-node-certificate'], self.server_args)
        self.assertIn('POST:/node/controller/reloadCertificate', self.server.trace)
        self.assertIn('Node certificate set', self.str_output)

    def test_set_node_certificate_not_init(self):
        self.server_args['init'] = False
        self.no_error_run(self.command + ['--set-node-certificate'], self.server_args)
        self.assertIn('POST:/node/controller/reloadCertificate', self.server.trace)
        self.assertIn('Node certificate set', self.str_output)

    def test_set_node_certificate_with_pkey_settings(self):
        pkey_settings_file = tempfile.NamedTemporaryFile(delete=False)
        pkey_settings_file.write(b'{"type":"plain","password":"asdf"}')
        pkey_settings_file.close()
        self.no_error_run(self.command + ['--set-node-certificate', '--pkey-passphrase-settings',
                                          pkey_settings_file.name], self.server_args)
        os.remove(pkey_settings_file.name)
        self.assertIn('POST:/node/controller/reloadCertificate', self.server.trace)
        self.assertIn('Node certificate set', self.str_output)

    def test_set_client_auth(self):
        client_json = tempfile.NamedTemporaryFile(delete=False)
        client_json.write(b'{"name":"json"}')
        client_json.close()
        self.no_error_run(self.command + ['--set-client-auth', client_json.name], self.server_args)
        self.assertIn('POST:/settings/clientCertAuth', self.server.trace)
        self.assertIn('SSL client auth updated', self.str_output)

    def test_set_client_auth_not_init(self):
        self.server_args['init'] = False
        client_json = tempfile.NamedTemporaryFile(delete=False)
        client_json.write(b'{"name":"json"}')
        client_json.close()
        self.no_error_run(self.command + ['--set-client-auth', client_json.name], self.server_args)
        self.assertIn('POST:/settings/clientCertAuth', self.server.trace)
        self.assertIn('SSL client auth updated', self.str_output)

    def test_client_auth(self):
        self.server_args['/settings/clientCertAuth'] = {'prefixes': [], 'state': 'disable'}
        self.no_error_run(self.command + ['--client-auth'], self.server_args)
        self.assertIn('GET:/settings/clientCertAuth', self.server.trace)
        self.assertIn('prefixes', self.str_output)

    def test_client_auth_not_init(self):
        self.server_args['init'] = False
        self.server_args['/settings/clientCertAuth'] = {'prefixes': [], 'state': 'disable'}
        self.no_error_run(self.command + ['--client-auth'], self.server_args)
        self.assertIn('GET:/settings/clientCertAuth', self.server.trace)
        self.assertIn('prefixes', self.str_output)


class TestUserManage(CommandTest):
    def setUp(self):
        self.command = ['couchbase-cli', 'user-manage'] + cluster_connect_args
        self.server_args = {'enterprise': True, 'init': True, 'is_admin': True}
        self.server_args['rbac-users'] = [
            {
                "id": "read",
                "domain": "local",
                "roles": [
                    {
                        "role": "ro_admin",
                        "origins": [{"type": "group"}, {"type": "user"}],
                    },
                    {
                        "role": "admin",
                        "origins": [{"type": "group"}],
                    }
                ],
                "name": "name",
                "password_change_date": "2018-11-15T15:01:16.000Z",
                "groups": ["group1", "group2"]
            },
            {
                "id": "write",
                "domain": "local",
                "roles": [],
                "name": "name",
                "password_change_date": "2018-11-15T15:19:55.000Z"
            }
        ]
        self.server_args['rbac-groups'] = [
            {
                "id": "group1",
                "roles": [
                    {
                        "role": "bucket_full_access",
                        "bucket_name": "*"
                    },
                    {
                        "role": "replication_admin"
                    }
                ],
                "ldap_group_ref": "test=ldap",
                "description": "descr"
            }
        ]
        super(TestUserManage, self).setUp()

    def test_list_users(self):
        self.no_error_run(self.command + ['--list'], self.server_args)
        self.assertIn('GET:/settings/rbac/users', self.server.trace)
        expected_out = ['"id": "write"', '"id": "read"']
        for p in expected_out:
            self.assertIn(p, self.str_output)

    def test_get_user_with_no_user(self):
        self.system_exit_run(self.command + ['--get'], self.server_args)
        self.assertIn('rbac-username is required', self.str_output)

    def test_get_user(self):
        self.no_error_run(self.command + ['--get', '--rbac-username', 'write'], self.server_args)
        self.assertIn('GET:/settings/rbac/users', self.server.trace)
        expected_out = ['"id": "write"', '"domain": "local"', '"roles"', '"name": "name"']
        for p in expected_out:
            self.assertIn(p, self.str_output)

    def test_delete_local_user(self):
        self.no_error_run(self.command + ['--delete', '--rbac-username', 'write', '--auth-domain', 'local'],
                          self.server_args)
        self.assertIn('DELETE:/settings/rbac/users/local/write', self.server.trace)

    def test_delete_external_user(self):
        self.no_error_run(self.command + ['--delete', '--rbac-username', 'write', '--auth-domain', 'external'],
                          self.server_args)
        self.assertIn('DELETE:/settings/rbac/users/external/write', self.server.trace)

    def test_get_my_roles(self):
        self.server_args['whoami'] = {"id": "Administrator", "domain": "admin", "roles": [{"role": "admin"}]}
        self.no_error_run(self.command + ['--my-roles'], self.server_args)
        self.assertIn('GET:/whoami', self.server.trace)
        self.assertIn('"id": "Administrator', self.str_output)

    def test_set_local_user(self):
        self.no_error_run(self.command + ['--set', '--rbac-username', 'username', '--rbac-password', 'pwd',
                                          '--auth-domain', 'local', '--roles', 'admin', '--rbac-name', 'name',
                                          '--user-groups', ''],
                          self.server_args)
        self.assertIn('PUT:/settings/rbac/users/local/username', self.server.trace)
        expected_params = ['name=name', 'password=pwd', 'roles=admin', 'groups=']
        self.rest_parameter_match(expected_params)

    def test_set_existing_user(self):
        self.no_error_run(self.command + ['--set', '--rbac-username', 'read',
                                          '--auth-domain', 'local', '--rbac-name', 'name2'],
                          self.server_args)
        self.assertIn('PUT:/settings/rbac/users/local/read', self.server.trace)
        expected_params = ['name=name2', 'roles=ro_admin', 'groups=group1%2Cgroup2']
        self.rest_parameter_match(expected_params)

    def test_set_external_user(self):
        self.no_error_run(self.command + ['--set', '--rbac-username', 'username', '--auth-domain',
                                          'external', '--roles', 'admin', '--rbac-name', 'name', '--user-groups', ''],
                          self.server_args)
        self.assertIn('PUT:/settings/rbac/users/external/username', self.server.trace)
        expected_params = ['name=name', 'roles=admin', 'groups=']
        self.rest_parameter_match(expected_params)

    def test_create_group_basic(self):
        self.no_error_run(self.command + ['--set-group', '--group-name', 'user-group', '--roles', 'admin',
                                          '--group-description', 'Lorem ipsum dolor', '--ldap-ref', 'some-ref'],
                          self.server_args)
        self.assertIn('PUT:/settings/rbac/groups/user-group', self.server.trace)
        expected_params = ['description=Lorem+ipsum+dolor', 'roles=admin', 'ldap_group_ref=some-ref']
        self.rest_parameter_match(expected_params)

    def test_change_existing_group(self):
        self.no_error_run(self.command + ['--set-group', '--group-name', 'group1',
                                          '--group-description', 'Lorem ipsum dolor'],
                          self.server_args)
        self.assertIn('PUT:/settings/rbac/groups/group1', self.server.trace)
        expected_params = ['description=Lorem+ipsum+dolor',
                           'roles=bucket_full_access%5B%2A%5D%2Creplication_admin',
                           'ldap_group_ref=test%3Dldap']
        self.rest_parameter_match(expected_params)

    def test_create_group_no_name(self):
        self.system_exit_run(self.command + ['--set-group', '--roles', 'ro_admin',
                                             '--group-description', 'Lorem ipsum dolor', '--ldap-ref', 'some-ref'],
                             self.server_args)
        self.assertIn('--group-name is required with --set-group', self.str_output)

    def test_create_group_non_ldap(self):
        self.no_error_run(self.command + ['--set-group', '--group-name', 'user-group', '--roles', 'admin',
                                          '--group-description', 'Lorem ipsum dolor'],
                          self.server_args)
        self.assertIn('PUT:/settings/rbac/groups/user-group', self.server.trace)
        expected_params = ['description=Lorem+ipsum+dolor', 'roles=admin']
        self.rest_parameter_match(expected_params)

    def test_delete_group(self):
        self.no_error_run(self.command + ['--delete-group', '--group-name', 'name'], self.server_args)
        self.assertIn('DELETE:/settings/rbac/groups/name', self.server.trace)

    def test_delete_group_no_name(self):
        self.system_exit_run(self.command + ['--delete-group'], self.server_args)
        self.assertIn('--group-name is required with the --delete-group option', self.str_output)

    def test_list_group(self):
        self.no_error_run(self.command + ['--list-groups'], self.server_args)
        self.assertIn('GET:/settings/rbac/groups', self.server.trace)

    def test_get_group(self):
        self.no_error_run(self.command + ['--get-group', '--group-name', 'group1'], self.server_args)
        self.assertIn('GET:/settings/rbac/groups/group1', self.server.trace)

    def test_get_group_no_group_name(self):
        self.system_exit_run(self.command + ['--get-group'], self.server_args)
        self.assertIn('--group-name is required with the --get-group option', self.str_output)


class TestMasterPassword(CommandTest):
    def setUp(self):
        self.command = ['couchbase-cli', 'master-password']
        self.cmd_args = ['--config-path', '.', '--send-password', 'asdasd']
        self.server_args = {}
        super(TestMasterPassword, self).setUp()

    def test_missing_portfile(self):
        self.system_exit_run(self.command + self.cmd_args, self.server_args)
        self.assertIn('The node is down', self.str_output)

    def test_cannot_read_port(self):
        portfile = open('couchbase-server.babysitter.smport', 'x')
        try:
            portfile.write('inet 12345')
            portfile.close()
            os.chmod(portfile.name, 0000)
            self.system_exit_run(self.command + self.cmd_args, self.server_args)
            self.assertIn('ERROR: Insufficient privileges', self.str_output)
        finally:
            os.remove(portfile.name)

    def test_succ_cmd_ipv4(self):
        self.succ_cmd(socket.AF_INET)

    def test_succ_cmd_ipv6(self):
        self.succ_cmd(socket.AF_INET6)

    def succ_cmd(self, addrFamily):
        with socket.socket(addrFamily, socket.SOCK_DGRAM) as sock:
            sock.bind(('', 0))
            port = sock.getsockname()[1]
            portfile = open('couchbase-server.babysitter.smport', 'x')
            try:
                addrFamilyStr = 'inet' if addrFamily == socket.AF_INET else "inet6"
                portfile.write(addrFamilyStr + ' ' + str(port))
                portfile.close()

                thread = threading.Thread(target=read_password, args=(sock,))
                thread.start()

                self.no_error_run(self.command + self.cmd_args, self.server_args)
                thread.join()
                self.assertIn('SUCCESS: Password accepted', self.str_output)
            finally:
                os.remove(portfile.name)


def read_password(sock):
    (result, remoteaddr) = sock.recvfrom(128)
    assert(result == b'asdasd')
    sock.sendto(b'ok', remoteaddr)


class TestXdcrReplicate(CommandTest):
    def setUp(self):
        self.command = ['couchbase-cli', 'xdcr-replicate'] + cluster_connect_args
        self.cmd_args = ['--xdcr-cluster-name', 'name', '--xdcr-hostname', 'hostname', '--xdcr-username', 'username',
                         '--xdcr-password', 'pwd']
        self.server_args = {'enterprise': True, 'init': True, 'is_admin': True}
        super(TestXdcrReplicate, self).setUp()

    def test_get_replication_settings(self):
        self.server_args['/settings/replications/1'] = {'test': 0}
        self.no_error_run(self.command + ['--get', '--xdcr-replicator', '1'], self.server_args)
        self.assertIn('GET:/settings/replications/1', self.server.trace)

    def test_create_EE(self):
        self.no_error_run(self.command + ['--create', '--xdcr-cluster-name', 'cluster1', '--xdcr-to-bucket', 'bucket2',
                                          '--xdcr-from-bucket', 'bucket1', '--filter-expression', 'key:[a-zA-z]+',
                                          '--xdcr-replication-mode', 'capi', '--enable-compression', '1'],
                          self.server_args)
        self.assertIn('POST:/controller/createReplication', self.server.trace)
        expected_params = ['toBucket=bucket2', 'fromBucket=bucket1', 'toCluster=cluster1', 'compressionType=Auto',
                           'filterExpression=key%3A%5Ba-zA-z%5D%2B', 'replicationType=continuous']

    def test_create_log_level(self):
        self.no_error_run(self.command + ['--create', '--xdcr-cluster-name', 'cluster1', '--xdcr-to-bucket', 'bucket2',
                                          '--xdcr-from-bucket', 'bucket1', '--filter-expression', 'key:[a-zA-z]+',
                                          '--xdcr-replication-mode', 'capi', '--enable-compression', '1',
                                          '--log-level', 'Warn'], self.server_args)
        self.assertIn('POST:/controller/createReplication', self.server.trace)
        expected_params = ['toBucket=bucket2', 'fromBucket=bucket1', 'toCluster=cluster1', 'compressionType=Auto',
                           'filterExpression=key%3A%5Ba-zA-z%5D%2B', 'replicationType=continuous', 'logLevel=Warn']

        self.rest_parameter_match(expected_params)

    def test_create_with_mutually_exclusive_args(self):
        self.system_exit_run(self.command + ['--create', '--xdcr-cluster-name', 'cluster1', '--xdcr-to-bucket',
                                             'bucket2', '--xdcr-from-bucket', 'bucket1', '--filter-expression',
                                             'key:[a-zA-z]+', '--xdcr-replication-mode', 'capi', '--enable-compression',
                                             '1', '--collection-explicit-mappings', '1', '--collection-migration', '1'],
                             self.server_args)
        self.assertIn('cannot enable both collection migration and explicit mappings', self.str_output)

    def test_create_CE_with_EE(self):
        self.server_args['enterprise'] = False
        self.system_exit_run(self.command + ['--create',
                                             '--xdcr-cluster-name',
                                             'cluster1',
                                             '--xdcr-to-bucket',
                                             'bucket2',
                                             '--xdcr-from-bucket',
                                             'bucket1',
                                             '--filter-expression',
                                             'key:[a-zA-z]+',
                                             '--xdcr-replication-mode',
                                             'capi',
                                             '--enable-compression',
                                             '1'],
                             self.server_args)
        self.assertIn('can only be configured on enterprise edition', self.str_output)

    def test_delete_replicate(self):
        self.no_error_run(self.command + ['--delete', '--xdcr-replicator', '1'], self.server_args)
        self.assertIn('DELETE:/controller/cancelXDCR/1', self.server.trace)

    def test_settings(self):
        self.no_error_run(self.command + ['--settings', '--xdcr-replicator', '1', '--filter-expression', 'key:',
                                          '--filter-skip-restream', '--enable-compression', '1',
                                          '--checkpoint-interval', '60', '--worker-batch-size', '5000',
                                          '--doc-batch-size', '5000', '--failure-restart-interval', '100',
                                          '--optimistic-replication-threshold', '100', '--stats-interval', '200',
                                          '--log-level', 'Info', '--bandwidth-usage-limit', '5', '--priority', 'Medium'
                                          ], self.server_args)
        self.assertIn('POST:/settings/replications/1', self.server.trace)
        expected_params = ['checkpointInterval=60', 'workerBatchSize=5000', 'docBatchSizeKb=5000',
                           'failureRestartInterval=100', 'optimisticReplicationThreshold=100', 'statsInterval=200',
                           'compressionType=Auto', 'filterExpression=key%3A', 'filterSkipRestream=1', 'logLevel=Info',
                           'networkUsageLimit=5', 'priority=Medium']
        self.rest_parameter_match(expected_params)

    def test_setting_filter_args(self):
        self.no_error_run(self.command + ['--settings', '--xdcr-replicator', '1', '--filter-expression', 'key:',
                                          '--filter-skip-restream', '--reset-expiry', '1',
                                          '--filter-deletion', '0', '--filter-expiration', '1'], self.server_args)
        self.assertIn('POST:/settings/replications/1', self.server.trace)
        expected_params = ['filterExpression=key%3A', 'filterSkipRestream=1', 'filterBypassExpiry=true',
                           'filterDeletion=false', 'filterExpiration=true']
        self.rest_parameter_match(expected_params)

    def test_settings_collection_args(self):
        self.no_error_run(self.command + ['--settings', '--xdcr-replicator', '1', '--collection-explicit-mappings',
                                          '1', '--collection-migration', '0', '--collection-mapping-rules',
                                          'mappings'], self.server_args)
        self.assertIn('POST:/settings/replications/1', self.server.trace)
        expected_params = ['collectionsExplicitMapping=true', 'collectionsMigrationMode=false',
                           'colMappingRules=mappings']
        self.rest_parameter_match(expected_params, False)

    def test_settings_collection_mutually_exclusive_args(self):
        self.system_exit_run(self.command + ['--settings', '--xdcr-replicator', '1', '--collection-explicit-mappings',
                                             '1', '--collection-migration', '1', '--collection-mapping-rules',
                                             'mappings'], self.server_args)
        self.assertIn('cannot enable both collection migration and explicit mappings', self.str_output)

    def test_migration_CE_(self):
        self.server_args['enterprise'] = False
        self.system_exit_run(self.command + ['--settings', '--xdcr-replicator', '1', '--collection-explicit-mappings',
                                             '1', '--collection-migration', '0', '--collection-mapping-rules',
                                             'mappings'], self.server_args)
        self.assertIn('can only be configured on enterprise edition', self.str_output)

    def test_list_replicate(self):
        self.no_error_run(self.command + ['--list'], self.server_args)
        self.assertIn('GET:/pools/default/tasks', self.server.trace)

    def test_pause_resume(self):
        self.no_error_run(self.command + ['--resume', '--xdcr-replicator', '1'], self.server_args)
        self.assertIn('GET:/pools/default/tasks', self.server.trace)


class TestXdcrSetup(CommandTest):
    def setUp(self):
        self.command = ['couchbase-cli', 'xdcr-setup'] + cluster_connect_args
        self.cmd_args = ['--xdcr-cluster-name', 'name', '--xdcr-hostname', 'hostname', '--xdcr-username', 'username',
                         '--xdcr-password', 'pwd']
        # TODO: encryption setting test
        self.server_args = {'enterprise': True, 'init': True, 'is_admin': True}
        super(TestXdcrSetup, self).setUp()

    def test_create_xdcr(self):
        self.no_error_run(self.command + ['--create'] + self.cmd_args, self.server_args)
        self.assertIn('POST:/pools/default/remoteClusters', self.server.trace)
        expected_params = ['name=name', 'hostname=hostname', 'username=username', 'password=pwd', 'demandEncryption=0']
        self.rest_parameter_match(expected_params)

    def test_delete_xdcr(self):
        self.no_error_run(self.command + ['--delete'] + self.cmd_args, self.server_args)
        self.assertIn('DELETE:/pools/default/remoteClusters/name', self.server.trace)

    def test_edit_xdcr(self):
        self.no_error_run(self.command + ['--edit'] + self.cmd_args, self.server_args)
        self.assertIn('POST:/pools/default/remoteClusters/name', self.server.trace)
        expected_params = ['name=name', 'hostname=hostname', 'username=username', 'password=pwd', 'demandEncryption=0']
        self.rest_parameter_match(expected_params)

    def test_list_xdcr(self):
        self.server_args['remote-clusters'] = [{'name': 'name', 'uuid': '1', 'hostname': 'host', 'username': 'user',
                                                'uri': 'uri', 'deleted': False}]
        self.no_error_run(self.command + ['--list'] + self.cmd_args, self.server_args)
        self.assertIn('GET:/pools/default/remoteClusters/', self.server.trace)
        expected_out = ['cluster name: name', 'uuid: 1', 'host name: host', 'user name: user', 'uri: uri']
        for p in expected_out:
            self.assertIn(p, self.str_output)


class TestEventingFunctionSetup(CommandTest):
    def setUp(self):
        self.command = ["couchbase-cli", "eventing-function-setup"] + cluster_connect_args
        self.server_args = {"enterprise": True, "init": True, "is_admin": True,
                            'pools_default': {"nodes": [{"version": "0.0.0-0000-enterprise"}]},
                            '/pools/default/nodeServices': {'nodesExt': [{
                                'hostname': host,
                                'services': {
                                    'eventingAdminPort': port,
                                }
                            }]}}
        super().setUp()

    def test_import_with_bucket_and_scope(self):
        self.command_args = ["--import", "--bucket", "bucket", "--scope", "scope", "--name", "function_name"]
        self.system_exit_run(self.command + self.command_args, self.server_args)
        self.assertIn("This operation does not support the --bucket/--scope flags", self.str_output)

    def test_export_all_with_bucket_and_scope(self):
        self.command_args = ["--export-all", "--bucket", "bucket", "--scope", "scope"]
        self.system_exit_run(self.command + self.command_args, self.server_args)
        self.assertIn("This operation does not support the --bucket/--scope flags", self.str_output)

    def test_list_with_bucket_and_scope(self):
        self.command_args = ["--list", "--bucket", "bucket", "--scope", "scope"]
        self.system_exit_run(self.command + self.command_args, self.server_args)
        self.assertIn("This operation does not support the --bucket/--scope flags", self.str_output)

    def test_export_collection_unaware(self):
        self.server_args['eventing_export_payload'] = [
            {"appname": "name1"},
            {"appname": "name2"},
            {"appname": "name3"},
        ]
        tmp = tempfile.NamedTemporaryFile(delete=False)
        self.command_args = ["--export", "--name", "name1", "--file", tmp.name]

        self.no_error_run(self.command + self.command_args, self.server_args)

        with open(tmp.name) as f:
            dmp = json.loads(f.read())
            self.assertEqual(dmp, [{"appname": "name1"}])

        os.remove(tmp.name)

    def test_export_collection_unaware_7_1_0(self):
        self.server_args['eventing_export_payload'] = [
            {"appname": "name", "function_scope": {"bucket": "*", "scope": "*"}}]
        tmp = tempfile.NamedTemporaryFile(delete=False)
        self.command_args = ["--export", "--name", "name", "--file", tmp.name]

        self.no_error_run(self.command + self.command_args, self.server_args)

        with open(tmp.name) as f:
            dmp = json.loads(f.read())
            self.assertEqual(dmp, [{'appname': 'name', 'function_scope': {'bucket': '*', 'scope': '*'}}])

        os.remove(tmp.name)

    def test_export_collection_unaware_not_found(self):
        self.server_args['eventing_export_payload'] = [{"appname": "name"}]
        tmp = tempfile.NamedTemporaryFile(delete=False)
        self.command_args = ["--export", "--name", "not-the-name", "--file", tmp.name]

        self.system_exit_run(self.command + self.command_args, self.server_args)

        self.assertIn('Function "not-the-name" does not exist', self.str_output)

        os.remove(tmp.name)

    def test_export_collection_aware(self):
        self.server_args['eventing_export_payload'] = [
            {"appname": "name1", "function_scope": {"bucket": "*", "scope": "*"}},
            {"appname": "name1", "function_scope": {"bucket": "bucket1", "scope": "scope1"}},
            {"appname": "name2", "function_scope": {"bucket": "bucket2", "scope": "scope2"}},
        ]
        tmp = tempfile.NamedTemporaryFile(delete=False)
        self.command_args = [
            "--export",
            "--bucket",
            "bucket1",
            "--scope",
            "scope1",
            "--name",
            "name1",
            "--file",
            tmp.name]

        self.no_error_run(self.command + self.command_args, self.server_args)

        with open(tmp.name) as f:
            dmp = json.loads(f.read())
            self.assertEqual(dmp, [{'appname': 'name1', 'function_scope': {'bucket': 'bucket1', 'scope': 'scope1'}}])

        os.remove(tmp.name)

    def test_export_too_many_matches(self):
        self.server_args['eventing_export_payload'] = [
            {"appname": "name", "function_scope": {"bucket": "bucket", "scope": "scope"}},
            {"appname": "name", "function_scope": {"bucket": "bucket", "scope": "scope"}},
        ]
        tmp = tempfile.NamedTemporaryFile(delete=False)
        self.command_args = ["--export", "--bucket", "bucket", "--scope", "scope", "--name", "name", "--file", tmp.name]

        self.system_exit_run(self.command + self.command_args, self.server_args)

        self.assertIn('Unexpectedly found more than one function matching the name "bucket/scope/name"', self.str_output)

        os.remove(tmp.name)

    def test_export_collection_aware_not_found(self):
        self.server_args['eventing_export_payload'] = [
            {"appname": "name", "function_scope": {"bucket": "bucket", "scope": "scope"}}]
        tmp = tempfile.NamedTemporaryFile(delete=False)
        self.command_args = [
            "--export",
            "--bucket",
            "bucket",
            "--scope",
            "scope",
            "--name",
            "not-the-name",
            "--file",
            tmp.name]

        self.system_exit_run(self.command + self.command_args, self.server_args)

        self.assertIn('Function "bucket/scope/not-the-name" does not exist', self.str_output)

        os.remove(tmp.name)


class TestEventingFunctionSetupDeploy(CommandTest):
    def setUp(self):
        self.command = ["couchbase-cli", "eventing-function-setup"] + cluster_connect_args
        self.command_args = ["--deploy", "--name", "function_name"]
        self.server_args = {"enterprise": True, "init": True, "is_admin": True,
                            '/pools/default/nodeServices': {'nodesExt': [{
                                'hostname': host,
                                'services': {
                                    'eventingAdminPort': port,
                                }
                            }]}}
        super().setUp()

    def test_deploy_deprecated(self):
        self.command_args += ["--boundary", "from-now"]
        self.server_args["pools_default"] = {"nodes": [{"version": "6.6.2-0000-enterprise"}]}
        self.no_error_run(self.command + self.command_args, self.server_args)
        self.assertIn('POST:/api/v1/functions/function_name/deploy', self.server.trace)
        self.rest_parameter_match([json.dumps({})])
        self.assertIn("The --boundary option is deprecated and will be ignored; the function definition itself"
                      " now defines the feed boundary", self.str_output)

    def test_deploy_deprecated_unknown_version(self):
        self.command_args += ["--boundary", "from-now"]
        self.server_args["pools_default"] = {"nodes": [{"version": "0.0.0-0000-enterprise"}]}
        self.no_error_run(self.command + self.command_args, self.server_args)
        self.assertIn('POST:/api/v1/functions/function_name/deploy', self.server.trace)
        self.rest_parameter_match([json.dumps({})])
        self.assertIn("The --boundary option is deprecated and will be ignored; the function definition itself"
                      " now defines the feed boundary", self.str_output)

    def test_deploy_not_deprecated_still_required(self):
        self.server_args["pools_default"] = {"nodes": [{"version": "6.6.1-0000-enterprise"}]}
        self.system_exit_run(self.command + self.command_args, self.server_args)
        self.assertIn("--boundary is needed to deploy a function", self.str_output)

    def test_deploy_mixed_mode(self):
        self.server_args["pools_default"] = {"nodes": [
            {"version": "6.6.1-0000-enterprise"}, {"version": "7.0.0-0000-enteenterprise"}]}
        self.system_exit_run(self.command + self.command_args, self.server_args)
        self.assertIn("--boundary is needed to deploy a function", self.str_output)

    def test_deploy_with_no_bucket_and_scope_flags(self):
        self.server_args["pools_default"] = {"nodes": [{"version": "0.0.0-0000-enterprise"}]}
        self.no_error_run(self.command + self.command_args, self.server_args)
        self.assertIn("Request to deploy the function was accepted", self.str_output)

    def test_deploy_with_only_bucket_flag(self):
        self.command_args += ["--bucket", "default"]
        self.server_args["pools_default"] = {"nodes": [{"version": "0.0.0-0000-enterprise"}]}
        self.system_exit_run(self.command + self.command_args, self.server_args)
        self.assertIn("You need to supply both --bucket and --scope, or neither for collection-unaware eventing "
                      "functions", self.str_output)

    def test_deploy_with_only_scope_flag(self):
        self.command_args += ["--scope", "default"]
        self.server_args["pools_default"] = {"nodes": [{"version": "0.0.0-0000-enterprise"}]}
        self.system_exit_run(self.command + self.command_args, self.server_args)
        self.assertIn("You need to supply both --bucket and --scope, or neither for collection-unaware eventing "
                      "functions", self.str_output)

    def test_deploy_with_both_bucket_and_scope_flags(self):
        self.command_args += ["--bucket", "default", "--scope", "default"]
        self.server_args["pools_default"] = {"nodes": [{"version": "0.0.0-0000-enterprise"}]}
        self.no_error_run(self.command + self.command_args, self.server_args)
        self.assertIn("Request to deploy the function was accepted", self.str_output)


class TestEventingFunctionQueryParameters(CommandTest):
    def setUp(self):
        self.command = ["couchbase-cli", "eventing-function-setup"] + cluster_connect_args
        self.command_args = ["--name", "function_name"]
        self.server_args = {"enterprise": True, "init": True, "is_admin": True,
                            '/pools/default/nodeServices': {'nodesExt': [{
                                'hostname': host,
                                'services': {
                                    'eventingAdminPort': port,
                                }
                            }]}}
        super().setUp()

    def test_expected_parameters_deploy_no_bucket_and_scope(self):
        self.command_args += ["--deploy"]
        self.server_args["pools_default"] = {"nodes": [{"version": "0.0.0-0000-enterprise"}]}
        self.server_args['expected_query_parameters'] = {}
        self.no_error_run(self.command + self.command_args, self.server_args)

    def test_expected_parameters_deploy_bucket_and_scope(self):
        bucket_name = "test_bucket_deploy"
        scope_name = "test_scope_deploy"
        self.command_args += ["--deploy", "--bucket", bucket_name, "--scope", scope_name]
        self.server_args["pools_default"] = {"nodes": [{"version": "0.0.0-0000-enterprise"}]}
        self.server_args['expected_query_parameters'] = {'bucket': [bucket_name], 'scope': [scope_name]}
        self.no_error_run(self.command + self.command_args, self.server_args)
        self.assertIn('POST:/api/v1/functions/function_name/deploy', self.server.trace)

    def test_expected_parameters_undeploy_bucket_and_scope(self):
        bucket_name = "test_bucket_undeploy"
        scope_name = "test_scope_undeploy"
        self.command_args += ["--undeploy", "--bucket", bucket_name, "--scope", scope_name]
        self.server_args["pools_default"] = {"nodes": [{"version": "0.0.0-0000-enterprise"}]}
        self.server_args['expected_query_parameters'] = {'bucket': [bucket_name], 'scope': [scope_name]}
        self.no_error_run(self.command + self.command_args, self.server_args)
        self.assertIn('POST:/api/v1/functions/function_name/undeploy', self.server.trace)

    def test_expected_parameters_delete_bucket_and_scope(self):
        bucket_name = "test_bucket_delete"
        scope_name = "test_scope_delete"
        self.command_args += ["--delete", "--bucket", bucket_name, "--scope", scope_name]
        self.server_args["pools_default"] = {"nodes": [{"version": "0.0.0-0000-enterprise"}]}
        self.server_args['expected_query_parameters'] = {'bucket': [bucket_name], 'scope': [scope_name]}
        self.no_error_run(self.command + self.command_args, self.server_args)

    def test_expected_parameters_pause_bucket_and_scope(self):
        bucket_name = "test_bucket_pause"
        scope_name = "test_scope_pause"
        self.command_args += ["--pause", "--bucket", bucket_name, "--scope", scope_name]
        self.server_args["pools_default"] = {"nodes": [{"version": "0.0.0-0000-enterprise"}]}
        self.server_args['expected_query_parameters'] = {'bucket': [bucket_name], 'scope': [scope_name]}
        self.no_error_run(self.command + self.command_args, self.server_args)

    def test_expected_parameters_resume_bucket_and_scope(self):
        bucket_name = "test_bucket_resume"
        scope_name = "test_scope_resume"
        self.command_args += ["--resume", "--bucket", bucket_name, "--scope", scope_name]
        self.server_args["pools_default"] = {"nodes": [{"version": "0.0.0-0000-enterprise"}]}
        self.server_args['expected_query_parameters'] = {'bucket': [bucket_name], 'scope': [scope_name]}
        self.no_error_run(self.command + self.command_args, self.server_args)


class TestEventingFunctionList(CommandTest):
    def setUp(self):
        self.command = ["couchbase-cli", "eventing-function-setup", "--list"] + cluster_connect_args
        self.command_args = ["--name", "function_name"]
        self.server_args = {"enterprise": True, "init": True, "is_admin": True,
                            '/pools/default/nodeServices': {'nodesExt': [{
                                'hostname': host,
                                'services': {
                                    'eventingAdminPort': port,
                                }
                            }]}}
        super().setUp()

    def test_eventing_function_list_one_function_collection_aware(self):
        self.server_args["functions_status_payload"] = {
            'apps':
            [
                {
                    'composite_status': 'undeployed',
                    'name': 'func_0',
                    'function_scope':
                    {
                        'bucket': 'bucket_0',
                        'scope': 'scope_0'
                    },
                }
            ],
        }
        self.server_args['functions_list_payload'] = [
            {
                'depcfg':
                {
                    'source_bucket': 'bucket_0',
                    'source_scope': '_default',
                    'source_collection': '_default',
                    'metadata_bucket': 'bucket_1',
                    'metadata_scope': '_default',
                    'metadata_collection': '_default'
                },
                'appname': 'func_0',
                'function_scope':
                {
                    'bucket': 'bucket_0',
                    'scope': 'scope_0'
                }
            }
        ]
        self.no_error_run(self.command + self.command_args, self.server_args)
        self.assertIn(
            "bucket_0/scope_0/func_0\n Status: undeployed\n Source: bucket_0._default._default\n " +
            "Metadata: bucket_1._default._default\n",
            self.str_output)

    def test_eventing_function_list_one_function_collection_unaware(self):
        self.server_args["functions_status_payload"] = {
            'apps':
            [
                {
                    'composite_status': 'undeployed',
                    'name': 'func_0',
                    'function_scope':
                    {
                        'bucket': '*',
                        'scope': '*'
                    },
                }
            ],
        }
        self.server_args['functions_list_payload'] = [
            {
                'depcfg':
                {
                    'source_bucket': 'bucket_0',
                    'source_scope': '_default',
                    'source_collection': '_default',
                    'metadata_bucket': 'bucket_1',
                    'metadata_scope': '_default',
                    'metadata_collection': '_default'
                },
                'appname': 'func_0',
                'function_scope':
                {
                    'bucket': '*',
                    'scope': '*'
                }
            }
        ]
        self.no_error_run(self.command + self.command_args, self.server_args)
        self.assertIn(
            "func_0\n Status: undeployed\n Source: bucket_0._default._default\n " +
            "Metadata: bucket_1._default._default\n",
            self.str_output)

    def test_eventing_function_list_one_function_legacy(self):
        self.server_args["functions_status_payload"] = {
            'apps':
            [
                {
                    'composite_status': 'undeployed',
                    'name': 'func_0',
                }
            ],
        }
        self.server_args['functions_list_payload'] = [
            {
                'depcfg':
                {
                    'source_bucket': 'bucket_0',
                    'source_scope': '_default',
                    'source_collection': '_default',
                    'metadata_bucket': 'bucket_1',
                    'metadata_scope': '_default',
                    'metadata_collection': '_default'
                },
                'appname': 'func_0',
            }
        ]
        self.no_error_run(self.command + self.command_args, self.server_args)
        self.assertIn(
            "func_0\n Status: undeployed\n Source: bucket_0._default._default\n " +
            "Metadata: bucket_1._default._default\n",
            self.str_output)

    def test_eventing_function_list_two_functions(self):
        self.server_args["functions_status_payload"] = {
            'apps':
            [
                {
                    'composite_status': 'undeployed',
                    'name': 'func_0',
                    'function_scope':
                    {
                        'bucket': 'bucket_0',
                        'scope': 'scope_0'
                    },
                },
                {
                    'composite_status': 'deployed',
                    'name': 'func_1',
                    'function_scope':
                    {
                        'bucket': 'bucket_1',
                        'scope': 'scope_1'
                    },
                }
            ],
        }
        self.server_args['functions_list_payload'] = [
            {
                'depcfg':
                {
                    'source_bucket': 'bucket_0',
                    'source_scope': '_default',
                    'source_collection': '_default',
                    'metadata_bucket': 'bucket_1',
                    'metadata_scope': '_default',
                    'metadata_collection': '_default'
                },
                'appname': 'func_0',
                'function_scope':
                {
                    'bucket': 'bucket_0',
                    'scope': 'scope_0'
                }
            },
            {
                'depcfg':
                {
                    'source_bucket': 'bucket_1',
                    'source_scope': '_default',
                    'source_collection': '_default',
                    'metadata_bucket': 'bucket_0',
                    'metadata_scope': '_default',
                    'metadata_collection': '_default'
                },
                'appname': 'func_1',
                'function_scope':
                {
                    'bucket': 'bucket_1',
                    'scope': 'scope_1'
                }
            }
        ]
        self.no_error_run(self.command + self.command_args, self.server_args)
        self.assertIn(
            "bucket_0/scope_0/func_0\n Status: undeployed\n Source: bucket_0._default._default\n " +
            "Metadata: bucket_1._default._default\n",
            self.str_output)
        self.assertIn(
            "bucket_1/scope_1/func_1\n Status: deployed\n Source: bucket_1._default._default\n " +
            "Metadata: bucket_0._default._default\n",
            self.str_output)

    def test_eventing_function_list_two_functions_same_name(self):
        self.server_args["functions_status_payload"] = {
            'apps':
            [
                {
                    'composite_status': 'undeployed',
                    'name': 'func_0',
                    'function_scope':
                    {
                        'bucket': 'bucket_0',
                        'scope': 'scope_0'
                    },
                },
                {
                    'composite_status': 'undeployed',
                    'name': 'func_0',
                    'function_scope':
                    {
                        'bucket': 'bucket_1',
                        'scope': 'scope_1'
                    },
                }
            ],
        }
        self.server_args['functions_list_payload'] = [
            {
                'depcfg':
                {
                    'source_bucket': 'bucket_0',
                    'source_scope': '_default',
                    'source_collection': '_default',
                    'metadata_bucket': 'bucket_1',
                    'metadata_scope': '_default',
                    'metadata_collection': '_default'
                },
                'appname': 'func_0',
                'function_scope':
                {
                    'bucket': 'bucket_0',
                    'scope': 'scope_0'
                }
            },
            {
                'depcfg':
                {
                    'source_bucket': 'bucket_1',
                    'source_scope': '_default',
                    'source_collection': '_default',
                    'metadata_bucket': 'bucket_0',
                    'metadata_scope': '_default',
                    'metadata_collection': '_default'
                },
                'appname': 'func_0',
                'function_scope':
                {
                    'bucket': 'bucket_1',
                    'scope': 'scope_1'
                }
            }
        ]
        self.no_error_run(self.command + self.command_args, self.server_args)
        self.assertIn(
            "bucket_0/scope_0/func_0\n Status: undeployed\n Source: bucket_0._default._default\n " +
            "Metadata: bucket_1._default._default\n",
            self.str_output)
        self.assertIn(
            "bucket_1/scope_1/func_0\n Status: undeployed\n Source: bucket_1._default._default\n " +
            "Metadata: bucket_0._default._default\n",
            self.str_output)


class TestEventingFunctionSetupSubcommandErrors(CommandTest):
    def setUp(self):
        self.command = ["couchbase-cli", "eventing-function-setup"] + cluster_connect_args
        self.server_args = {"enterprise": True, "init": True, "is_admin": True,
                            '/pools/default/nodeServices': {'nodesExt': [{
                                'hostname': host,
                                'services': {
                                    'eventingAdminPort': port,
                                }
                            }]}}
        super().setUp()

    def test_handling_of_expected_error_payload_type_1(self):
        self.command_args = ['--pause', '--name', 'test_func']
        self.server_args['override_eventing_setup_status'] = 403
        self.server_args['override_eventing_setup_payload'] = {"message": "Expected payload type 1",
                                                               "permissions": ["Insufficient permission example"]}
        self.system_exit_run(self.command + self.command_args, self.server_args)
        self.assertIn("ERROR: Expected payload type 1: Insufficient permission example\n", self.str_output)

    def test_handling_of_expected_error_payload_type_2(self):
        self.command_args = ['--pause', '--name', 'test_func']
        self.server_args['override_eventing_setup_status'] = 403
        self.server_args['override_eventing_setup_payload'] = {"runtime_info": {
            "info": "Expected payload type 2: Insufficient permission example"}}
        self.system_exit_run(self.command + self.command_args, self.server_args)
        self.assertIn("ERROR: Expected payload type 2: Insufficient permission example\n", self.str_output)

    def test_handling_of_unexpected_error_payload(self):
        self.command_args = ['--pause', '--name', 'test_func']
        self.server_args['override_eventing_setup_status'] = 403
        self.server_args['override_eventing_setup_payload'] = "Unexpected response"
        self.system_exit_run(self.command + self.command_args, self.server_args)
        self.assertIn("Unexpected response", self.str_output)


class TestUserChangePassword(CommandTest):
    def setUp(self):
        self.command = ['couchbase-cli', 'user-change-password', '--new-password', 'pwd'] + cluster_connect_args
        self.server_args = {'enterprise': True, 'init': True, 'is_admin': True}
        super(TestUserChangePassword, self).setUp()

    def test_user_change_password(self):
        self.no_error_run(self.command, self.server_args)
        self.assertIn('POST:/controller/changePassword', self.server.trace)
        expected_params = ['password=pwd']
        self.rest_parameter_match(expected_params)


class TestCollectionManage(CommandTest):
    def setUp(self):
        self.command = ['couchbase-cli', 'collection-manage'] + cluster_connect_args + ['--bucket', 'name']
        self.server_args = {'enterprise': True, 'init': True, 'is_admin': True}
        super(TestCollectionManage, self).setUp()

    def test_create_scope(self):
        self.no_error_run(self.command + ['--create-scope', 'scope_1'], self.server_args)
        self.assertIn('POST:/pools/default/buckets/name/scopes', self.server.trace)
        expected_params = ['name=scope_1']
        self.rest_parameter_match(expected_params)

    def test_delete_scope(self):
        self.no_error_run(self.command + ['--drop-scope', 'scope_1'], self.server_args)
        self.assertIn('DELETE:/pools/default/buckets/name/scopes/scope_1', self.server.trace)

    def list_scopes(self):
        self.server_args['collection_manifest'] = {"scope_1": {"collection_1": {}}, "scope_2": {"collection_2": {}}}
        self.no_error_run(self.command + ['--list-scopes'], self.server_args)
        self.assertIn('GET:/pools/default/buckets/name/scopes', self.server.trace)
        expected_out = ['scope_1', 'scope_2']
        for p in expected_out:
            self.assertIn(p, self.str_output)

    def test_create_collection(self):
        self.no_error_run(self.command + ['--create-collection', 'scope_1.collection_1', '--max-ttl', '100',
                          '--enable-history-retention', '1'], self.server_args)
        self.assertIn('POST:/pools/default/buckets/name/scopes/scope_1/collections', self.server.trace)
        expected_params = ['name=collection_1', 'maxTTL=100', 'history=true']
        self.rest_parameter_match(expected_params)

    def test_delete_collection(self):
        self.no_error_run(self.command + ['--drop-collection', 'scope_1.collection_1'], self.server_args)
        self.assertIn('DELETE:/pools/default/buckets/name/scopes/scope_1/collections/collection_1', self.server.trace)

    def list_collections(self):
        self.server_args['collection_manifest'] = {
            'scopes': [{
                'name': 'scope_1',
                'collections': [{'name': 'collection_1'}, {'name': 'collection_2'}]
            }]
        }
        self.no_error_run(self.command + ['--list-collections', 'scope_1'], self.server_args)
        self.assertIn('GET:/pools/default/buckets/name/scopes', self.server.trace)
        expected_out = ['    - collection_1', '    - collection_2', 'Scope scope_1:']
        for p in expected_out:
            self.assertIn(p, self.str_output)

    def list_collections_json(self):
        self.server_args['collection_manifest'] = {
            'scopes': [
                {
                    'name': 'scope_1',
                    'collections': [{'name': 'collection_1'}, {'name': 'collection_2'}]
                },
                {
                    'name': 'scope_2',
                    'collections': [{'name': 'collection_1'}, {'name': 'collection_2'}]
                }
            ]
        }
        self.no_error_run(self.command + ['--list-collections', 'scope_1', '-o', 'json'], self.server_args)
        self.assertIn('GET:/pools/default/buckets/name/scopes', self.server.trace)
        expected = json.dumps({'scope_1': ['collection_1', 'collection_2'], 'scope_2': [
            'collection_1', 'collection_2']}, sort_keys=True)

        out = json.dumps(json.loads(self.str_output), sort_keys=True)
        self.assertEqual(expected, out)


class TestSettingLdap(CommandTest):
    def setUp(self):
        self.command = ['couchbase-cli', 'setting-ldap'] + cluster_connect_args
        self.server_args = {'enterprise': True, 'init': True, 'is_admin': True}
        self.authentication_args = ['--authentication-enabled', '1', '--hosts', '0.0.0.0', '--port', '369',
                                    '--encryption', 'none', '--request-timeout', '2000', '--max-parallel', '20',
                                    '--max-cache-size', '20', '--cache-value-lifetime', '2000000',
                                    '--server-cert-validation', '0']
        self.authorization_args = ['--authorization-enabled', '1', '--bind-dn', 'admin', '--bind-password', 'pass',
                                   '--enable-nested-groups', '1', '--nested-group-max-depth', '10', '--group-query',
                                   '%D?memberOf?base']
        super(TestSettingLdap, self).setUp()

    def test_set_ldap_authentication_only(self):
        self.no_error_run(self.command + self.authentication_args + ['--authorization-enabled', '0'], self.server_args)
        self.assertIn('POST:/settings/ldap', self.server.trace)
        expected_params = ['authenticationEnabled=true', 'authorizationEnabled=false', 'hosts=0.0.0.0', 'port=369',
                           'encryption=None', 'requestTimeout=2000', 'maxParallelConnections=20',
                           'maxCacheSize=20', 'cacheValueLifetime=2000000', 'serverCertValidation=false']
        self.rest_parameter_match(expected_params)

    def test_set_ldap_all(self):
        # create fake user certificate file
        user_cert_file = tempfile.NamedTemporaryFile(delete=False)
        user_cert_file_name = user_cert_file.name
        user_cert_file.write(b'this-is-the-user-cert-file')
        user_cert_file.close()
        # create fake user key file
        user_key_file = tempfile.NamedTemporaryFile(delete=False)
        user_key_file_name = user_key_file.name
        user_key_file.write(b'this-is-the-user-key-file')
        user_key_file.close()
        cert_args = ['--ldap-client-cert', user_cert_file_name, '--ldap-client-key', user_key_file_name]

        self.no_error_run(self.command + self.authentication_args + self.authorization_args + cert_args,
                          self.server_args)

        # clean up the test files
        os.remove(user_cert_file_name)
        os.remove(user_key_file_name)

        self.assertIn('POST:/settings/ldap', self.server.trace)
        expected_params = ['authenticationEnabled=true', 'authorizationEnabled=true', 'hosts=0.0.0.0', 'port=369',
                           'encryption=None', 'requestTimeout=2000', 'maxParallelConnections=20',
                           'maxCacheSize=20', 'cacheValueLifetime=2000000', 'bindDN=admin', 'bindPass=pass',
                           'nestedGroupsEnabled=true', 'nestedGroupsMaxDepth=10',
                           'groupsQuery=%25D%3FmemberOf%3Fbase', 'serverCertValidation=false',
                           'clientTLSCert=this-is-the-user-cert-file',
                           'clientTLSKey=this-is-the-user-key-file']
        self.rest_parameter_match(expected_params)


class TestIpFamily(CommandTest):
    def setUp(self):
        self.command = ['couchbase-cli', 'ip-family'] + cluster_connect_args
        self.server_args = {'enterprise': True, 'init': True, 'is_admin': True}
        super(TestIpFamily, self).setUp()

    def test_get_single_node(self):
        self.server_args['/pools/nodes'] = {'nodes': [{'addressFamily': 'inet'}]}
        self.no_error_run(self.command + ['--get'], self.server_args)
        self.assertIn('Cluster using ipv4', self.str_output)
        self.assertIn('GET:/pools/nodes', self.server.trace)

    def test_get_single_node_unknown_pool(self):
        self.server_args['/pools/nodes'] = 'unknown pool'
        self.server_args['override-status'] = 400
        self.server_args['node-info'] = {'addressFamily': 'inet'}
        self.no_error_run(self.command + ['--get'], self.server_args)
        self.assertIn('Cluster using ipv4', self.str_output)
        self.assertIn('GET:/pools/nodes', self.server.trace)

    def test_get_single_node_ipv4_only(self):
        self.server_args['/pools/nodes'] = {'nodes': [{'addressFamily': 'inet', 'addressFamilyOnly': True}]}
        self.no_error_run(self.command + ['--get'], self.server_args)
        self.assertIn('Cluster using ipv4only', self.str_output)
        self.assertIn('GET:/pools/nodes', self.server.trace)

    def test_get_single_node_ipv6_only(self):
        self.server_args['/pools/nodes'] = {'nodes': [{'addressFamily': 'inet6', 'addressFamilyOnly': True}]}
        self.no_error_run(self.command + ['--get'], self.server_args)
        self.assertIn('Cluster using ipv6only', self.str_output)
        self.assertIn('GET:/pools/nodes', self.server.trace)

    def test_get_multiple_nodes(self):
        self.server_args['/pools/nodes'] = {'nodes': [{'addressFamily': 'inet6'}, {'addressFamily': 'inet6'}]}
        self.no_error_run(self.command + ['--get'], self.server_args)
        self.assertIn('Cluster using ipv6', self.str_output)
        self.assertIn('GET:/pools/nodes', self.server.trace)

    def test_get_multiple_node_TLS(self):
        self.server_args['/pools/nodes'] = {'nodes': [{'addressFamily': 'inet6_tls'}, {'addressFamily': 'inet6_tls'}]}
        self.no_error_run(self.command + ['--get'], self.server_args)
        self.assertIn('Cluster using ipv6', self.str_output)
        self.assertIn('GET:/pools/nodes', self.server.trace)

    def test_get_multiple_node_mixed(self):
        self.server_args['/pools/nodes'] = {'nodes': [{'addressFamily': 'inet'}, {'addressFamily': 'inet6_tls'}]}
        self.no_error_run(self.command + ['--get'], self.server_args)
        self.assertIn('Cluster is in mixed mode', self.str_output)
        self.assertIn('GET:/pools/nodes', self.server.trace)

    def test_set_ipv4(self):
        self.server_args['/pools/nodes'] = {'nodes': [{'hostname': 'localhost:6789',
                                                       'ports': {'httpsMgmt': '6789'}}]}
        self.no_error_run(self.command + ['--set', '--ipv4'], self.server_args)
        self.assertIn('Switched IP family of the cluster', self.str_output)
        self.assertIn('GET:/pools/nodes', self.server.trace)
        self.assertIn('POST:/node/controller/enableExternalListener', self.server.trace)
        self.assertIn('POST:/node/controller/setupNetConfig', self.server.trace)
        self.assertIn('POST:/node/controller/disableUnusedExternalListeners', self.server.trace)
        expected_params = ['afamily=ipv4', 'afamily=ipv4', 'afamilyOnly=false']
        self.rest_parameter_match(expected_params, True)

    def test_set_ipv4_unknown_pool(self):
        self.server_args['/pools/nodes'] = 'unknown pool'
        self.server_args['override-status'] = 400
        self.no_error_run(self.command + ['--set', '--ipv4'], self.server_args)
        self.assertIn('Switched IP family of the cluster', self.str_output)
        self.assertIn('GET:/pools/nodes', self.server.trace)
        self.assertIn('POST:/node/controller/enableExternalListener', self.server.trace)
        self.assertIn('POST:/node/controller/setupNetConfig', self.server.trace)
        self.assertIn('POST:/node/controller/disableUnusedExternalListeners', self.server.trace)
        expected_params = ['afamily=ipv4', 'afamily=ipv4', 'afamilyOnly=false']
        self.rest_parameter_match(expected_params, True)

    def test_set_ipv4_only(self):
        self.server_args['/pools/nodes'] = {'nodes': [{'hostname': 'localhost:6789',
                                                       'ports': {'httpsMgmt': '6789'}}]}
        self.no_error_run(self.command + ['--set', '--ipv4only'], self.server_args)
        self.assertIn('Switched IP family of the cluster', self.str_output)
        self.assertIn('GET:/pools/nodes', self.server.trace)
        self.assertIn('POST:/node/controller/enableExternalListener', self.server.trace)
        self.assertIn('POST:/node/controller/setupNetConfig', self.server.trace)
        self.assertIn('POST:/node/controller/disableUnusedExternalListeners', self.server.trace)
        expected_params = ['afamily=ipv4', 'afamily=ipv4', 'afamilyOnly=true']
        self.rest_parameter_match(expected_params, True)

    def test_set_ipv6(self):
        self.server_args['/pools/nodes'] = {'nodes': [{'hostname': 'localhost:6789',
                                                       'ports': {'httpsMgmt': '6789'}}]}
        self.no_error_run(self.command + ['--set', '--ipv6'], self.server_args)
        self.assertIn('Switched IP family of the cluster', self.str_output)
        self.assertIn('GET:/pools/nodes', self.server.trace)
        self.assertIn('POST:/node/controller/enableExternalListener', self.server.trace)
        self.assertIn('POST:/node/controller/setupNetConfig', self.server.trace)
        self.assertIn('POST:/node/controller/disableUnusedExternalListeners', self.server.trace)
        expected_params = ['afamily=ipv6', 'afamily=ipv6', 'afamilyOnly=false']
        self.rest_parameter_match(expected_params, True)

    def test_set_ipv6_only(self):
        self.server_args['/pools/nodes'] = {'nodes': [{'hostname': 'localhost:6789',
                                                       'ports': {'httpsMgmt': '6789'}}]}
        self.no_error_run(self.command + ['--set', '--ipv6only'], self.server_args)
        self.assertIn('Switched IP family of the cluster', self.str_output)
        self.assertIn('GET:/pools/nodes', self.server.trace)
        self.assertIn('POST:/node/controller/enableExternalListener', self.server.trace)
        self.assertIn('POST:/node/controller/setupNetConfig', self.server.trace)
        self.assertIn('POST:/node/controller/disableUnusedExternalListeners', self.server.trace)
        expected_params = ['afamily=ipv6', 'afamily=ipv6', 'afamilyOnly=true']
        self.rest_parameter_match(expected_params, True)

    def test_set_force_tls(self):
        # NOTE: We use a HTTP port that doesn't exist to ensure that we're using the HTTPS port
        self.server_args['/pools/nodes'] = {'nodes': [{'hostname': 'localhost:12345',
                                                       'ports': {'httpsMgmt': '6790'}}]}
        self.server_args['/settings/security'] = {"clusterEncryptionLevel": 'strict'}
        self.no_error_run(self.command + ['--set', '--ipv4', '--no-ssl-verify'], self.server_args)
        self.assertIn('Switched IP family of the cluster', self.str_output)
        self.assertIn('GET:/pools/nodes', self.server.trace)
        self.assertIn('POST:/node/controller/enableExternalListener', self.server.trace)
        self.assertIn('POST:/node/controller/setupNetConfig', self.server.trace)
        self.assertIn('POST:/node/controller/disableUnusedExternalListeners', self.server.trace)
        expected_params = ['afamily=ipv4', 'afamily=ipv4', 'afamilyOnly=false']
        self.rest_parameter_match(expected_params, True)


class TestClusterEncryption(CommandTest):
    def setUp(self):
        self.command = ['couchbase-cli', 'node-to-node-encryption'] + cluster_connect_args
        self.server_args = {'enterprise': True, 'init': True, 'is_admin': True}
        super(TestClusterEncryption, self).setUp()

    def test_error_disable_and_enable(self):
        self.system_exit_run(self.command + ['--enable', '--disable'], self.server_args)

    def test_get_encryption_false(self):
        self.server_args['/pools/nodes'] = {'nodes': [{'nodeEncryption': False, 'hostname': 'host1'}]}
        self.no_error_run(self.command + ['--get'], self.server_args)
        self.assertIn('Node-to-node encryption is disabled', self.str_output)

    def test_get_encryption_true(self):
        self.server_args['/pools/nodes'] = {'nodes': [{'nodeEncryption': True, 'hostname': 'host1'}]}
        self.no_error_run(self.command + ['--get'], self.server_args)
        self.assertIn('Node-to-node encryption is enabled', self.str_output)

    def test_get_encryption_mixed_mode(self):
        self.server_args['/pools/nodes'] = {'nodes': [{'nodeEncryption': True, 'hostname': 'host1'},
                                                      {'nodeEncryption': False, 'hostname': 'host2'}]}
        self.no_error_run(self.command + ['--get'], self.server_args)
        self.assertIn('Cluster is in mixed mode', self.str_output)

    def test_enable_cluster_encryption_ipv4(self):
        self.server_args['/pools/nodes'] = {'nodes': [{'hostname': 'localhost:6789',
                                                       'ports': {'httpsMgmt': '6789'}}]}
        self.no_error_run(self.command + ['--enable'], self.server_args)
        self.assertIn('POST:/node/controller/enableExternalListener', self.server.trace)
        self.assertIn('POST:/node/controller/setupNetConfig', self.server.trace)
        self.assertIn('POST:/node/controller/disableUnusedExternalListeners', self.server.trace)
        self.rest_parameter_match(['nodeEncryption=on', 'nodeEncryption=on'])

    def test_enable_cluster_encryption_ipv4_unknown_pool(self):
        self.server_args['/pools/nodes'] = 'unknown pool'
        self.server_args['override-status'] = 400
        self.no_error_run(self.command + ['--enable'], self.server_args)
        self.assertIn('POST:/node/controller/enableExternalListener', self.server.trace)
        self.assertIn('POST:/node/controller/setupNetConfig', self.server.trace)
        self.assertIn('POST:/node/controller/disableUnusedExternalListeners', self.server.trace)
        self.rest_parameter_match(['nodeEncryption=on', 'nodeEncryption=on'])

    def test_disable_cluster_encryption_ipv4(self):
        self.server_args['/pools/nodes'] = {'nodes': [{'hostname': 'localhost:6789',
                                                       'ports': {'httpsMgmt': '6789'}}]}
        self.no_error_run(self.command + ['--disable'], self.server_args)
        self.assertIn('POST:/node/controller/enableExternalListener', self.server.trace)
        self.assertIn('POST:/node/controller/setupNetConfig', self.server.trace)
        self.assertIn('POST:/node/controller/disableUnusedExternalListeners', self.server.trace)
        self.rest_parameter_match(['nodeEncryption=off', 'nodeEncryption=off'])

    def test_enable_cluster_encryption_force_tls(self):
        # NOTE: We use a HTTP port that doesn't exist to ensure that we're using the HTTPS port
        self.server_args['/pools/nodes'] = {'nodes': [{'hostname': 'localhost:12345',
                                                       'ports': {'httpsMgmt': '6790'}}]}
        self.server_args['/settings/security'] = {"clusterEncryptionLevel": 'strict'}
        self.no_error_run(self.command + ['--enable', '--no-ssl-verify'], self.server_args)
        self.assertIn('POST:/node/controller/enableExternalListener', self.server.trace)
        self.assertIn('POST:/node/controller/setupNetConfig', self.server.trace)
        self.assertIn('POST:/node/controller/disableUnusedExternalListeners', self.server.trace)
        self.rest_parameter_match(['nodeEncryption=on', 'nodeEncryption=on'])


class TestSettingRebalance(CommandTest):
    def setUp(self):
        self.command = ['couchbase-cli', 'setting-rebalance'] + cluster_connect_args
        self.server_args = {'enterprise': True, 'init': True, 'is_admin': True}
        super(TestSettingRebalance, self).setUp()

    def test_ce_invalid(self):
        self.server_args['enterprise'] = False
        self.system_exit_run(self.command + ['--set', '--enable', '1'], self.server_args)
        self.assertIn('Automatic rebalance retry configuration is an Enterprise Edition only feature', self.str_output)

    def test_ce_valid(self):
        self.server_args['enterprise'] = False
        self.no_error_run(self.command + ['--set', '--moves-per-node', '10'], self.server_args)
        self.assertIn('Rebalance settings updated', self.str_output)
        expected_params = ['rebalanceMovesPerNode=10']
        self.rest_parameter_match(expected_params)

    def test_more_than_one_action(self):
        self.system_exit_run(self.command + ['--get', '--set'], self.server_args)
        self.assertIn('Provide either --set, --get, --cancel or --pending-info', self.str_output)

    def test_get_human_friendly(self):
        self.server_args['/settings/retryRebalance'] = {"enabled": False, "afterTimePeriod": 300, "maxAttempts": 1}
        self.server_args['/settings/rebalance'] = {"rebalanceMovesPerNode": 4}
        self.no_error_run(self.command + ['--get'], self.server_args)
        expected_output = ['Automatic rebalance retry disabled', 'Retry wait time: 300', 'Maximum number of retries: 1',
                           'Maximum number of vBucket move per node: 4']
        for e in expected_output:
            self.assertIn(e, self.str_output)

    def test_get_json(self):
        self.server_args['/settings/retryRebalance'] = {"enabled": False, "afterTimePeriod": 300, "maxAttempts": 1}
        self.server_args['/settings/rebalance'] = {"rebalanceMovesPerNode": 4}
        self.no_error_run(self.command + ['--get', '--output', 'json'], self.server_args)
        self.assertIn('{"rebalanceMovesPerNode": 4, "enabled": false, "afterTimePeriod": 300, "maxAttempts": 1}',
                      self.str_output)

    def test_set(self):
        self.no_error_run(self.command + ['--set', '--enable', '1', '--wait-for', '5', '--max-attempts', '3',
                                          '--moves-per-node', '10'],
                          self.server_args)
        expected_params = ['enabled=true', 'afterTimePeriod=5', 'maxAttempts=3', 'rebalanceMovesPerNode=10']
        self.rest_parameter_match(expected_params)

    def test_set_wait_for_out_of_range(self):
        self.system_exit_run(self.command + ['--set', '--enable', '1', '--wait-for', '1', '--max-attempts', '3'],
                             self.server_args)
        self.assertIn('--wait-for must be a value between 5 and 3600', self.str_output)

    def test_set_rebalance_moves_per_node_above_64(self):
        self.system_exit_run(self.command + ['--set', '--enable', '1', '--moves-per-node', '65'],
                             self.server_args)
        self.assertIn('--moves-per-node must be a value between 1 and 64', self.str_output)

    def test_set_rebalance_moves_per_node_below_1(self):
        self.system_exit_run(self.command + ['--set', '--enable', '1', '--moves-per-node', '0'],
                             self.server_args)
        self.assertIn('--moves-per-node must be a value between 1 and 64', self.str_output)


class TestAnalyticsLinkSetup(CommandTest):
    def setUp(self):
        self.server_args = {'enterprise': True, 'init': True, 'is_admin': True,
                            '/pools/default/nodeServices': {'nodesExt': [{
                                'hostname': host,
                                'services': {
                                    'cbas': port,
                                }
                            }]}}
        self.command = ['couchbase-cli', 'analytics-link-setup'] + cluster_connect_args
        super(TestAnalyticsLinkSetup, self).setUp()

    def test_more_than_one_action_flag(self):
        self.system_exit_run(self.command + ['--list', '--create'], self.server_args)

    def test_list_no_params(self):
        self.server_args['/analytics/link'] = []
        self.no_error_run(self.command + ['--list'], self.server_args)
        self.assertNotIn('query', self.server_args, 'did not expect any query arguments')

    def test_list_data_verse(self):
        self.server_args['/analytics/link/Default'] = []
        self.no_error_run(self.command + ['--list', '--dataverse', 'Default'], self.server_args)
        self.assertNotIn('query', self.server_args, 'did not expect any query arguments')
        self.assertIn('GET:/analytics/link/Default', self.server.trace)

    def test_list_all_options(self):
        self.server_args['/analytics/link/Default/name'] = []
        self.no_error_run(self.command + ['--list', '--dataverse', 'Default', '--name', 'name', '--type', 'couchbase'],
                          self.server_args)
        self.assertIn('query', self.server_args, 'expected query parameters to have been set')
        self.assertEqual(self.server_args['query'], 'type=couchbase')
        self.assertIn('GET:/analytics/link/Default/name', self.server.trace)

    def test_list_invalid_type(self):
        self.system_exit_run(self.command + ['--list', '--type', 'fire'], self.server_args)

    def test_create_no_options(self):
        self.system_exit_run(self.command + ['--create'], self.server_args)
        self.assertIn('scope is required', self.str_output)

    def test_create_no_type(self):
        self.system_exit_run(self.command + ['--create', '--dataverse', 'Default', '--name', 'east'], self.server_args)
        self.assertIn('type is required', self.str_output)

    def test_create_minimum(self):
        self.no_error_run(self.command + ['--create', '--dataverse', 'Default', '--name', 'east', '--type', 's3'],
                          self.server_args)
        self.assertIn('POST:/analytics/link/Default/east', self.server.trace)
        self.rest_parameter_match(['type=s3'])

    def test_create_s3(self):
        self.no_error_run(self.command + ['--create', '--scope', 'my/Scope', '--name', 'east', '--type', 's3',
                                          '--access-key-id', 'id-1', '--secret-access-key', 'my-secret', '--region',
                                          'us-east-0', '--service-endpoint', 'my-cool-endpoint.com'], self.server_args)
        self.assertIn('POST:/analytics/link/my%2FScope/east', self.server.trace)
        self.rest_parameter_match(['type=s3', 'accessKeyId=id-1', 'secretAccessKey=my-secret', 'region=us-east-0',
                                   'serviceEndpoint=my-cool-endpoint.com'])

    def test_create_s3_session_token(self):
        self.no_error_run(self.command + ['--create', '--dataverse', 'Default%Scope', '--name', 'east', '--type', 's3',
                                          '--access-key-id', 'id-1', '--secret-access-key', 'my-secret', '--region',
                                          'us-east-0', '--session-token', 'my-token', '--service-endpoint',
                                          'my-cool-endpoint.com'], self.server_args)
        self.assertIn('POST:/analytics/link/Default%25Scope/east', self.server.trace)
        self.rest_parameter_match(['type=s3', 'accessKeyId=id-1', 'secretAccessKey=my-secret', 'region=us-east-0',
                                   'sessionToken=my-token', 'serviceEndpoint=my-cool-endpoint.com'])

    def test_create_azureblob_account_name_present_account_key_present(self):
        self.no_error_run(self.command + ['--create', '--scope', 'Default', '--name', 'myLink', '--type',
                                          'azureblob', '--account-name', 'myAccountName', '--account-key',
                                          'myAccountKey', '--endpoint', 'my-endpoint.com'], self.server_args)
        self.assertIn('POST:/analytics/link/Default/myLink', self.server.trace)
        self.rest_parameter_match(['type=azureblob', 'accountName=myAccountName', 'accountKey=myAccountKey',
                                   'endpoint=my-endpoint.com'])

    def test_create_azureblob_shared_access_signature_present(self):
        self.no_error_run(self.command + ['--create', '--scope', 'Default', '--name', 'myLink', '--type',
                                          'azureblob', '--shared-access-signature', 'mySharedAccessSignature',
                                          '--endpoint', 'my-endpoint.com'], self.server_args)
        self.assertIn('POST:/analytics/link/Default/myLink', self.server.trace)
        self.rest_parameter_match(['type=azureblob', 'sharedAccessSignature=mySharedAccessSignature',
                                   'endpoint=my-endpoint.com'])

    def test_create_azureblob_managed_identity_id_present(self):
        self.no_error_run(self.command + ['--create', '--scope', 'Default', '--name', 'myLink', '--type',
                                          'azureblob', '--managed-identity-id', 'myManagedIdentityId', '--endpoint',
                                          'my-endpoint.com'], self.server_args)
        self.assertIn('POST:/analytics/link/Default/myLink', self.server.trace)
        self.rest_parameter_match(['type=azureblob', 'managedIdentityId=myManagedIdentityId',
                                   'endpoint=my-endpoint.com'])

    def test_create_azuredatalake_managed_identity_id_present(self):
        self.no_error_run(self.command + ['--create', '--scope', 'Default', '--name', 'myLink', '--type',
                                          'azuredatalake', '--managed-identity-id', 'myManagedIdentityId', '--endpoint',
                                          'my-endpoint.com'], self.server_args)
        self.assertIn('POST:/analytics/link/Default/myLink', self.server.trace)
        self.rest_parameter_match(['type=azuredatalake', 'managedIdentityId=myManagedIdentityId',
                                   'endpoint=my-endpoint.com'])

    def test_create_azureblob_client_id_present_client_secret_present(self):
        self.no_error_run(self.command + ['--create', '--scope', 'Default', '--name', 'myLink', '--type',
                                          'azureblob', '--client-id', 'myClientId', '--client-secret',
                                          'myClientSecret', '--tenant-id', 'myTenantId', '--endpoint',
                                          'my-endpoint.com'], self.server_args)
        self.assertIn('POST:/analytics/link/Default/myLink', self.server.trace)
        self.rest_parameter_match(['type=azureblob', 'clientId=myClientId', 'clientSecret=myClientSecret',
                                   'tenantId=myTenantId', 'endpoint=my-endpoint.com'])

    def test_create_azureblob_client_id_present_client_certificate_present(self):
        self.no_error_run(self.command + ['--create', '--scope', 'Default', '--name', 'myLink', '--type',
                                          'azureblob', '--client-id', 'myClientId', '--client-certificate',
                                          'myClientCertificate', '--tenant-id', 'myTenantId', '--endpoint',
                                          'my-endpoint.com'], self.server_args)
        self.assertIn('POST:/analytics/link/Default/myLink', self.server.trace)
        self.rest_parameter_match(['type=azureblob', 'clientId=myClientId', 'clientCertificate=myClientCertificate',
                                   'tenantId=myTenantId', 'endpoint=my-endpoint.com'])

    def test_create_azureblob_client_id_present_client_certificate_present_client_certificate_password(self):
        self.no_error_run(self.command + ['--create', '--scope', 'Default', '--name', 'myLink', '--type',
                                          'azureblob', '--client-id', 'myClientId', '--client-certificate',
                                          'myClientCertificate', '--client-certificate-password',
                                          'myClientCertificatePassword', '--tenant-id', 'myTenantId', '--endpoint',
                                          'my-endpoint.com'], self.server_args)
        self.assertIn('POST:/analytics/link/Default/myLink', self.server.trace)
        self.rest_parameter_match(['type=azureblob', 'clientId=myClientId', 'clientCertificate=myClientCertificate',
                                   'clientCertificatePassword=myClientCertificatePassword', 'tenantId=myTenantId',
                                   'endpoint=my-endpoint.com'])

    def test_create_gcs_anonymous(self):
        self.no_error_run(self.command + ['--create', '--scope', 'myScope', '--name', 'myLink', '--type', 'gcs'],
                          self.server_args)
        self.assertIn('POST:/analytics/link/myScope/myLink', self.server.trace)
        self.rest_parameter_match(['type=gcs'])

<<<<<<< HEAD
=======
    def test_create_gcs_application_default_credentials(self):
        self.no_error_run(self.command + ['--create', '--scope', 'myScope', '--name', 'myLink', '--type', 'gcs',
                                          '--application-default-credentials'], self.server_args)
        self.assertIn('POST:/analytics/link/myScope/myLink', self.server.trace)
        self.rest_parameter_match(['type=gcs', 'applicationDefaultCredentials=True'])

>>>>>>> 38c3ce22
    def test_create_gcs_json_credentials(self):
        self.no_error_run(self.command + ['--create', '--scope', 'myScope', '--name', 'myLink', '--type', 'gcs',
                                          '--json-credentials', 'myJsonCredentials'], self.server_args)
        self.assertIn('POST:/analytics/link/myScope/myLink', self.server.trace)
        self.rest_parameter_match(['type=gcs', 'jsonCredentials=myJsonCredentials'])

<<<<<<< HEAD
=======
    def test_create_gcs_application_default_credentials_present_json_credentials_present(self):
        self.system_exit_run(self.command + ['--create', '--scope', 'myScope', '--name', 'myLink', '--type', 'gcs',
                                             '--application-default-credentials',
                                             '--json-credentials', 'myJsonCredentials'], self.server_args)
        self.assertIn('Parameter --json-credentials is not allowed if --application-default-credentials is provided',
                      self.str_output)

>>>>>>> 38c3ce22
    def test_create_gcs_json_credentials_endpoint(self):
        self.no_error_run(self.command + ['--create', '--scope', 'myScope', '--name', 'myLink', '--type', 'gcs',
                                          '--json-credentials', 'myJsonCredentials', '--endpoint',
                                          'https://storage.googleapis.com'], self.server_args)
        self.assertIn('POST:/analytics/link/myScope/myLink', self.server.trace)
        self.rest_parameter_match(['type=gcs', 'jsonCredentials=myJsonCredentials',
                                   'endpoint=https%3A%2F%2Fstorage.googleapis.com'])

    def test_create_couchbase(self):
        self.no_error_run(self.command + ['--create', '--dataverse', 'Default', '--name', 'east', '--type',
                                          'couchbase', '--link-username', 'user', '--link-password', 'secret',
                                          '--encryption', 'none'], self.server_args)
        self.assertIn('POST:/analytics/link/Default/east', self.server.trace)
        self.rest_parameter_match(['type=couchbase', 'username=user',
                                   'password=secret', 'encryption=none'])

    def test_edit_no_type(self):
        self.no_error_run(self.command + ['--edit', '--dataverse', 'Default', '--name', 'east'], self.server_args)
        self.assertIn('PUT:/analytics/link/Default/east', self.server.trace)

    def test_edit_couchbase(self):
        self.no_error_run(self.command + ['--edit', '--dataverse', 'Default', '--name', 'east', '--type', 'couchbase',
                                          '--link-username', 'user', '--link-password', 'secret', '--encryption',
                                          'none'], self.server_args)
        self.assertIn('PUT:/analytics/link/Default/east', self.server.trace)
        self.rest_parameter_match(['type=couchbase', 'username=user', 'password=secret', 'encryption=none'])

    def testFailEditCouchbase(self):
        self.server_args['fail'] = True
        self.system_exit_run(self.command + ['--edit',
                                             '--dataverse',
                                             'Default',
                                             '--name',
                                             'east',
                                             '--type',
                                             'couchbase',
                                             '--link-username',
                                             'user',
                                             '--link-password',
                                             'secret',
                                             '--encryption',
                                             'none'],
                             self.server_args)
        self.assertIn('ERROR: CBAS0054: Operation cannot be performed while the link is connected', self.str_output)

    def testEditWithCerts(self):
        # create fake cert file
        cert_file = tempfile.NamedTemporaryFile(delete=False)
        cert_file_name = cert_file.name
        cert_file.write(b'this-is-the-cert-file')
        cert_file.close()

        # create fake user key file
        user_key_file = tempfile.NamedTemporaryFile(delete=False)
        user_key_file_name = user_key_file.name
        user_key_file.write(b'this-is-the-user-key-file')
        user_key_file.close()

        # create fake user key passphrase file
        user_key_passphrase_file = tempfile.NamedTemporaryFile(delete=False)
        user_key_passphrase_file_name = user_key_passphrase_file.name
        user_key_passphrase_file.write(b'{"type": "plain","password": "asdasd"}')
        user_key_passphrase_file.close()

        # create fake user certificate file
        user_cert_file = tempfile.NamedTemporaryFile(delete=False)
        user_cert_file_name = user_cert_file.name
        user_cert_file.write(b'this-is-the-user-cert-file')
        user_cert_file.close()

        self.no_error_run(self.command + ['--edit', '--dataverse', 'Default', '--name', 'east', '--type', 'couchbase',
                                          '--link-username', 'user', '--link-password', 'secret', '--encryption',
                                          'full', '--user-certificate', user_cert_file_name, '--certificate',
                                          cert_file_name, '--user-key', user_key_file_name, '--user-key-passphrase',
                                          user_key_passphrase_file_name], self.server_args)

        # clean up the test files
        os.remove(cert_file_name)
        os.remove(user_cert_file_name)
        os.remove(user_key_file_name)
        os.remove(user_key_passphrase_file_name)

        self.assertIn('PUT:/analytics/link/Default/east', self.server.trace)
        self.rest_parameter_match(
            ['type=couchbase', 'username=user', 'password=secret', 'encryption=full',
             'certificate=this-is-the-cert-file', 'clientKey=this-is-the-user-key-file',
             'clientCertificate=this-is-the-user-cert-file',
             'clientKeyPassphrase=%7B%22type%22%3A+%22plain%22%2C%22password%22%3A+%22asdasd%22%7D'])

    def testEditWithMultiCA(self):
        # create fake cert file
        cert_file = tempfile.NamedTemporaryFile(delete=False)
        cert_file_name = cert_file.name
        cert_file.write(b'this-is-the-cert-file')
        cert_file.close()

        # create second fake cert file
        cert2_file = tempfile.NamedTemporaryFile(delete=False)
        cert2_file_name = cert2_file.name
        cert2_file.write(b'this-is-the-other-cert-file')
        cert2_file.close()

        # create fake user key file
        user_key_file = tempfile.NamedTemporaryFile(delete=False)
        user_key_file_name = user_key_file.name
        user_key_file.write(b'this-is-the-user-key-file')
        user_key_file.close()

        # create fake user key passphrase file
        user_key_passphrase_file = tempfile.NamedTemporaryFile(delete=False)
        user_key_passphrase_file_name = user_key_passphrase_file.name
        user_key_passphrase_file.write(b'{"type": "plain","password": "asdasd"}')
        user_key_passphrase_file.close()

        # create fake user certificate file
        user_cert_file = tempfile.NamedTemporaryFile(delete=False)
        user_cert_file_name = user_cert_file.name
        user_cert_file.write(b'this-is-the-user-cert-file')
        user_cert_file.close()

        self.no_error_run(self.command + ['--edit', '--dataverse', 'Default', '--name', 'east', '--type', 'couchbase',
                                          '--link-username', 'user', '--link-password', 'secret', '--encryption',
                                          'full', '--user-certificate', user_cert_file_name, '--certificate',
                                          cert_file_name, '--certificate', cert2_file_name, '--user-key',
                                          user_key_file_name, '--user-key-passphrase', user_key_passphrase_file_name],
                          self.server_args)

        # clean up the test files
        os.remove(cert_file_name)
        os.remove(cert2_file_name)
        os.remove(user_cert_file_name)
        os.remove(user_key_file_name)
        os.remove(user_key_passphrase_file_name)

        self.assertIn('PUT:/analytics/link/Default/east', self.server.trace)
        self.rest_parameter_match(
            ['type=couchbase', 'username=user', 'password=secret', 'encryption=full',
             'certificate=this-is-the-cert-file%0Athis-is-the-other-cert-file', 'clientKey=this-is-the-user-key-file',
             'clientCertificate=this-is-the-user-cert-file',
             'clientKeyPassphrase=%7B%22type%22%3A+%22plain%22%2C%22password%22%3A+%22asdasd%22%7D'])

    def test_set_with_certs_that_dont_exist(self):
        # create fake cert file and deleted immediately guaranteeing it does not exists
        cert_file = tempfile.NamedTemporaryFile(delete=True)
        cert_file_name = cert_file.name
        cert_file.close()

        self.system_exit_run(self.command + ['--set', '--dataverse', 'Default', '--name', 'east', '--type', 'couchbase',
                                             '--link-username', 'user', '--link-password', 'secret', '--encryption',
                                             'full', '--user-certificate', cert_file_name, '--certificate',
                                             cert_file_name, '--user-key', cert_file_name], self.server_args)

    def test_delete_no_params(self):
        self.system_exit_run(self.command + ['--delete'], self.server_args)
        self.assertIn('scope is required', self.str_output)

    def test_delete_no_name(self):
        self.system_exit_run(self.command + ['--delete', '--dataverse', 'Default'], self.server_args)
        self.assertIn('name is required', self.str_output)

    def test_delete(self):
        self.no_error_run(self.command + ['--delete', '--dataverse', 'Default', '--name', 'me'], self.server_args)
        self.assertIn('DELETE:/analytics/link/Default/me', self.server.trace)


class VerifyAzureOptions(unittest.TestCase):
    def test_verify_azure_options(self):
        tests = {
            "MissingEndpoint": {
                "opts": [],
                "error": "Required parameter --endpoint not supplied",
            },
            "AccountNameRequiresAccountKey": {
                "opts": ["endpoint", "account_name"],
                "error": "Parameter --account-key is required if --account-name is provided",
            },
            "AccountKeyRequiresAccountName": {
                "opts": ["endpoint", "account_key"],
                "error": "Parameter --account-name is required if --account-key is provided",
            },
            "ANACNoSAS": {
                "opts": ["endpoint", "account_name", "account_key", "shared_access_signature"],
                "error": "Parameter --shared--access-signature is not allowed if --account-key is provided",
            },
            "ANACNoMI": {
                "opts": ["endpoint", "account_name", "account_key", "managed_identity_id"],
                "error": "Parameter --managed-identity-id is not allowed if --account-key is provided",
            },
            "ANACNoClientID": {
                "opts": ["endpoint", "account_name", "account_key", "client_id"],
                "error": "Parameter --client-id is not allowed if --account-key is provided",
            },
            "ANACNoCSecret": {
                "opts": ["endpoint", "account_name", "account_key", "client_secret"],
                "error": "Parameter --client-secret is not allowed if --account-key is provided",
            },
            "ANACNoClientCert": {
                "opts": ["endpoint", "account_name", "account_key", "client_certificate"],
                "error": "Parameter --client-certificate is not allowed if --account-key is provided",
            },
            "ANACNoClientCertPassword": {
                "opts": ["endpoint", "account_name", "account_key", "client_certificate_password"],
                "error": "Parameter --client-certificate-password is not allowed if --account-key is provided",
            },
            "ANACNoTenantID": {
                "opts": ["endpoint", "account_name", "account_key", "tenant_id"],
                "error": "Parameter --tenant-id is not allowed if --account-key is provided",
            },
            "SASNoMI": {
                "opts": ["endpoint", "shared_access_signature", "managed_identity_id"],
                "error": "Parameter --managed-identity-id is not allowed if --shared-access-signature is provided",
            },
            "SASNoClientID": {
                "opts": ["endpoint", "shared_access_signature", "client_id"],
                "error": "Parameter --client-id is not allowed if --shared-access-signature is provided",
            },
            "SASNoClientSecret": {
                "opts": ["endpoint", "shared_access_signature", "client_secret"],
                "error": "Parameter --client-secret is not allowed if --shared-access-signature is provided",
            },
            "SASNoClientCert": {
                "opts": ["endpoint", "shared_access_signature", "client_certificate"],
                "error": "Parameter --client-certificate is not allowed if --shared-access-signature is provided",
            },
            "SASNoClientCertPassword": {
                "opts": ["endpoint", "shared_access_signature", "client_certificate_password"],
                "error": "Parameter --client-certificate-password is not allowed if --shared-access-signature is provided",
            },
            "SASNoTenantID": {
                "opts": ["endpoint", "shared_access_signature", "tenant_id"],
                "error": "Parameter --tenant-id is not allowed if --shared-access-signature is provided",
            },
            "MINoClientID": {
                "opts": ["endpoint", "managed_identity_id", "client_id"],
                "error": "Parameter --client-id is not allowed if --managed-identity-id is provided",
            },
            "MINoClientSecret": {
                "opts": ["endpoint", "managed_identity_id", "client_secret"],
                "error": "Parameter --client-secret is not allowed if --managed-identity-id is provided",
            },
            "MINoClientCert": {
                "opts": ["endpoint", "managed_identity_id", "client_certificate"],
                "error": "Parameter --client-certificate is not allowed if --managed-identity-id is provided",
            },
            "MINoClientCertPassword": {
                "opts": ["endpoint", "managed_identity_id", "client_certificate_password"],
                "error": "Parameter --client-certificate-password is not allowed if --managed-identity-id is provided",
            },
            "MINoTenantID": {
                "opts": ["endpoint", "managed_identity_id", "tenant_id"],
                "error": "Parameter --tenant-id is not allowed if --managed-identity-id is provided",
            },
            "ClientSecretRequiresClientID": {
                "opts": ["endpoint", "client_secret"],
                "error": "Parameter --client-id is required if --client-secret is provided",
            },
            "ClientCertRequiresClientID": {
                "opts": ["endpoint", "client_certificate"],
                "error": "Parameter --client-id is required if --client-certificate is provided",
            },
            "ClientCertPasswordRequiresClientID": {
                "opts": ["endpoint", "client_certificate_password"],
                "error": "Parameter --client-id is required if --client-certificate-password is provided",
            },
            "TenantIDRequiresClientID": {
                "opts": ["endpoint", "tenant_id"],
                "error": "Parameter --client-id is required if --tenant-id is provided",
            },
            "ClientIDRequiresTenantID": {
                "opts": ["endpoint", "client_id"],
                "error": "Required parameter --tenant-id not supplied",
            },
            "ClientIDRequiresClientSecret": {
                "opts": ["endpoint", "client_id", "tenant_id", "client_certificate"],
            },
            "ClientIDRequiresClientCert": {
                "opts": ["endpoint", "client_id", "tenant_id", "client_secret"],
            },
            "ClientSecretAndClientCertMutuallyExclusive": {
                "opts": ["endpoint", "tenant_id", "client_id", "client_secret", "client_certificate"],
                "error": "The parameters --client-secret and --client-certificate cannot be provided at the same time",
            },
            "ClientSecretNoClientCertPassword": {
                "opts": ["endpoint", "tenant_id", "client_id", "client_secret", "client_certificate_password"],
                "error": "Parameter --client-certificate-password is not allowed if --client-secret is provided",
            },
        }

        def create_namespace(dic):
            defaults = {
                "account_key": None,
                "account_name": None,
                "client_certificate": None,
                "client_certificate_password": None,
                "client_id": None,
                "client_secret": None,
                "endpoint": None,
                "managed_identity_id": None,
                "shared_access_signature": None,
                "tenant_id": None,
            }

            return Namespace(**{**defaults, **dic})

        for name, test in tests.items():
            with self.subTest(name=name):
                # We only care about the presence/absence of a given key, therefore, we can use the same value
                namespace = create_namespace(dict.fromkeys(test["opts"], "value"))

                # pylint: disable=protected-access
                errors = AnalyticsLinkSetup._verify_azure_options(namespace)

                if "error" in test:
                    self.assertEqual([test["error"]], errors)
                else:
                    self.assertIsNone(errors)


class TestBackupServiceSettings(CommandTest):
    """Test the backup-service settings subcommand"""

    def setUp(self):
        self.server_args = {'enterprise': True, 'init': True, 'is_admin': True,
                            '/pools/default/nodeServices': {'nodesExt': [{
                                'hostname': host,
                                'services': {
                                    'backupAPI': port,
                                }
                            }]}}
        self.command = ['couchbase-cli', 'backup-service'] + cluster_connect_args + ['settings']
        super(TestBackupServiceSettings, self).setUp()

    def test_no_action_flag_given(self):
        """Test that the command fails and returns an error if no action flag is given"""
        self.system_exit_run(self.command, self.server_args)
        self.assertIn('ERROR: Must use one and only one of [--get, --set]', self.str_output)

    def test_get(self):
        """Test that the --get action flag will retrieve the backups service configuration and print it out"""
        self.server_args['/api/v1/config'] = {'history_rotation_size': 10, 'history_rotation_period': 50}
        self.no_error_run(self.command + ['--get'], self.server_args)
        self.assertIn('History rotation size: 10 MiB', self.str_output)
        self.assertIn('History rotation period: 50 days', self.str_output)

    def test_set_no_options(self):
        """Test that if no options are given to --set it will fail and print an error asking for other options"""
        self.system_exit_run(self.command + ['--set'], self.server_args)
        self.assertIn('At least one of', self.str_output)

    def test_set_all(self):
        """Test that set with all options will send the correct request to the correct endpoint"""
        self.no_error_run(self.command + ['--set', '--history-rotation-size', '10', '--history-rotation-period', '30'],
                          self.server_args)
        self.assertIn('PATCH:/api/v1/config', self.server.trace)
        self.rest_parameter_match([json.dumps({'history_rotation_size': 10, 'history_rotation_period': 30},
                                              sort_keys=True)])


class TestBackupServiceRepository(CommandTest):
    """Test the backup-service repository subcommand and all its actions
    """

    def setUp(self):
        self.server_args = {'enterprise': True, 'init': True, 'is_admin': True,
                            '/api/v1/cluster/self/repository/active': [],
                            '/api/v1/cluster/self/repository/archived': [],
                            '/api/v1/cluster/self/repository/imported': [],
                            '/pools/default/nodeServices': {'nodesExt': [{
                                'hostname': host,
                                'services': {
                                    'backupAPI': port,
                                },
                            }]}}
        self.command = ['couchbase-cli', 'backup-service'] + cluster_connect_args + ['repository']
        super(TestBackupServiceRepository, self).setUp()

    def test_list_invalid_state(self):
        """Test that if a state not in [active, imported, archived] is provided the command exits with a non zero status
        code
        """
        self.system_exit_run(self.command + ['--list', '--state', 'state'], self.server_args)

    def test_list_no_repositories(self):
        """Test that if the are no repositories the command exits with 0 status and prints out that the are no repositories"""
        self.no_error_run(self.command + ['--list'], self.server_args)
        self.assertIn('GET:/api/v1/cluster/self/repository/active', self.server.trace)
        self.assertIn('GET:/api/v1/cluster/self/repository/archived', self.server.trace)
        self.assertIn('GET:/api/v1/cluster/self/repository/imported', self.server.trace)
        self.assertIn('No repositories found', self.str_output)

    def test_list_various_repositories(self):
        """Test that repository of all state are retireved and outputed"""
        self.server_args['/api/v1/cluster/self/repository/active'] = [{
            'id': 'active-repository',
            'state': 'active',
            'plan_name': 'plan1',
            'health': {'healthy': False},
            'repo': 'repo1',
        }]
        self.server_args['/api/v1/cluster/self/repository/imported'] = [{
            'id': 'imported-repository',
            'state': 'imported',
            'repo': 'repo2',
        }]
        self.server_args['/api/v1/cluster/self/repository/archived'] = [{
            'id': 'archived-repository',
            'state': 'archived',
            'plan_name': 'plan2',
            'repo': 'repo2',
        }]

        self.no_error_run(self.command + ['--list'], self.server_args)
        self.assertIn('GET:/api/v1/cluster/self/repository/active', self.server.trace)
        self.assertIn('GET:/api/v1/cluster/self/repository/archived', self.server.trace)
        self.assertIn('GET:/api/v1/cluster/self/repository/imported', self.server.trace)
        self.assertGreaterEqual(len(self.str_output.split('\n')), 4, 'Expected at least four lines')
        for repository_id in ['active-repository', 'imported-repository', 'archived-repository']:
            self.assertIn(repository_id, self.str_output)

    def test_list_various_repositories_state_filter(self):
        """Test that repository of the specific state are retireved and outputed"""
        self.server_args['/api/v1/cluster/self/repository/active'] = [{
            'id': 'active-repository',
            'state': 'active',
            'plan_name': 'plan1',
            'health': {'health': False},
            'repo': 'repo1',
        }]
        self.server_args['/api/v1/cluster/self/repository/imported'] = [{
            'id': 'imported-repository',
            'state': 'imported',
            'repo': 'repo2',
        }]
        self.server_args['/api/v1/cluster/self/repository/archived'] = [{
            'id': 'archived-repository',
            'state': 'archived',
            'plan_name': 'plan2',
            'repo': 'repo2',
        }]

        self.no_error_run(self.command + ['--list', '--state', 'imported'], self.server_args)
        self.assertNotIn('GET:/api/v1/cluster/self/repository/active', self.server.trace)
        self.assertNotIn('GET:/api/v1/cluster/self/repository/archived', self.server.trace)
        self.assertIn('GET:/api/v1/cluster/self/repository/imported', self.server.trace)
        self.assertIn('imported-repository', self.str_output)
        # as a bonus also check that N/A is printed for the plans
        self.assertIn('N/A', self.str_output)

    def test_get_repository_no_id(self):
        """Test that the --get action flag fails if the --id option is not given"""
        self.server_args['/api/v1/cluster/self/repository/active/repository'] = {}
        self.system_exit_run(self.command + ['--get', '--state', 'active'], self.server_args)
        self.assertIn('--id is required', self.str_output)

    def test_get_repository_no_state(self):
        """Test that the --get action flag fails if the --state flag is not given"""
        self.server_args['/api/v1/cluster/self/repository/active/repository'] = {}
        self.system_exit_run(self.command + ['--get', '--id', 'repository'], self.server_args)
        self.assertIn('--state is required', self.str_output)

    def test_get_repository(self):
        """Test get the repository when all valid options are valid"""
        self.server_args['/api/v1/cluster/self/repository/active/repository'] = {
            'id': 'repository',
            'state': 'active',
            'health': {'healthy': False},
            'archive': 'some/archive',
            'repo': 'the-repo',
            'bucket': {'name': 'beer-sample'},
            'plan_name': 'daily-plan',
            'creation_time': '10-01-2020T01:02:00.00001Z',
            'scheduled': {'task-1': {'name': 'task-1', 'task_type': 'BACKUP', 'next_run': '07-10-2020T00:00:00Z'}},
        }

        self.no_error_run(self.command + ['--get', '--id', 'repository', '--state', 'active'], self.server_args)
        self.assertIn('GET:/api/v1/cluster/self/repository/active/repository', self.server.trace)

        # check that the expected lines are there
        self.assertIn('ID: repository', self.str_output)
        self.assertIn('State: active', self.str_output)
        self.assertIn('Healthy: False', self.str_output)
        self.assertIn('Archive: some/archive', self.str_output)
        self.assertIn('Repository: the-repo', self.str_output)
        self.assertIn('Bucket: beer-sample', self.str_output)
        self.assertIn('plan: daily-plan', self.str_output)
        self.assertIn('Creation time: 10-01-2020T01:02:00.00001Z', self.str_output)
        self.assertIn('Scheduled tasks:', self.str_output)
        self.assertIn('Name   | Task type | Next run', self.str_output)
        self.assertIn('task-1 | Backup    | 07-10-2020T00:00:00Z', self.str_output)

    def test_archive_repository_no_id(self):
        """Test that the archive id fails if no id specified"""
        self.server_args['/api/v1/cluster/self/repository/active/repository'] = {
            'id': 'repository',
            'state': 'active',
            'archive': 'some/archive',
            'repo': 'the-repo',
            'plan_name': 'daily-plan',
            'creation_time': '10-01-2020T01:02:00.00001Z',
        }

        self.system_exit_run(self.command + ['--archive', '--new-id', 'new'], self.server_args)
        self.assertIn('--id is required', self.str_output)

    def test_archive_repository_no_new_id(self):
        """Test that the archive id fails if no new id specified"""
        self.server_args['/api/v1/cluster/self/repository/active/repository'] = {
            'id': 'repository',
            'state': 'active',
            'archive': 'some/archive',
            'repo': 'the-repo',
            'plan_name': 'daily-plan',
            'creation_time': '10-01-2020T01:02:00.00001Z',
        }

        self.system_exit_run(self.command + ['--archive', '--id', 'old'], self.server_args)
        self.assertIn('--new-id is required', self.str_output)

    def test_archive_repository(self):
        """Test that the parameters are passed to the POST request"""
        self.server_args['/api/v1/cluster/self/repository/active/repository'] = {
            'id': 'repository',
            'state': 'active',
            'archive': 'some/archive',
            'repo': 'the-repo',
            'plan_name': 'daily-plan',
            'creation_time': '10-01-2020T01:02:00.00001Z',
        }

        self.no_error_run(self.command + ['--archive', '--id', 'old', '--new-id', 'new'], self.server_args)
        self.assertIn('POST:/api/v1/cluster/self/repository/active/old/archive', self.server.trace)
        self.rest_parameter_match([json.dumps({'id': 'new'})])

    def test_add_repository_id_missing(self):
        """Test that the add process fails if any of the mandatory flags are missing"""
        self.system_exit_run(self.command + ['--add', '--plan', 'a', '--backup-archive', 'b'], self.server_args)
        self.assertIn('--id is required', self.str_output)

    def test_add_repository_plan_missing(self):
        """Test that the add process fails if any of the mandatory flags are missing"""
        self.system_exit_run(self.command + ['--add', '--id', 'a', '--backup-archive', 'b'], self.server_args)
        self.assertIn('--plan is required', self.str_output)

    def test_add_repository_backup_archive_missing(self):
        """Test that the add process fails if any of the mandatory flags are missing"""
        self.system_exit_run(self.command + ['--add', '--plan', 'a', '--id', 'b'], self.server_args)
        self.assertIn('--backup-archive is required', self.str_output)

    def test_simple_add(self):
        """Test that add works with the minimum amount of the flags given"""
        self.no_error_run(self.command + ['--add', '--id', 'a', '--plan', 'plan', '--backup-archive', 'archive'],
                          self.server_args)
        self.assertIn('POST:/api/v1/cluster/self/repository/active/a', self.server.trace)
        self.rest_parameter_match([json.dumps({'plan': 'plan', 'archive': 'archive'}, sort_keys=True)])

    def test_add_with_bucket_name(self):
        """Test that add works when given a bucket, it should ssend the bucket name to the service"""
        self.no_error_run(self.command + ['--add', '--id', 'a', '--plan', 'plan', '--backup-archive', 'archive',
                                          '--bucket-name', 'bucket'], self.server_args)
        self.assertIn('POST:/api/v1/cluster/self/repository/active/a', self.server.trace)
        self.rest_parameter_match([json.dumps({'plan': 'plan', 'archive': 'archive',
                                               'bucket_name': 'bucket'}, sort_keys=True)])

    def test_add_cloud_backup_repository_with_no_cloud_credentials(self):
        """"Test that if an S3 archive is given but no cloud credentials that the command throws a meaningfull error"""
        self.system_exit_run(self.command + ['--add', '--id', 'a', '--plan', 'plan', '--backup-archive',
                                             's3://archive', '--cloud-credentials-region', 'a', '--cloud-staging-dir',
                                             'b'], self.server_args)
        self.assertIn('must provide either --cloud-credentials-name or --cloud-credentials-key ', self.str_output)

    def test_add_cloud_backup_repository_with_no_staging_dir(self):
        """Test that if an S3 archive is given without a staging directory it fails"""
        self.system_exit_run(self.command + ['--add', '--id', 'a', '--plan', 'p', '--backup-archive', 's3://b',
                                             '--cloud-credentials-name', 'c'],
                             self.server_args)
        self.assertIn('--cloud-staging-dir is required', self.str_output)

    def test_add_cloud_backup_repository_all_options(self):
        """Test that creating a cloud repository with the maximum amount of options is allowed"""
        self.no_error_run(self.command + ['--add', '--id', 'a', '--plan', 'p', '--backup-archive', 's3://b/a',
                                          '--cloud-credentials-id', 'id', '--cloud-credentials-key', 'key',
                                          '--cloud-credentials-refresh-token', 'token', '--cloud-credentials-region',
                                          'region', '--cloud-staging-dir', 'dir', '--cloud-endpoint', 'endpoint',
                                          '--s3-force-path-style', '--bucket-name',
                                          'bucket'], self.server_args)
        self.assertIn('POST:/api/v1/cluster/self/repository/active/a', self.server.trace)
        self.rest_parameter_match([json.dumps({'plan': 'p', 'archive': 's3://b/a', 'cloud_credentials_id': 'id',
                                               'cloud_credentials_key': 'key', 'cloud_credentials_refresh_token':
                                               'token', 'cloud_region': 'region', 'cloud_staging_dir': 'dir',
                                               'cloud_endpoint': 'endpoint', 'cloud_force_path_style': True,
                                               'bucket_name': 'bucket'},
                                              sort_keys=True)])

    def test_remove_fails_with_no_id(self):
        """Test that the remove action fails if no id is given and that a valid error message is returned"""
        self.system_exit_run(self.command + ['--remove', '--state', 'imported'], self.server_args)
        self.assertIn('--id is required', self.str_output)

    def test_remove_fails_with_no_state(self):
        """Test that the remove action fails if no state is given and that a valid error message is returned"""
        self.system_exit_run(self.command + ['--remove', '--id', 'a'], self.server_args)
        self.assertIn('--state is required', self.str_output)

    def test_remove_active_repository_fails(self):
        """Test that the remove action fails if no state is given and that a valid error message is returned"""
        self.system_exit_run(self.command + ['--remove', '--id', 'a', '--state', 'active'], self.server_args)
        self.assertIn('can only delete archived or imported repositories', self.str_output)

    def test_remove_delete_data_imported_repository_failes(self):
        """Test that the CLI does not allow the option --remove-data to be given when deleting an imported repository"""
        self.system_exit_run(self.command + ['--remove', '--id', 'a', '--state', 'imported', '--remove-data'],
                             self.server_args)
        self.assertIn('cannot delete the repository for an imported repository', self.str_output)

    def test_remove_valid_request(self):
        """Test that if all valid options are given that the correct request is made"""
        self.no_error_run(self.command + ['--remove', '--id', 'r', '--state', 'archived', '--remove-data'],
                          self.server_args)
        self.assertIn('DELETE:/api/v1/cluster/self/repository/archived/r', self.server.trace)
        self.assertIn('remove_repository=True', self.server.queries)


class TestBackupServicePlan(CommandTest):
    """Test the backup-service plan subcommand and all its actions
    """

    def setUp(self):
        self.server_args = {'enterprise': True, 'init': True, 'is_admin': True,
                            '/pools/default/nodeServices': {'nodesExt': [{
                                'hostname': host,
                                'services': {
                                    'backupAPI': port,
                                },
                            }]}}
        self.command = ['couchbase-cli', 'backup-service'] + cluster_connect_args + ['plan']
        super(TestBackupServicePlan, self).setUp()

    def test_plan_list_empty(self):
        """Test that if the are no plans a sensible message is returned"""
        self.server_args['api/v1/plans'] = []
        self.no_error_run(self.command + ['--list'], self.server_args)
        self.assertIn('GET:/api/v1/plan', self.server.trace)
        self.assertIn('No plans', self.str_output)

    def test_plan_list(self):
        """Test that the plan list calls the correct endpoint and prints the expected information"""
        self.server_args['/api/v1/plan'] = [
            {
                'name': 'p1',
                'description': 'somethings',
                'services': [],
                'tasks': [{}, {}],
                'default': True,
            },
            {
                'name': 'p2',
                'services': ['data', 'cbas'],
                'tasks': [{}],
            }
        ]
        self.no_error_run(self.command + ['--list'], self.server_args)
        self.assertIn('GET:/api/v1/plan', self.server.trace)
        self.assertIn('p1', self.str_output)
        self.assertIn('all', self.str_output)
        self.assertIn('2', self.str_output)
        self.assertIn('True', self.str_output)
        self.assertIn('p2', self.str_output)
        self.assertIn('Data, Analytics', self.str_output)
        self.assertIn('1', self.str_output)
        self.assertIn('False', self.str_output)

    def test_get_plan_no_name(self):
        """Test that the get plan operation fails if no name is given"""
        self.system_exit_run(self.command + ['--get'], self.server_args)
        self.assertIn('--name is required', self.str_output)

    def test_get_plan(self):
        """Test that get operatiopn hits the right endpoint and prints the correct information"""
        self.server_args['/api/v1/plan/p1'] = {
            'name': 'p1',
            'description': 'Some description',
            'services': ['data', 'cbas'],
            'tasks': [{
                'name': 't1',
                'task_type': 'BACKUP',
                'full_backup': True,
                'schedule': {
                    'job_type': 'BACKUP',
                    'frequency': 3,
                    'period': 'HOURS',
                    'time': '00:00',
                }
            }],
        }

        self.no_error_run(self.command + ['--get', '--name', 'p1'], self.server_args)
        self.assertIn('GET:/api/v1/plan/p1', self.server.trace)
        self.assertIn('Name: p1', self.str_output)
        self.assertIn('Description: Some description', self.str_output)
        self.assertIn('Services: Data, Analytics', self.str_output)
        self.assertIn('Default: False', self.str_output)
        self.assertIn('Tasks:', self.str_output)
        self.assertIn('t1', self.str_output)
        self.assertIn('backup every 3 hours at 00:00', self.str_output)

    def test_remove_plan_no_name(self):
        """Test that the remove action does not work if no plan name is given"""
        self.system_exit_run(self.command + ['--remove'], self.server_args)
        self.assertIn('--name is required', self.str_output)

    def test_remove_plan(self):
        """Test that given a name the CLI will hit the correct endpoint"""
        self.no_error_run(self.command + ['--remove', '--name', 'p1'], self.server_args)
        self.assertIn('DELETE:/api/v1/plan/p1', self.server.trace)
        self.assertIn('Plan removed', self.str_output)

    def test_add_plan_no_name(self):
        """Test that when no name is given to the add plan command it fails and gives a sensible error"""
        self.system_exit_run(self.command + ['--add'], self.server_args)
        self.assertIn('--name is required', self.str_output)

    def test_add_empty_plan(self):
        """Test that a plan with just a name is valid"""
        self.no_error_run(self.command + ['--add', '--name', 'prof'], self.server_args)
        self.assertIn('POST:/api/v1/plan/prof', self.server.trace)
        self.rest_parameter_match(['{}'])

    def test_add_plan_all_options(self):
        """Test that all options are valid when adding a plan"""
        task = {'name': 't1', 'task_type': 'BACKUP', 'schedule': {'frequency': 1, 'period': 'DAYS'}}
        self.no_error_run(self.command + ['--add', '--name', 'prof', '--description', 'some description',
                                          '--services', 'data,eventing', '--task', json.dumps(task)], self.server_args)
        self.assertIn('POST:/api/v1/plan/prof', self.server.trace)
        self.rest_parameter_match([json.dumps({'description': 'some description', 'services': ['data', 'eventing'],
                                               'tasks': [task]}, sort_keys=True)])


class TestSettingQuery(CommandTest):
    def setUp(self):
        self.command = ['couchbase-cli', 'setting-query'] + cluster_connect_args
        self.server_args = {'enterprise': True, 'init': True, 'is_admin': True}
        super(TestSettingQuery, self).setUp()

    def test_access_list(self):
        self.no_error_run(self.command + ['--set', '--curl-access', 'restricted', '--allowed-urls', 'url1,url2',
                                          '--disallowed-urls', 'url3,url4'], self.server_args)
        self.assertIn('POST:/settings/querySettings/curlAllowlist', self.server.trace)
        self.rest_parameter_match([json.dumps({'all_access': False, 'allowed_urls': ['url1', 'url2'],
                                               'disallowed_urls': ['url3', 'url4']}, sort_keys=True)])

    def test_access_list_and_temp_query_dir(self):
        self.no_error_run(self.command + ['--set', '--curl-access', 'unrestricted', '--temp-dir', 'location',
                                          '--temp-dir-size', '9000'], self.server_args)
        self.assertIn('POST:/settings/querySettings/curlAllowlist', self.server.trace)
        self.assertIn('POST:/settings/querySettings', self.server.trace)
        self.rest_parameter_match([json.dumps({'all_access': True}, sort_keys=True),
                                   'queryTmpSpaceDir=location', 'queryTmpSpaceSize=9000'])

    def test_access_list_unrestricted(self):
        """Test that if disallowed-uls and allowed-urls parameters are given with curl-access 'unrestricted' it will
         fail"""
        self.system_exit_run(self.command + ['--set', '--curl-access', 'unrestricted', '--allowed-urls', 'url1',
                                             '--disallowed-urls', 'url3,url4'], self.server_args)
        self.assertIn('Can only provide --allowed-urls or --disallowed-urls with --curl-access restricted',
                      self.str_output)

    def test_access_list_no_access_parameter(self):
        """Test that if disallowed-uls and allowed-urls parameters are given without the curl-access parameter it will
         fail"""
        self.system_exit_run(self.command + ['--set', '--allowed-urls', 'url1', '--disallowed-urls', 'url3,url4'],
                             self.server_args)
        self.assertIn('Can only provide --allowed-urls or --disallowed-urls with --curl-access restricted',
                      self.str_output)

    def test_7_0_query_settings(self):
        """Test the settings added in CB 7.0.0 for the query service"""
        self.no_error_run(self.command + ['--set', '--cost-based-optimizer', '0', '--transaction-timeout', '10ms',
                                          '--memory-quota', '100'], self.server_args)

        self.assertIn('POST:/settings/querySettings', self.server.trace)
        self.rest_parameter_match(['queryUseCBO=false', 'queryTxTimeout=10ms', 'queryMemoryQuota=100'])


class TestSettingAnalytics(CommandTest):
    def setUp(self):
        self.command = ['couchbase-cli', 'setting-analytics'] + cluster_connect_args
        self.server_args = {'enterprise': True, 'init': True, 'is_admin': True}
        super().setUp()

    def test_get_and_set(self):
        self.system_exit_run(self.command + ['--get', '--set'], self.server_args)
        self.assertIn('ERROR: Please provide --set or --get, both cannot be provided at the same time', self.str_output)

    def test_get(self):
        self.server_args['/settings/analytics'] = {'numReplicas': 3}
        self.no_error_run(self.command + ['--get'], self.server_args)
        self.assertIn('GET:/settings/analytics', self.server.trace)
        self.assertIn('numReplicas: 3', self.str_output)

    def test_setting_replicas(self):
        self.no_error_run(self.command + ['--set', '--replicas', '3'], self.server_args)
        self.assertIn('POST:/settings/analytics', self.server.trace)
        self.rest_parameter_match(['numReplicas=3'])


if __name__ == '__main__':
    unittest.main()<|MERGE_RESOLUTION|>--- conflicted
+++ resolved
@@ -3256,23 +3256,18 @@
         self.assertIn('POST:/analytics/link/myScope/myLink', self.server.trace)
         self.rest_parameter_match(['type=gcs'])
 
-<<<<<<< HEAD
-=======
     def test_create_gcs_application_default_credentials(self):
         self.no_error_run(self.command + ['--create', '--scope', 'myScope', '--name', 'myLink', '--type', 'gcs',
                                           '--application-default-credentials'], self.server_args)
         self.assertIn('POST:/analytics/link/myScope/myLink', self.server.trace)
         self.rest_parameter_match(['type=gcs', 'applicationDefaultCredentials=True'])
 
->>>>>>> 38c3ce22
     def test_create_gcs_json_credentials(self):
         self.no_error_run(self.command + ['--create', '--scope', 'myScope', '--name', 'myLink', '--type', 'gcs',
                                           '--json-credentials', 'myJsonCredentials'], self.server_args)
         self.assertIn('POST:/analytics/link/myScope/myLink', self.server.trace)
         self.rest_parameter_match(['type=gcs', 'jsonCredentials=myJsonCredentials'])
 
-<<<<<<< HEAD
-=======
     def test_create_gcs_application_default_credentials_present_json_credentials_present(self):
         self.system_exit_run(self.command + ['--create', '--scope', 'myScope', '--name', 'myLink', '--type', 'gcs',
                                              '--application-default-credentials',
@@ -3280,7 +3275,6 @@
         self.assertIn('Parameter --json-credentials is not allowed if --application-default-credentials is provided',
                       self.str_output)
 
->>>>>>> 38c3ce22
     def test_create_gcs_json_credentials_endpoint(self):
         self.no_error_run(self.command + ['--create', '--scope', 'myScope', '--name', 'myLink', '--type', 'gcs',
                                           '--json-credentials', 'myJsonCredentials', '--endpoint',

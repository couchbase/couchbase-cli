"""This test do not ensure correct server side behaviour they only check that the cli makes the correct requests and
that validates input correctly"""
import os
import tempfile
import unittest
import sys
import json
import itertools
from io import StringIO
import time
import threading
from cbmgr import CouchbaseCLI, CollectionManage
from mock_server import MockRESTServer


host = '127.0.0.1'
port = 6789
cluster_connect_args = ['-c', host+":"+str(port), '-u', 'Administrator', '-p', 'asdasd']


class ExpandCollectionTest(unittest.TestCase):
    def test_expand_collection(self):
        test_and_result = {
            '.': ['_default', '_default'],
            'beer.': ['beer', '_default'],
            '.beer': ['_default', 'beer'],
            'scope.collection': ['scope', 'collection'],
        }

        for test_val, expected in test_and_result.items():
            scope, collection, err = CollectionManage.expand_collection_shortcut(test_val)
            self.assertEqual(err, None, 'Unexpected error')
            self.assertEqual(expected[0], scope, f'incorrect scope')
            self.assertEqual(expected[1], collection, f'incorrect collection')

    def test_expand_collection_invalid_paths(self):
        test = [
            '..', 'beer.sampl.e', '', ' ',
        ]

        for test_val in test:
            _, _, err = CollectionManage.expand_collection_shortcut(test_val)
            self.assertNotEqual(err, None, 'Expected an error')


class CommandTest(unittest.TestCase):
    def setUp(self):
        self.cli = CouchbaseCLI()
        self.stdout = sys.stdout
        self.sink = StringIO()
        self.str_output = ''
        self.server = MockRESTServer(host, port)

    def tearDown(self):
        self.stop_capture()
        if self.server is not None:
            self.server.shutdown()

    def capture(self):
        sys.stdout = self.sink

    def stop_capture(self):
        sys.stdout = self.stdout
        if self.str_output == '':
            self.str_output = str(self.sink.getvalue())

    def no_error_run(self, cmd_args, server_args):
        self.server.set_args(server_args)
        self.server.run()
        self.capture()
        try:
            self.cli.execute(self.cli.parse(cmd_args))
        except Exception as e:
            self.stop_capture()
            self.fail(f'Error: "{self.str_output}" occurred. Exception: {e}')
        self.stop_capture()

    def system_exit_run(self, cmd_args, server_args):
        self.server.set_args(server_args)
        self.server.run()

        self.capture()
        with self.assertRaises(SystemExit):
            self.cli.execute(self.cli.parse(cmd_args))
        self.stop_capture()

    def rest_parameter_match(self, expected_params, length_match=True):
        if length_match:
            self.assertEqual(len(expected_params), len(self.server.rest_params))
        for parameter in expected_params:
            self.assertIn(parameter, self.server.rest_params)

    def deprecated_output(self):
        self.assertIn('DEPRECATED:', self.str_output)


class TestClusterInit(CommandTest):
    def setUp(self):
        self.command = ['couchbase-cli', 'cluster-init']
        self.command_args = [
            '--cluster-username', 'Administrator',
            '--cluster-password', 'asdasd',
            '--cluster-port', str(port),
        ]
        self.server_args = {'enterprise': True, 'init': True, 'is_admin': True}
        super(TestClusterInit, self).setUp()

    def test_init_cluster_basic(self):
        self.server_args['init'] = False
        self.no_error_run(self.command + cluster_connect_args[:2] + self.command_args, self.server_args)
        self.assertIn('SUCCESS', self.str_output)

    def test_init_cluster_all_options(self):
        self.server_args['init'] = False
        full_options = cluster_connect_args[:2] + self.command_args + [
            '--cluster-ramsize', '512', '--services', 'data,query,fts,eventing,analytics',
            '--cluster-index-ramsize', '512', '--cluster-fts-ramsize', '512',
            '--cluster-eventing-ramsize', '512', '--cluster-name', 'name',
            '--index-storage-setting', 'memopt', '--update-notifications', '0'
        ]

        self.no_error_run(self.command + full_options, self.server_args)
        self.assertIn('SUCCESS', self.str_output)
        expected_params = ['memoryQuota=512', 'eventingMemoryQuota=512', 'ftsMemoryQuota=512', 'clusterName=name',
                          'indexMemoryQuota=512', 'storageMode=memory_optimized',
                          'username=Administrator', 'password=asdasd', 'port=6789',
                          'sendStats=false']
        self.rest_parameter_match(expected_params, False)

    def test_init_cluster_notification_default(self):
        self.server_args['init'] = False
        full_options = cluster_connect_args[:2] + self.command_args + [
            '--cluster-ramsize', '512', '--services', 'data,query,fts,eventing,analytics',
            '--cluster-index-ramsize', '512', '--cluster-fts-ramsize', '512',
            '--cluster-eventing-ramsize', '512', '--cluster-name', 'name',
            '--index-storage-setting', 'memopt',
        ]

        self.no_error_run(self.command + full_options, self.server_args)
        self.assertIn('SUCCESS', self.str_output)
        expected_params = ['memoryQuota=512', 'eventingMemoryQuota=512', 'ftsMemoryQuota=512', 'clusterName=name',
                           'indexMemoryQuota=512', 'storageMode=memory_optimized',
                           'username=Administrator', 'password=asdasd', 'port=6789',
                           'sendStats=true']
        self.rest_parameter_match(expected_params, False)

    def test_error_when_cluster_already_init(self):
        self.system_exit_run(self.command + cluster_connect_args[:2] + self.command_args, self.server_args)
        self.assertIn('Cluster is already initialized', self.str_output)

    def test_error_no_data_service(self):
        self.server_args['init'] = False
        self.system_exit_run(self.command + cluster_connect_args[:2] + self.command_args + ['--services', 'fts,query'],
                             self.server_args)
        self.assertIn('Cannot set up first cluster node without the data service', self.str_output)

    def test_error_analytics_CE(self):
        self.server_args['init'] = False
        self.server_args['enterprise'] = False
        self.system_exit_run(self.command + cluster_connect_args[:2] + self.command_args +
                             ['--services', 'data,cbas,eventing'], self.server_args)

    def test_error_no_cluster_username(self):
        self.server_args['init'] = False
        self.system_exit_run(self.command + cluster_connect_args[:2], self.server_args)


class TestBucketCompact(CommandTest):
    def setUp(self):
        self.command = ['couchbase-cli', 'bucket-compact'] + cluster_connect_args
        self.command_args = ['--bucket', 'name']
        self.server_args = {'enterprise': True, 'init': True, 'is_admin': True, 'buckets':[]}

        self.bucket_membase = {'name': 'name', 'bucketType': 'membase'}
        self.bucket_memcached = {'name': 'name', 'bucketType': 'memcached'}
        super(TestBucketCompact, self).setUp()

    def test_basic_bucket_compact(self):
        self.server_args['buckets'].append(self.bucket_membase)
        self.no_error_run(self.command + self.command_args, self.server_args)
        self.assertIn('POST:/pools/default/buckets/'+self.bucket_membase['name']+'/controller/compactBucket',
                      self.server.trace)

    def test_bucket_view_compact(self):
        self.server_args['buckets'].append(self.bucket_membase)
        self.no_error_run(self.command + self.command_args + ['--view-only'], self.server_args)
        self.assertNotIn('POST:/pools/default/buckets/' + self.bucket_membase['name'] + '/controller/compactBucket',
                        self.server.trace)
        self.assertNotIn('POST:/pools/default/buckets/' + self.bucket_membase['name'] + '/controller/compactDatabases',
                         self.server.trace)
        self.assertIn('GET:/pools/default/buckets/' + self.bucket_membase['name'] + '/ddocs', self.server.trace)

    def test_bucket_data_compact(self):
        self.server_args['buckets'].append(self.bucket_membase)
        self.no_error_run(self.command + self.command_args + ['--data-only'], self.server_args)
        self.assertNotIn('POST:/pools/default/buckets/' + self.bucket_membase['name'] + '/controller/compactBucket',
                         self.server.trace)
        self.assertIn('POST:/pools/default/buckets/' + self.bucket_membase['name'] + '/controller/compactDatabases',
                      self.server.trace)
        self.assertNotIn('GET:/pools/default/buckets/' + self.bucket_membase['name'] + '/ddocs', self.server.trace)

    def test_error_view_only_and_data_only(self):
        self.server_args['buckets'].append(self.bucket_membase)
        self.system_exit_run(self.command + self.command_args + ['--data-only', '--view-only'], self.server_args)
        self.assertIn('Cannot compact data only and view only', self.str_output)

    def test_error_compact_memcached_bucket(self):
        self.server_args['buckets'].append(self.bucket_memcached)
        self.system_exit_run(self.command + self.command_args, self.server_args)
        self.assertIn('Cannot compact memcached buckets', self.str_output)

    def test_error_compact_non_existent_bucket(self):
        self.system_exit_run(self.command + self.command_args, self.server_args)


class TestBucketCreate(CommandTest):
    def setUp(self):
        self.command = ['couchbase-cli', 'bucket-create'] + cluster_connect_args
        self.command_args = ['--bucket', 'name']
        self.command_couch_args = ['--bucket-type', 'couchbase', '--bucket-ramsize', '100', '--bucket-replica', '0',
                                   '--bucket-eviction-policy', 'fullEviction']
        self.command_EE_args = ['--compression-mode', 'active', '--max-ttl', '20']
        self.command_auto_compaction_args = ['--database-fragmentation-threshold-percentage', '25',
                                             '--view-fragmentation-threshold-percentage', '20',
                                             '--parallel-db-view-compaction', '1', '--purge-interval', '2']

        self.server_args = {'enterprise': True, 'init': True, 'is_admin': True,
                            'buckets':[]}

        self.bucket_membase = {'name': 'name', 'bucketType': 'membase'}
        self.bucket_memcached = {'name': 'name', 'bucketType': 'memcached'}
        super(TestBucketCreate, self).setUp()

    def test_basic_bucket_create(self):
        self.no_error_run(self.command + self.command_args + self.command_couch_args + self.command_EE_args,
                          self.server_args)
        expected_params = [
            'bucketType=couchbase', 'name=name', 'evictionPolicy=fullEviction', 'replicaNumber=0', 'maxTTL=20',
            'compressionMode=active', 'ramQuotaMB=100', 'storageBackend=couchstore'
        ]
        self.rest_parameter_match(expected_params)

    def test_bucket_create_with_auto_compaction_settings(self):
        self.no_error_run(self.command + self.command_args + self.command_couch_args +
                          self.command_auto_compaction_args, self.server_args)

        expected_params = [
            'bucketType=couchbase', 'databaseFragmentationThreshold%5Bpercentage%5D=25', 'name=name',
            'evictionPolicy=fullEviction', 'autoCompactionDefined=true', 'parallelDBAndViewCompaction=1',
            'replicaNumber=0', 'purgeInterval=2.0', 'viewFragmentationThreshold%5Bpercentage%5D=20',
            'ramQuotaMB=100', 'storageBackend=couchstore'
        ]

        self.rest_parameter_match(expected_params)

    def test_bucket_create_ephemeral(self):
        args = [
            '--bucket-type', 'ephemeral', '--bucket-ramsize', '100', '--bucket-replica', '0',
            '--bucket-eviction-policy', 'noEviction', '--bucket-replica', '0'
        ]
        self.no_error_run(self.command + self.command_args + args, self.server_args)
        expected_params = [
            'bucketType=ephemeral', 'replicaNumber=0', 'evictionPolicy=noEviction', 'name=name', 'ramQuotaMB=100',
            'storageBackend=couchstore'
        ]
        self.rest_parameter_match(expected_params)

    def test_bucket_create_memcached(self):
        args = [
            '--bucket-type', 'memcached', '--bucket-ramsize', '100'
        ]
        self.no_error_run(self.command + self.command_args + args, self.server_args)
        expected_params = [
            'bucketType=memcached', 'ramQuotaMB=100', 'name=name', 'storageBackend=couchstore'
        ]
        self.rest_parameter_match(expected_params)
        self.deprecated_output()

    def test_bucket_create_EE_options_in_CE(self):
        self.server_args['enterprise'] = False
        self.system_exit_run(self.command + self.command_args + self.command_couch_args + self.command_EE_args,
                             self.server_args)
        self.assertIn('can only be configured on enterprise edition', self.str_output)

    def test_bucket_create_ephemeral_with_couch_options(self):
        args = [
            '--bucket-type', 'ephemeral', '--bucket-ramsize', '100', '--bucket-replica', '0',
            '--bucket-eviction-policy', 'fullEviction', '--bucket-replica', '0'
        ]
        self.system_exit_run(self.command + self.command_args + args, self.server_args)
        self.assertIn('--bucket-eviction-policy must either be noEviction or nruEviction', self.str_output)

    def test_bucket_create_memcached_with_couch_options(self):
        args = [
            '--bucket-type', 'memcached', '--bucket-ramsize', '100', '--bucket-replica', '0',
        ]
        self.system_exit_run(self.command + self.command_args + args, self.server_args)
        self.assertIn('--bucket-replica cannot be specified for a memcached bucket', self.str_output)

    def test_bucket_create_memcached_with_durability_min_level(self):
        args = [
            '--bucket-type', 'memcached', '--bucket-ramsize', '100',
            '--durability-min-level', 'majorityAndPersistActive',
        ]
        self.system_exit_run(self.command + self.command_args + args, self.server_args)
        self.assertIn('--durability-min-level cannot be specified for a memcached bucket', self.str_output)

class TestBucketDelete(CommandTest):
    def setUp(self):
        self.command = ['couchbase-cli', 'bucket-delete'] + cluster_connect_args
        self.command_args = ['--bucket', 'name']
        self.server_args = {'enterprise': True, 'init': True, 'is_admin': True,
                            'buckets':[]}

        self.bucket_membase = {'name': 'name', 'bucketType': 'membase'}
        self.bucket_memcached = {'name': 'name', 'bucketType': 'memcached'}
        super(TestBucketDelete, self).setUp()

    def test_bucket_delete(self):
        self.server_args['buckets'].append(self.bucket_membase)
        self.no_error_run(self.command + self.command_args, self.server_args)
        self.assertEqual('name', self.server_args['delete-bucket'])
        self.assertIn('DELETE:/pools/default/buckets/name', self.server.trace)

    def test_delete_bucket_not_exist(self):
        self.system_exit_run(self.command + self.command_args, self.server_args)
        self.assertIn('Bucket not found', self.str_output)


class TestBucketEdit(CommandTest):
    def setUp(self):
        self.command = ['couchbase-cli', 'bucket-edit'] + cluster_connect_args
        self.command_args = ['--bucket', 'name']
        self.command_couch_args = ['--bucket-ramsize', '100', '--bucket-replica', '0', '--bucket-priority', 'high',
                                   '--bucket-eviction-policy', 'fullEviction', '--enable-flush', '1']
        self.command_EE_args = ['--compression-mode', 'active', '--max-ttl', '20']
        self.command_auto_compaction_args = ['--database-fragmentation-threshold-percentage', '25',
                                             '--view-fragmentation-threshold-percentage', '20',
                                             '--parallel-db-view-compaction', '1', '--purge-interval', '2']
        self.server_args = {'enterprise': True, 'init': True, 'is_admin': True,
                            'buckets':[]}
        self.bucket_membase = {'name': 'name', 'bucketType': 'membase'}
        self.bucket_memcached = {'name': 'name', 'bucketType': 'memcached'}
        super(TestBucketEdit, self).setUp()

    def test_bucket_edit(self):
        self.server_args['buckets'].append(self.bucket_membase)
        self.no_error_run(self.command + self.command_args + self.command_couch_args + self.command_EE_args,
                          self.server_args)
        expected_params = [
            'evictionPolicy=fullEviction', 'flushEnabled=1', 'threadsNumber=8', 'replicaNumber=0', 'maxTTL=20',
            'compressionMode=active', 'ramQuotaMB=100'
        ]
        self.rest_parameter_match(expected_params)

    def test_memcached_bucket_edit(self):
        self.server_args['buckets'].append(self.bucket_memcached)
        self.memcahced_args = ['--enable-flush', '1']
        self.no_error_run(self.command + self.command_args + self.memcahced_args,
                          self.server_args)
        expected_params = ['flushEnabled=1']
        self.rest_parameter_match(expected_params)
        self.deprecated_output()

    def test_error_bucket_does_not_exist(self):
        self.system_exit_run(self.command + self.command_args + self.command_couch_args + self.command_EE_args,
                             self.server_args)


class TestBucketFlush(CommandTest):
    def setUp(self):
        self.command = ['couchbase-cli', 'bucket-flush'] + cluster_connect_args
        self.command_args = ['--bucket', 'name', '--force']
        self.server_args = {'enterprise': True, 'init': True, 'is_admin': True,
                            'buckets': []}
        self.bucket_membase = {'name': 'name', 'bucketType': 'membase'}
        super(TestBucketFlush, self).setUp()

    def test_flush_bucket(self):
        self.server_args['buckets'].append(self.bucket_membase)
        self.no_error_run(self.command + self.command_args, self.server_args)
        self.assertIn('POST:/pools/default/buckets/name/controller/doFlush', self.server.trace)

    def test_no_bucket_flush(self):
        self.system_exit_run(self.command + self.command_args, self.server_args)


class TestBucketList(CommandTest):
    def setUp(self):
        self.command = ['couchbase-cli', 'bucket-list'] + cluster_connect_args
        self.server_args = {'enterprise': True, 'init': True, 'is_admin': True,
                            'buckets': []}
        self.bucket_membase = {'name': 'name', 'bucketType': 'membase', 'replicaNumber': '0',
                               'quota': {'ram': '100'}, 'basicStats': {'memUsed': '100'}}
        self.bucket_memcached = {'name': 'name1', 'bucketType': 'memcached', 'replicaNumber': '0',
                               'quota': {'ram': '100'}, 'basicStats': {'memUsed': '100'}}
        super(TestBucketList, self).setUp()

    def test_bucket_list(self):
        self.server_args['buckets'].append(self.bucket_membase)
        self.server_args['buckets'].append(self.bucket_memcached)
        self.no_error_run(self.command, self.server_args)
        expected_out = ['name\n bucketType: membase\n numReplicas: 0\n ramQuota: 100\n ramUsed: 100',
                        'name1\n bucketType: memcached\n numReplicas: 0\n ramQuota: 100\n ramUsed: 100']
        self.assertIn(expected_out[0], self.str_output)
        self.assertIn(expected_out[1], self.str_output)

    def test_bucket_list_json(self):
        self.server_args['buckets'].append(self.bucket_membase)
        self.server_args['buckets'].append(self.bucket_memcached)
        self.no_error_run(self.command + ['-o', 'json'], self.server_args)
        expected_out = ['"bucketType": "membase"', '"quota": {"ram": "100"}', '"replicaNumber": "0"',
                        '"basicStats": {"memUsed": "100"}', '"name": "name"', '"name": "name1"',
                        '"bucketType": "memcached"']

        for p in expected_out:
            self.assertIn(p, self.str_output)

    def test_bucket_list_empty_json(self):
        self.no_error_run(self.command + ['-o', 'json'], self.server_args)
        self.assertIn('[]', self.str_output)

    def test_bucket_list_empty(self):
        self.no_error_run(self.command, self.server_args)


class TestCollectLogsStart(CommandTest):
    def setUp(self):
        self.command = ['couchbase-cli', 'collect-logs-start'] + cluster_connect_args
        self.basic_args = ['--all-nodes', '--redaction-level', 'none']
        self.server_args = {'enterprise': True, 'init': True, 'is_admin': True, 'buckets': []}
        super(TestCollectLogsStart, self).setUp()

    def test_collect_logs_start_basic(self):
        self.no_error_run(self.command + self.basic_args, self.server_args)
        self.assertIn('Log collection started', self.str_output)
        self.assertIn('POST:/controller/startLogsCollection', self.server.trace)
        expected_params = ['logRedactionLevel=none', 'nodes=%2A']
        self.rest_parameter_match(expected_params)

    def test_collect_logs_start_redacted(self):
        self.no_error_run(self.command + self.basic_args[:-1] + ['partial'], self.server_args)
        self.assertIn('Log collection started', self.str_output)
        self.assertIn('POST:/controller/startLogsCollection', self.server.trace)
        expected_params = ['logRedactionLevel=partial', 'nodes=%2A']
        self.rest_parameter_match(expected_params)


class TestCollectLogsStatus(CommandTest):
    def setUp(self):
        self.command = ['couchbase-cli', 'collect-logs-status'] + cluster_connect_args
        self.server_args = {'enterprise': True, 'init': True, 'is_admin': True,
                            'buckets': [], 'tasks': [{'type': 'clusterLogsCollection', 'status': 'none'}]}
        super(TestCollectLogsStatus, self).setUp()

    def test_collect_log_status(self):
        self.no_error_run(self.command, self.server_args)
        self.assertIn('Status: none', self.str_output)

    def test_collect_log_no_tas(self):
        self.server_args['tasks'] = []
        self.no_error_run(self.command, self.server_args)
        self.assertIn('No log collection tasks were found', self.str_output)


class TestCollectLogsStop(CommandTest):
    def setUp(self):
        self.command = ['couchbase-cli', 'collect-logs-stop'] + cluster_connect_args
        self.server_args = {'enterprise': True, 'init': True, 'is_admin': True}
        super(TestCollectLogsStop, self).setUp()

    def test_collect_log_stop(self):
        self.no_error_run(self.command, self.server_args)
        self.assertIn('POST:/controller/cancelLogsCollection', self.server.trace)


class TestFailover(CommandTest):
    def setUp(self):
        self.command = ['couchbase-cli', 'failover'] + cluster_connect_args
        self.basic_args = ['--server-failover', 'localhost:6789', '--no-progress-bar']
        self.server_args = {'enterprise': True, 'init': True, 'is_admin': True}
        self.server_args['pools_default'] = {'nodes': [
            {'otpNode': 'ns1@localhost', 'hostname': 'localhost:6789', 'status': 'healthy',
             'clusterMembership': 'active'},
            {'otpNode': 'ns1@some-host','hostname': 'some-host:6789', 'status': 'healthy',
             'clusterMembership': 'active'}
        ]}
        self.server_args['tasks'] = [{'type': 'rebalance', 'status': 'notRunning'}]
        super(TestFailover, self).setUp()

    def test_failover_simple(self):
        self.no_error_run(self.command + self.basic_args, self.server_args)
        self.assertIn('POST:/controller/startGracefulFailover', self.server.trace)

    def test_failover_hard(self):
        self.no_error_run(self.command + self.basic_args + ['--hard'], self.server_args)
        self.assertIn('POST:/controller/failOver', self.server.trace)
        self.assertNotIn('allowUnsafe=true', self.server.rest_params)

    def test_failover_hard_non_existent_node(self):
        self.basic_args[1] = 'random-node:6789'
        self.system_exit_run(self.command + self.basic_args + ['--hard'], self.server_args)
        self.assertIn('Server can\'t be failed over because it\'s not part of the cluster', self.str_output)

    def test_failover_force_unhealthy_node(self):
        self.server_args['pools_default'] = {'nodes': [
            {'otpNode': 'ns1@localhost', 'hostname': 'localhost:6789', 'status': 'unhealthy',
             'clusterMembership': 'active'}]}
        self.system_exit_run(self.command + self.basic_args, self.server_args)
        self.assertIn('can\'t be gracefully failed over because it is not healthy', self.str_output)

    def test_failover_hard_force(self):
        self.no_error_run(self.command + self.basic_args + ['--hard', '--force'], self.server_args)
        self.assertIn('POST:/controller/failOver', self.server.trace)
        self.assertIn('allowUnsafe=true', self.server.rest_params)

    def test_failover_force(self):
        self.system_exit_run(self.command + self.basic_args + ['--force'], self.server_args)
        self.assertIn('--hard is required with --force flag', self.str_output)


class TestGroupManage(CommandTest):
    def setUp(self):
        self.command = ['couchbase-cli', 'group-manage'] + cluster_connect_args
        self.group_name = ['--group-name', 'name']
        self.server_args = {'enterprise': True, 'init': True, 'is_admin': True}
        self.server_args['server-group'] = {'groups': [
            {'name': 'name', 'uri': '/pools/default/serverGroups/0',
             'nodes': [{'hostname': 'n1:8091'}, {'hostname': 'n2:8091'}]},
            {'name': 'name1', 'uri': '/pools/default/serverGroups/1', 'nodes': []}
        ], 'uri': '/pools/default/serverGroups/rev=1'}
        super(TestGroupManage, self).setUp()

    def test_group_create(self):
        self.no_error_run(self.command + self.group_name + ['--create'], self.server_args)
        self.assertIn('name=name', self.server.rest_params)
        self.assertIn('POST:/pools/default/serverGroups', self.server.trace)

    def test_group_create_no_name(self):
        self.system_exit_run(self.command + ['--create'], self.server_args)
        self.assertIn('--group-name is required with --create flag', self.str_output)

    def test_group_delete(self):
        self.no_error_run(self.command + self.group_name + ['--delete'], self.server_args)
        self.assertIn('name=name', self.server.rest_params)
        self.assertIn('DELETE:/pools/default/serverGroups/0', self.server.trace)

    def test_group_delete_group_not_exist(self):
        self.system_exit_run(self.command + ['--delete', '--group-name', 'g1'], self.server_args)
        self.assertIn('not found', self.str_output)

    def test_group_list_no_name(self):
        self.no_error_run(self.command + ['--list'], self.server_args)
        expected_out = ['name', 'name1']
        self.assertIn(expected_out[0], self.str_output)
        self.assertIn(expected_out[1], self.str_output)

    def test_group_list_with_name(self):
        self.server_args['server-group'] = {'groups': [
            {'name': 'name', 'uri': '/pools/default/serverGroups/0', 'nodes': []},
            {'name': 'name1', 'uri': '/pools/default/serverGroups/1', 'nodes': []}
        ]}
        self.no_error_run(self.command + ['--list'] + self.group_name, self.server_args)
        expected_out = ['name', 'name1']
        self.assertIn(expected_out[0], self.str_output)
        self.assertNotIn(expected_out[1], self.str_output)

    def test_group_rename(self):
        self.no_error_run(self.command + ['--rename', 'nombre'] + self.group_name, self.server_args)
        self.assertIn('name=nombre', self.server.rest_params)
        self.assertIn('PUT:/pools/default/serverGroups/0', self.server.trace)

    def test_group_move(self):
        self.no_error_run(self.command + ['--move-servers', 'n1,n2', '--from-group', 'name', '--to-group', 'name1'],
                          self.server_args)
        self.assertEqual(1, len(self.server.rest_params))
        json_arr = json.loads(self.server.rest_params[0])
        expected_out = [
            {"nodes": [], "name": "name", "uri": "/pools/default/serverGroups/0"},
            {"nodes": [{"hostname": "n1:8091"}, {"hostname": "n2:8091"}], "name": "name1", "uri": "/pools/default/serverGroups/1"}
        ]
        self.assertEqual(len(json_arr['groups']), len(expected_out))
        for e in expected_out:
            self.assertTrue(e == json_arr['groups'][0] or e == json_arr['groups'][1])

    def test_error_group_move_non_existent_node(self):
        self.system_exit_run(self.command + ['--move-servers', 'n3', '--from-group', 'name', '--to-group', 'name1'],
                             self.server_args)
        self.assertIn('Can\'t move n3:8091 because it doesn\'t exist in', self.str_output)

    def test_error_move_to_not_exist(self):
        self.system_exit_run(self.command + ['--move-servers', 'n1', '--from-group', 'name', '--to-group', 'name2'],
                             self.server_args)
        self.assertIn('Group to move servers to `name2` not found', self.str_output)

    def test_error_move_from_not_exist(self):
        self.system_exit_run(self.command + ['--move-servers', 'n1', '--from-group', 'name2', '--to-group', 'name1'],
                             self.server_args)
        self.assertIn('Group to move servers from `name2` not found', self.str_output)


class TestHostList(CommandTest):
    def setUp(self):
        self.command = ['couchbase-cli', 'host-list'] + cluster_connect_args
        self.server_args = {'enterprise': True, 'init': True, 'is_admin': True}
        self.server_args['pools_default'] = {'nodes': [
            {'otpNode': 'ns1@localhost', 'hostname': 'localhost:6789', 'status': 'unhealthy',
             'clusterMembership': 'active', 'configuredHostname': '127.0.0.1:6789'}]}
        super(TestHostList, self).setUp()

    def test_host_list(self):
        self.no_error_run(self.command, self.server_args)
        for n in self.server_args['pools_default']['nodes']:
            self.assertIn(n['configuredHostname'], self.str_output)


class TestNodeInit(CommandTest):
    def setUp(self):
        self.command = ['couchbase-cli', 'node-init'] + cluster_connect_args
        self.name_args = ['--node-init-hostname', 'foo']
        self.path_args = ['--node-init-data-path', '/foo/bar/data', '--node-init-index-path', '/foo/bar/index',
                          '--node-init-java-home', '/foo/bar/java', '--node-init-analytics-path', '/foo/bar/analytics',
                          '--node-init-eventing-path', '/foo/bar/eventing']

        self.server_args = {'enterprise': True, 'init': True, 'is_admin': True}
        super(TestNodeInit, self).setUp()

    def test_node_init(self):
        self.no_error_run(self.command + self.name_args + self.path_args, self.server_args)
        expected_params = [
            'path=%2Ffoo%2Fbar%2Fdata', 'index_path=%2Ffoo%2Fbar%2Findex', 'cbas_path=%2Ffoo%2Fbar%2Fanalytics',
            'eventing_path=%2Ffoo%2Fbar%2Feventing', 'java_home=%2Ffoo%2Fbar%2Fjava', 'hostname=foo'
        ]
        self.rest_parameter_match(expected_params)

    def test_node_init_ipv6_and_ipv4(self):
        self.system_exit_run(self.command + self.name_args + ['--ipv4', '--ipv6'], self.server_args)
        self.assertIn('Use either --ipv4 or --ipv6', self.str_output)

    def test_node_init_ipv6(self):
        self.no_error_run(self.command + self.name_args + ['--ipv6'], self.server_args)
        self.assertIn('POST:/node/controller/enableExternalListener', self.server.trace)
        self.assertIn('POST:/node/controller/setupNetConfig', self.server.trace)
        self.assertIn('POST:/node/controller/disableExternalListener', self.server.trace)
        expected_params = [
            'hostname=foo', 'afamily=ipv4', 'afamily=ipv6', 'afamily=ipv6'
        ]
        self.rest_parameter_match(expected_params)

    def test_node_init_ipv6(self):
        self.no_error_run(self.command + self.name_args + ['--ipv4'], self.server_args)
        self.assertIn('POST:/node/controller/enableExternalListener', self.server.trace)
        self.assertIn('POST:/node/controller/setupNetConfig', self.server.trace)
        self.assertIn('POST:/node/controller/disableExternalListener', self.server.trace)
        expected_params = [
            'hostname=foo', 'afamily=ipv4', 'afamily=ipv4', 'afamily=ipv6'
        ]
        self.rest_parameter_match(expected_params)


class TestRebalance(CommandTest):
    def setUp(self):
        self.command = ['couchbase-cli', 'rebalance'] + cluster_connect_args
        self.cmd_args = ['--server-remove', 'localhost:6789', '--no-progress-bar']

        self.server_args = {'enterprise': True, 'init': True, 'is_admin': True}
        self.server_args['pools_default'] = {'nodes': [
            {'otpNode': 'ns1@localhost', 'hostname': 'localhost:6789', 'status': 'healthy',
             'clusterMembership': 'active'},
            {'otpNode': 'ns1@some-host','hostname': 'some-host:6789', 'status': 'healthy',
             'clusterMembership': 'active'}
        ]}
        self.server_args['tasks'] = [{'type': 'rebalance', 'status': 'notRunning'}]
        super(TestRebalance, self).setUp()

    def test_rebalance(self):
        self.no_error_run(self.command + self.cmd_args, self.server_args)
        self.assertIn('POST:/controller/rebalance', self.server.trace)
        expected_params = ['ejectedNodes=ns1%40localhost', 'knownNodes=ns1%40localhost%2Cns1%40some-host']
        self.rest_parameter_match(expected_params)

# TODO: test rebalance status
# TODO: Test rebalance stop
# TODO: test recovery
# TODO: test reset admin password


class TestServerAdd(CommandTest):
    def setUp(self):
        self.command = ['couchbase-cli', 'server-add'] + cluster_connect_args
        self.cmd_args = ['--server-add', 'some-host:6789', '--server-add-username', 'Administrator',
                         '--server-add-password', 'asdasd']

        self.server_args = {'enterprise': True, 'init': True, 'is_admin': True}
        self.server_args['server-group'] = {'groups': [
            {'name': 'name', 'uri': '/pools/default/serverGroups/0',
             'addNodeURI': '/pools/default/serverGroups/0/addNode',
             'nodes': [{'hostname': 'n1:8091'}, {'hostname': 'n2:8091'}]},
            {'name': 'name1', 'uri': '/pools/default/serverGroups/1',
             'addNodeURI': '/pools/default/serverGroups/1/addNode','nodes': []}
        ], 'uri': '/pools/default/serverGroups/rev=1'}
        self.server_args['indexes-settings'] = {'logLevel': 'info', 'indexerThreads': 0, 'storageMode': 'plasma',
                                'stableSnapshotInterval': 5000, 'maxRollbackPoints': 2, 'memorySnapshotInterval': 200}

        super(TestServerAdd, self).setUp()

    def test_server_add_basic(self):
        self.no_error_run(self.command + self.cmd_args, self.server_args)
        self.assertIn('POST:/pools/default/serverGroups/0/addNode', self.server.trace)
        expected_params = ['hostname=some-host%3A6789', 'user=Administrator', 'password=asdasd', 'services=kv']
        self.rest_parameter_match(expected_params)

    def test_server_add_group_name(self):
        self.no_error_run(self.command + self.cmd_args + ['--group-name', 'name1'], self.server_args)
        self.assertIn('POST:/pools/default/serverGroups/1/addNode', self.server.trace)
        expected_params = ['hostname=some-host%3A6789', 'user=Administrator', 'password=asdasd', 'services=kv']
        self.rest_parameter_match(expected_params)

    def test_server_add_services(self):
        self.no_error_run(self.command + self.cmd_args + ['--services', 'data,analytics,eventing,query,fts'],
                          self.server_args)
        self.assertIn('POST:/pools/default/serverGroups/0/addNode', self.server.trace)
        expected_params = ['hostname=some-host%3A6789', 'user=Administrator', 'password=asdasd',
                           ['services=kv%2Cfts%2Ccbas%2Cn1ql%2Ceventing']]
        self.assertEquals(len(expected_params), len(self.server.rest_params))
        for p in expected_params:
            if len(p) == 1:
                a = ''.join(sorted(p[0]))
                found = False
                for x in self.server.rest_params:
                    b = ''.join(sorted(x))
                    if a == b:
                        found = True
                        break
                self.assertTrue(found)
            else:
                self.assertIn(p, self.server.rest_params)


class TestServerInfo(CommandTest):
    def setUp(self):
        self.command = ['couchbase-cli', 'server-info'] + cluster_connect_args
        self.server_args = {'enterprise': True, 'init': True, 'is_admin': True}
        super(TestServerInfo, self).setUp()

    def test_get_info(self):
        self.no_error_run(self.command, self.server_args)
        self.assertIn('GET:/nodes/self', self.server.trace)


class TestServerList(CommandTest):
    def setUp(self):
        self.command = ['couchbase-cli', 'server-list'] + cluster_connect_args
        self.server_args = {'enterprise': True, 'init': True, 'is_admin': True}
        self.server_args['pools_default'] = {'nodes': [
            {'otpNode': 'ns1@localhost', 'hostname': 'localhost:6789', 'status': 'healthy',
             'clusterMembership': 'active'},
            {'otpNode': 'ns1@some-host', 'hostname': 'some-host:6789', 'status': 'healthy',
             'clusterMembership': 'active'}
        ]}
        super(TestServerList, self).setUp()

    def test_server_list(self):
        self.no_error_run(self.command, self.server_args)
        expected_out = ['ns1@localhost localhost:6789 healthy active', 'ns1@some-host some-host:6789 healthy active']
        for p in expected_out:
            self.assertIn(p, self.str_output)


class TestSettingAlert(CommandTest):
    def setUp(self):
        self.command = ['couchbase-cli', 'setting-alert'] + cluster_connect_args
        self.email_args = ['--enable-email-alert', '1', '--email-recipients', 'email1', '--email-sender', 'email2',
                           '--email-host', 'emailhost', '--email-port', '3000', '--enable-email-encrypt', '1',
                           '--email-user', 'emailuser', '--email-password', 'emailpwd']
        self.all_allerts = ['--alert-auto-failover-node', '--alert-auto-failover-max-reached',
                            '--alert-auto-failover-node-down', '--alert-auto-failover-cluster-small',
                            '--alert-auto-failover-disable', '--alert-ip-changed', '--alert-disk-space',
                            '--alert-meta-overhead', '--alert-meta-oom', '--alert-write-failed',
                            '--alert-audit-msg-dropped', '--alert-indexer-max-ram', '--alert-timestamp-drift-exceeded',
                            '--alert-communication-issue']
        self.server_args = {'enterprise': True, 'init': True, 'is_admin': True}
        super(TestSettingAlert, self).setUp()

    def test_set_all_alerts(self):
        self.no_error_run(self.command + self.all_allerts + ['--enable-email-alert', '0'], self.server_args)
        expected_params = ['alerts=auto_failover_node%2Cauto_failover_maximum_reached%2Cauto_failover_other' +
                           '_nodes_down%2Cauto_failover_cluster_too_small%2Cauto_failover_disabled%2Cip%2Cdisk%2' +
                           'Coverhead%2Cep_oom_errors%2Cep_item_commit_failed%2Caudit_dropped_events%2Cindexer_ram_' +
                           'max_usage%2Cep_clock_cas_drift_threshold_exceeded%2Ccommunication_issue', 'enabled=false',
                           'emailEncrypt=false']

        self.assertIn('POST:/settings/alerts', self.server.trace)
        self.rest_parameter_match(expected_params)

    def test_set_all_alerts_and_email(self):
        self.no_error_run(self.command + self.all_allerts + self.email_args, self.server_args)
        expected_params = ['alerts=auto_failover_node%2Cauto_failover_maximum_reached%2Cauto_failover_other' +
                           '_nodes_down%2Cauto_failover_cluster_too_small%2Cauto_failover_disabled%2Cip%2Cdisk%2' +
                           'Coverhead%2Cep_oom_errors%2Cep_item_commit_failed%2Caudit_dropped_events%2Cindexer_ram_' +
                           'max_usage%2Cep_clock_cas_drift_threshold_exceeded%2Ccommunication_issue', 'enabled=true',
                           'emailEncrypt=true', 'sender=email2', 'recipients=email1', 'emailUser=emailuser',
                           'emailPass=emailpwd', 'emailHost=emailhost', 'emailPort=3000']

        self.assertIn('POST:/settings/alerts', self.server.trace)
        self.rest_parameter_match(expected_params)

    def test_set_email(self):
        self.no_error_run(self.command + self.email_args, self.server_args)
        expected_params = ['alerts=', 'emailEncrypt=true', 'sender=email2', 'recipients=email1', 'emailUser=emailuser',
                           'emailPass=emailpwd', 'emailHost=emailhost', 'emailPort=3000', 'enabled=true']
        self.assertIn('POST:/settings/alerts', self.server.trace)
        self.rest_parameter_match(expected_params)

    def test_error_when_email_enabled_but_no_info(self):
        self.system_exit_run(self.command + ['--enable-email-alert', '1'], self.server_args)
        self.assertIn('must be set when email alerts are enabled', self.str_output)


class TestSettingAudit(CommandTest):
    def setUp(self):
        self.command = ['couchbase-cli', 'setting-audit'] + cluster_connect_args
        self.cmd_args = ['--set', '--audit-enabled', '1', '--audit-log-path', 'path', '--audit-log-rotate-interval',
                         '1', '--audit-log-rotate-size', '2']
        self.server_args = {'enterprise': True, 'init': True, 'is_admin': True}
        super(TestSettingAudit, self).setUp()

    def test_setting_audit(self):
        self.no_error_run(self.command + self.cmd_args, self.server_args)
        expected_params = ['auditdEnabled=true', 'logPath=path', 'rotateInterval=1', 'rotateSize=2']
        self.assertIn('POST:/settings/audit', self.server.trace)
        self.rest_parameter_match(expected_params)

    def test_setting_audit_set_no_options(self):
        self.system_exit_run(self.command + ['--set'], self.server_args)
        self.assertIn('At least one of [--audit-enabled, --audit-log-path, --audit-log-rotate-interval,'
                      ' --audit-log-rotate-size, --disabled-users, --disable-events] is required with --set',
                      self.str_output)

    def test_setting_audit_set_disabled_users(self):
        self.no_error_run(self.command + ['--set', '--disabled-users=carlos/local'], self.server_args)
        self.assertIn('POST:/settings/audit', self.server.trace)
        expected_params = ['disabledUsers=carlos%2Flocal']
        self.rest_parameter_match(expected_params)

    def test_setting_audit_set_disable_events(self):
        self.no_error_run(self.command + ['--set', '--disable-events=4000'], self.server_args)
        self.assertIn('POST:/settings/audit', self.server.trace)
        expected_params = ['disabled=4000']
        self.rest_parameter_match(expected_params)

    def test_setting_audit_get_no_log_path(self):
        self.server_args['audit_settings'] = {
            'auditdEnabled': False,
            'uid': 'uuid',
            'rotateInterval': 0,
            'rotateSize': 0,
            'disabledUsers': [],
        }

        self.server_args['/settings/audit/descriptors'] = {}
        self.no_error_run(self.command + ['--get-settings'], self.server_args)
        self.assertIn('Log path: N/A', self.str_output)

    def test_setting_audit_clear_events_and_users(self):
        self.no_error_run(self.command + ['--set', '--disabled-users', '', '--disable-events', ''], self.server_args)
        self.assertIn('POST:/settings/audit', self.server.trace)
        expected_params = ['disabled=', 'disabledUsers=']
        self.rest_parameter_match(expected_params)


class TestSettingAutofailover(CommandTest):
    def setUp(self):
        self.command = ['couchbase-cli', 'setting-autofailover'] + cluster_connect_args
        self.cmd_args = ['--enable-auto-failover', '1', '--auto-failover-timeout', '10']
        self.EE_args = ['--enable-failover-of-server-groups', '1', '--max-failovers', '3',
                        '--enable-failover-on-data-disk-issues', '1', '--failover-data-disk-period', '20']
        self.server_args = {'enterprise': True, 'init': True, 'is_admin': True}
        super(TestSettingAutofailover, self).setUp()

    def test_setting_auto_failover_basic(self):
        self.no_error_run(self.command + self.cmd_args, self.server_args)
        expected_params = ['enabled=true', 'timeout=10']
        self.assertIn('POST:/settings/autoFailover', self.server.trace)
        self.rest_parameter_match(expected_params)

    def test_setting_auto_failover_EE(self):
        self.no_error_run(self.command + self.cmd_args + self.EE_args, self.server_args)
        expected_params = ['enabled=true', 'timeout=10', 'failoverServerGroup=true',
                           'failoverOnDataDiskIssues%5Benabled%5D=true', 'failoverOnDataDiskIssues%5BtimePeriod%5D=20',
                           'maxCount=3']
        self.assertIn('POST:/settings/autoFailover', self.server.trace)
        self.rest_parameter_match(expected_params)

    def test_setting_audit_CE(self):
        self.no_error_run(self.command + self.cmd_args, self.server_args)
        expected_params = ['enabled=true', 'timeout=10']
        self.assertIn('POST:/settings/autoFailover', self.server.trace)
        self.rest_parameter_match(expected_params)

    def test_setting_audit_CE_EE_flags(self):
        self.server_args['enterprise'] = False
        self.system_exit_run(self.command + self.cmd_args + self.EE_args, self.server_args)
        self.assertIn('can only be configured on enterprise edition', self.str_output)


class TestSettingAutoreporovision(CommandTest):
    def setUp(self):
        self.command = ['couchbase-cli', 'setting-autoreprovision'] + cluster_connect_args
        self.cmd_args = ['--enabled', '1', '--max-nodes', '3']
        self.server_args = {'enterprise': True, 'init': True, 'is_admin': True}
        super(TestSettingAutoreporovision, self).setUp()

    def test_basic_autoreporvision_setting(self):
        self.no_error_run(self.command + self.cmd_args, self.server_args)
        expected_params = ['enabled=true', 'maxNodes=3']
        self.assertIn('POST:/settings/autoReprovision', self.server.trace)
        self.rest_parameter_match(expected_params)

    def test_error_autoreporvision_setting_enabled_and_no_max_nodes(self):
        self.system_exit_run(self.command + ['--enabled', '1'], self.server_args)
        self.assertIn('must be specified if auto-reprovision is enabled', self.str_output)


class TestSettingCluster(CommandTest):
    def setUp(self):
        self.command = ['couchbase-cli', 'setting-cluster'] + cluster_connect_args
        self.admin_args = ['--cluster-username', 'admin', '--cluster-password', 'password', '--cluster-port', '9000']
        self.cluster_settings = ['--cluster-ramsize', '100', '--cluster-index-ramsize', '200', '--cluster-fts-ramsize',
                                 '300', '--cluster-eventing-ramsize', '400', '--cluster-analytics-ramsize', '500',
                                 '--cluster-name', 'name']
        self.server_args = {'enterprise': True, 'init': True, 'is_admin': True}
        super(TestSettingCluster, self).setUp()

    def test_setting_cluster_admin(self):
        self.no_error_run(self.command + self.admin_args, self.server_args)
        self.assertIn('POST:/settings/web', self.server.trace)
        expected_params = ['username=admin', 'password=password', 'port=9000']
        self.rest_parameter_match(expected_params)

    def test_setting_cluster_memory(self):
        self.no_error_run(self.command + self.cluster_settings, self.server_args)
        self.assertIn('POST:/pools/default', self.server.trace)
        expected_params = ['ftsMemoryQuota=300', 'memoryQuota=100', 'clusterName=name', 'eventingMemoryQuota=400',
                           'cbasMemoryQuota=500', 'indexMemoryQuota=200']
        self.rest_parameter_match(expected_params)


class TestSettingCompaction(CommandTest):
    def setUp(self):
        self.command = ['couchbase-cli', 'setting-compaction'] + cluster_connect_args
        self.basic_args = [
            '--compaction-db-percentage', '10', '--compaction-db-size', '20', '--compaction-view-percentage', '25',
            '--compaction-view-size', '30', '--enable-compaction-parallel', '0', '--enable-compaction-abort', '1',
            '--compaction-period-from', '12:00', '--compaction-period-to', '15:00', '--metadata-purge-interval', '3'
        ]
        self.circular_args = ['--gsi-compaction-mode', 'circular', '--compaction-gsi-interval', 'Monday,Tuesday,Sunday',
                              '--compaction-gsi-period-from', '00:00', '--compaction-gsi-period-to', '12:00',
                              '--enable-gsi-compaction-abort', '1']
        self.append_args = ['--gsi-compaction-mode', 'append', '--compaction-gsi-percentage', '20']
        self.server_args = {'enterprise': True, 'init': True, 'is_admin': True}
        super(TestSettingCompaction, self).setUp()

    def test_setting_compaction_basic(self):
        self.no_error_run(self.command + self.basic_args, self.server_args)
        expected_params = ['allowedTimePeriod%5BtoMinute%5D=0', 'databaseFragmentationThreshold%5Bpercentage%5D=10',
                           'allowedTimePeriod%5BtoHour%5D=15', 'allowedTimePeriod%5BfromMinute%5D=0',
                           'viewFragmentationThreshold%5Bsize%5D=31457280', 'parallelDBAndViewCompaction=false',
                           'databaseFragmentationThreshold%5Bsize%5D=20971520',
                           'allowedTimePeriod%5BabortOutside%5D=true', 'allowedTimePeriod%5BfromHour%5D=12',
                           'purgeInterval=3.0', 'viewFragmentationThreshold%5Bpercentage%5D=25']
        self.assertIn('POST:/controller/setAutoCompaction', self.server.trace)
        self.rest_parameter_match(expected_params)

    def test_all_settings_circular(self):
        self.no_error_run(self.command + self.basic_args+ self.circular_args, self.server_args)
        expected_params =['allowedTimePeriod%5BtoMinute%5D=0', 'databaseFragmentationThreshold%5Bpercentage%5D=10',
         'allowedTimePeriod%5BtoHour%5D=15', 'indexCircularCompaction%5Binterval%5D%5BabortOutside%5D=true',
         'indexCompactionMode=circular', 'allowedTimePeriod%5BfromMinute%5D=0',
         'viewFragmentationThreshold%5Bsize%5D=31457280', 'indexCircularCompaction%5Binterval%5D%5BfromMinute%5D=0',
         'parallelDBAndViewCompaction=false', 'databaseFragmentationThreshold%5Bsize%5D=20971520',
         'allowedTimePeriod%5BabortOutside%5D=true', 'allowedTimePeriod%5BfromHour%5D=12',
         'indexCircularCompaction%5Binterval%5D%5BtoMinute%5D=0', 'purgeInterval=3.0',
         'viewFragmentationThreshold%5Bpercentage%5D=25', 'indexCircularCompaction%5Binterval%5D%5BtoHour%5D=12',
         'indexCircularCompaction%5Binterval%5D%5BfromHour%5D=0',
         'indexCircularCompaction%5BdaysOfWeek%5D=Monday%2CTuesday%2CSunday']
        self.assertIn('POST:/controller/setAutoCompaction', self.server.trace)
        self.rest_parameter_match(expected_params)

    def test_compaction_setting_abort_outside_with_no_time(self):
        self.system_exit_run(self.command + self.basic_args[:12], self.server_args)
        self.assertIn('is required when using --enable-compaction-abort', self.str_output)


class TestSettingIndex(CommandTest):
    def setUp(self):
        self.command = ['couchbase-cli', 'setting-index'] + cluster_connect_args
        self.basic_args = [
            '--index-max-rollback-points', '2', '--index-stable-snapshot-interval', '30',
            '--index-memory-snapshot-interval', '40', '--index-threads', '1', '--index-log-level', 'warn',
            '--index-storage-setting', 'memopt'
        ]
        self.server_args = {'enterprise': True, 'init': True, 'is_admin': True}
        super(TestSettingIndex, self).setUp()

    def test_setting_index(self):
        self.no_error_run(self.command + self.basic_args, self.server_args)
        expected_params = ['storageMode=memory_optimized', 'maxRollbackPoints=2', 'stableSnapshotInterval=30',
                           'memorySnapshotInterval=40', 'indexerThreads=1', 'logLevel=warn']
        self.assertIn('POST:/settings/indexes', self.server.trace)
        self.rest_parameter_match(expected_params)

    def test_no_settings(self):
        self.system_exit_run(self.command, self.server_args)
        self.assertIn('No settings specified to be changed', self.str_output)


class TestSASL(CommandTest):
    def setUp(self):
        self.command = ['couchbase-cli', 'setting-saslauthd'] + cluster_connect_args
        self.basic_args = [
            '--enabled', '1', '--admins', 'admin1,admin2', '--roadmins', 'admin3,admin4',
        ]
        self.server_args = {'enterprise': True, 'init': True, 'is_admin': True}
        super(TestSASL, self).setUp()

    def test_ldap_enabled_default_none(self):
        self.no_error_run(self.command + self.basic_args, self.server_args)
        expected_params = ['roAdmins=admin3%0Aadmin4', 'admins=admin1%0Aadmin2', 'enabled=true']
        self.assertIn('POST:/settings/saslauthdAuth', self.server.trace)
        self.rest_parameter_match(expected_params)

    def test_ldap_enabled_default_admins(self):
        self.no_error_run(self.command + self.basic_args + ['--default', 'admins'], self.server_args)
        expected_params = ['roAdmins=admin3%0Aadmin4', 'enabled=true']
        self.assertIn('POST:/settings/saslauthdAuth', self.server.trace)
        self.rest_parameter_match(expected_params)

    def test_ldap_enabled_default_roadmins(self):
        self.no_error_run(self.command + self.basic_args + ['--default', 'roadmins'], self.server_args)
        expected_params = ['admins=admin1%0Aadmin2', 'enabled=true']
        self.assertIn('POST:/settings/saslauthdAuth', self.server.trace)
        self.rest_parameter_match(expected_params)


class TestSettingNotification(CommandTest):
    def setUp(self):
        self.command = ['couchbase-cli', 'setting-notification'] + cluster_connect_args
        self.server_args = {'enterprise': True, 'init': True, 'is_admin': True}
        super(TestSettingNotification, self).setUp()

    def test_enable_notification(self):
        self.no_error_run(self.command + ['--enable-notifications', '1'], self.server_args)
        expected_params = ['sendStats=true']
        self.assertIn('POST:/settings/stats', self.server.trace)
        self.rest_parameter_match(expected_params)

    def test_disable_notification(self):
        self.no_error_run(self.command + ['--enable-notifications', '0'], self.server_args)
        expected_params = ['sendStats=false']
        self.assertIn('POST:/settings/stats', self.server.trace)
        self.rest_parameter_match(expected_params)


class TestSettingPasswordPolicy(CommandTest):
    def setUp(self):
        self.command = ['couchbase-cli', 'setting-password-policy'] + cluster_connect_args
        self.get_args = ['--get']
        self.set_args = ['--set', '--min-length', '8', '--uppercase', '1', '--lowercase', '1', '--digit', '1',
                         '--special-char', '1']
        self.server_args = {'enterprise': True, 'init': True, 'is_admin': True}
        self.server_args['password-policy'] = {
            'enforceDigits': False,
            'enforceLowercase': False,
            'enforceSpecialChars': False,
            'enforceUppercase': False,
            'minLength': 6
        }
        super(TestSettingPasswordPolicy, self).setUp()

    def test_get_password_policy(self):
        self.no_error_run(self.command + self.get_args, self.server_args)
        expected_out = ['"enforceDigits": false', '"enforceLowercase": false', '"enforceSpecialChars": false',
                        '"enforceUppercase": false', '"minLength": 6']

        self.assertIn('GET:/settings/passwordPolicy', self.server.trace)
        for p in expected_out:
            self.assertIn(p, self.str_output)

    def test_set_password_policy(self):
        self.no_error_run(self.command + self.set_args, self.server_args)
        expected_params = ['enforceDigits=true', 'enforceLowercase=true', 'enforceSpecialChars=true',
                           'enforceUppercase=true', 'minLength=8']

        self.assertIn('POST:/settings/passwordPolicy', self.server.trace)
        self.rest_parameter_match(expected_params)


class TestSettingSecurity(CommandTest):
    def setUp(self):
        self.command = ['couchbase-cli', 'setting-security'] + cluster_connect_args
        self.set_args = ['--set', '--disable-http-ui']
        self.server_args = {'enterprise': True, 'init': True, 'is_admin': True}
        super(TestSettingSecurity, self).setUp()

    def test_set_settings(self):
        self.no_error_run(self.command + ['--set', '--disable-http-ui', '1', '--cluster-encryption-level', 'all',
                                          '--tls-honor-cipher-order', '1', '--tls-min-version', 'tlsv1.2'],
                          self.server_args)
        expected_params = ['disableUIOverHttp=true', 'clusterEncryptionLevel=all', 'tlsMinVersion=tlsv1.2',
                           'honorCipherOrder=true']
        self.assertIn('POST:/settings/security', self.server.trace)
        self.rest_parameter_match(expected_params)

    def test_invalid_choice(self):
        self.system_exit_run(self.command + ['--set', '--tls-min-version', 'tlsv2'], self.server_args)

    def test_cipher_suites_empty(self):
        self.no_error_run(self.command + ['--set', '--cipher-suites', ''],
                          self.server_args)
        expected_params = ['cipherSuites=%5B%5D']
        self.assertIn('POST:/settings/security', self.server.trace)
        self.rest_parameter_match(expected_params)

    def test_cipher_suites_list(self):
        self.no_error_run(self.command + ['--set', '--cipher-suites', 'suite1,suite2'],
                          self.server_args)
        expected_params = ['cipherSuites=%5B%22suite1%22%2C+%22suite2%22%5D']
        self.assertIn('POST:/settings/security', self.server.trace)
        self.rest_parameter_match(expected_params)


class TestSettingXdcr(CommandTest):
    def setUp(self):
        self.command = ['couchbase-cli', 'setting-xdcr'] + cluster_connect_args
        self.cmd_args = ['--checkpoint-interval', '60', '--worker-batch-size', '50', '--doc-batch-size', '40',
                         '--failure-restart-interval', '30', '--optimistic-replication-threshold', '20',
                         '--source-nozzle-per-node', '10', '--target-nozzle-per-node', '5', '--bandwidth-usage-limit',
                         '4', '--log-level', 'Trace', '--stats-interval', '3', '--max-processes', '8']
        self.EE_args = ['--enable-compression', '1']
        self.server_args = {'enterprise': True, 'init': True, 'is_admin': True}
        super(TestSettingXdcr, self).setUp()

    def test_set_xdcr_settings(self):
        self.no_error_run(self.command + self.cmd_args, self.server_args)
        self.assertIn('POST:/settings/replications', self.server.trace)
        expected_params = ['targetNozzlePerNode=5', 'docBatchSizeKb=40', 'logLevel=Trace', 'failureRestartInterval=30',
                           'networkUsageLimit=4', 'optimisticReplicationThreshold=20', 'statsInterval=3',
                           'checkpointInterval=60', 'workerBatchSize=50', 'sourceNozzlePerNode=10', 'goMaxProcs=8']
        self.rest_parameter_match(expected_params)

    def test_set_xdcr_settings_EE(self):
        self.no_error_run(self.command + self.cmd_args + self.EE_args, self.server_args)
        self.assertIn('POST:/settings/replications', self.server.trace)
        expected_params = ['targetNozzlePerNode=5', 'docBatchSizeKb=40', 'logLevel=Trace', 'failureRestartInterval=30',
                           'networkUsageLimit=4', 'optimisticReplicationThreshold=20', 'statsInterval=3',
                           'checkpointInterval=60', 'workerBatchSize=50', 'sourceNozzlePerNode=10',
                           'compressionType=Auto', 'goMaxProcs=8']
        self.rest_parameter_match(expected_params)

    def test_set_xdcr_settings_EE_in_CE(self):
        self.server_args['enterprise'] = False
        self.system_exit_run(self.command + self.cmd_args + self.EE_args, self.server_args)
        self.assertIn('can only be configured on enterprise edition', self.str_output)

# TODO: TestSettingMasterPassword
# TODO: TestSslManage
# TODO: TestRestCipherSuites
# TODO: TestResetAdminPassword


class TestUserManage(CommandTest):
    def setUp(self):
        self.command = ['couchbase-cli', 'user-manage'] + cluster_connect_args
        self.server_args = {'enterprise': True, 'init': True, 'is_admin': True}
        self.server_args['rbac-users'] = [
          {
            "id": "read",
            "domain": "local",
            "roles": [
              {
                "role": "ro_admin",
                "origins": [{"type": "group"}, {"type": "user"}],
              },
              {
                "role": "admin",
                "origins": [{"type": "group"}],
              }
            ],
            "name": "name",
            "password_change_date": "2018-11-15T15:01:16.000Z",
            "groups": ["group1", "group2"]
          },
          {
            "id": "write",
            "domain": "local",
            "roles": [],
            "name": "name",
            "password_change_date": "2018-11-15T15:19:55.000Z"
          }
        ]
        self.server_args['rbac-groups'] = [
          {
            "id": "group1",
            "roles": [
              {
                "role": "bucket_full_access",
                "bucket_name": "*"
              },
              {
                "role": "replication_admin"
              }
            ],
            "ldap_group_ref": "test=ldap",
            "description": "descr"
          }
        ]
        super(TestUserManage, self).setUp()

    def test_list_users(self):
        self.no_error_run(self.command + ['--list'], self.server_args)
        self.assertIn('GET:/settings/rbac/users', self.server.trace)
        expected_out = ['"id": "write"', '"id": "read"']
        for p in expected_out:
            self.assertIn(p, self.str_output)

    def test_get_user_with_no_user(self):
        self.system_exit_run(self.command + ['--get'], self.server_args)
        self.assertIn('rbac-username is required', self.str_output)

    def test_get_user(self):
        self.no_error_run(self.command + ['--get', '--rbac-username', 'write'], self.server_args)
        self.assertIn('GET:/settings/rbac/users', self.server.trace)
        expected_out = ['"id": "write"', '"domain": "local"', '"roles"', '"name": "name"']
        for p in expected_out:
            self.assertIn(p, self.str_output)

    def test_delete_local_user(self):
        self.no_error_run(self.command + ['--delete', '--rbac-username', 'write', '--auth-domain', 'local'],
                          self.server_args)
        self.assertIn('DELETE:/settings/rbac/users/local/write', self.server.trace)

    def test_delete_external_user(self):
        self.no_error_run(self.command + ['--delete', '--rbac-username', 'write', '--auth-domain', 'external'],
                          self.server_args)
        self.assertIn('DELETE:/settings/rbac/users/external/write', self.server.trace)

    def test_get_my_roles(self):
        self.server_args['whoami'] = {"id": "Administrator", "domain": "admin", "roles": [{"role": "admin"}]}
        self.no_error_run(self.command + ['--my-roles'], self.server_args)
        self.assertIn('GET:/whoami', self.server.trace)
        self.assertIn('"id": "Administrator', self.str_output)

    def test_set_local_user(self):
        self.no_error_run(self.command + ['--set', '--rbac-username', 'username', '--rbac-password', 'pwd',
                                          '--auth-domain', 'local', '--roles', 'admin', '--rbac-name', 'name', '--user-groups', ''],
                          self.server_args)
        self.assertIn('PUT:/settings/rbac/users/local/username', self.server.trace)
        expected_params = ['name=name', 'password=pwd', 'roles=admin', 'groups=']
        self.rest_parameter_match(expected_params)

    def test_set_existing_user(self):
        self.no_error_run(self.command + ['--set', '--rbac-username', 'read',
                                          '--auth-domain', 'local', '--rbac-name', 'name2'],
                          self.server_args)
        self.assertIn('PUT:/settings/rbac/users/local/read', self.server.trace)
        expected_params = ['name=name2', 'roles=ro_admin', 'groups=group1%2Cgroup2']
        self.rest_parameter_match(expected_params)

    def test_set_external_user(self):
        self.no_error_run(self.command + ['--set', '--rbac-username', 'username', '--auth-domain',
                                         'external', '--roles', 'admin', '--rbac-name', 'name', '--user-groups', ''], self.server_args)
        self.assertIn('PUT:/settings/rbac/users/external/username', self.server.trace)
        expected_params = ['name=name', 'roles=admin', 'groups=']
        self.rest_parameter_match(expected_params)

    def test_create_group_basic(self):
        self.no_error_run(self.command + ['--set-group', '--group-name', 'user-group', '--roles', 'admin',
                                          '--group-description', 'Lorem ipsum dolor', '--ldap-ref', 'some-ref'],
                          self.server_args)
        self.assertIn('PUT:/settings/rbac/groups/user-group', self.server.trace)
        expected_params = ['description=Lorem+ipsum+dolor', 'roles=admin', 'ldap_group_ref=some-ref']
        self.rest_parameter_match(expected_params)

    def test_change_existing_group(self):
        self.no_error_run(self.command + ['--set-group', '--group-name', 'group1',
                                          '--group-description', 'Lorem ipsum dolor'],
                          self.server_args)
        self.assertIn('PUT:/settings/rbac/groups/group1', self.server.trace)
        expected_params = ['description=Lorem+ipsum+dolor',
                           'roles=bucket_full_access%5B%2A%5D%2Creplication_admin',
                           'ldap_group_ref=test%3Dldap']
        self.rest_parameter_match(expected_params)

    def test_create_group_no_name(self):
        self.system_exit_run(self.command + ['--set-group', '--roles', 'ro_admin',
                                          '--group-description', 'Lorem ipsum dolor', '--ldap-ref', 'some-ref'],
                          self.server_args)
        self.assertIn('--group-name is required with --set-group', self.str_output)

    def test_create_group_non_ldap(self):
        self.no_error_run(self.command + ['--set-group', '--group-name', 'user-group', '--roles', 'admin',
                                          '--group-description', 'Lorem ipsum dolor'],
                          self.server_args)
        self.assertIn('PUT:/settings/rbac/groups/user-group', self.server.trace)
        expected_params = ['description=Lorem+ipsum+dolor', 'roles=admin']
        self.rest_parameter_match(expected_params)

    def test_delete_group(self):
        self.no_error_run(self.command + ['--delete-group', '--group-name', 'name'], self.server_args)
        self.assertIn('DELETE:/settings/rbac/groups/name', self.server.trace)

    def test_delete_group_no_name(self):
        self.system_exit_run(self.command + ['--delete-group'], self.server_args)
        self.assertIn('--group-name is required with the --delete-group option', self.str_output)

    def test_list_group(self):
        self.no_error_run(self.command + ['--list-groups'], self.server_args)
        self.assertIn('GET:/settings/rbac/groups', self.server.trace)

    def test_get_group(self):
        self.no_error_run(self.command + ['--get-group', '--group-name', 'group1'], self.server_args)
        self.assertIn('GET:/settings/rbac/groups/group1', self.server.trace)

    def test_get_group_no_group_name(self):
        self.system_exit_run(self.command + ['--get-group'], self.server_args)
        self.assertIn('--group-name is required with the --get-group option', self.str_output)


class TestMasterPassword(CommandTest):
    def setUp(self):
        self.command = ['couchbase-cli', 'master-password']
        self.cmd_args = ['--config-path', '.', '--send-password', 'password']
        self.server_args = {}
        super(TestMasterPassword, self).setUp()

    def test_missing_cookie(self):
        self.system_exit_run(self.command + self.cmd_args, self.server_args)
        self.assertIn('The node is down', self.str_output)

    def test_cannot_read_cookie(self):
        cookie = open("couchbase-server.babysitter.cookie", "x")
        cookie.write("cookie-monster")
        cookie.close()
        os.chmod(cookie.name, 0000)
        self.system_exit_run(self.command + self.cmd_args, self.server_args)
        os.remove(cookie.name)
        self.assertIn('ERROR: Insufficient privileges', self.str_output)


class TestXdcrReplicate(CommandTest):
    def setUp(self):
        self.command = ['couchbase-cli', 'xdcr-replicate'] + cluster_connect_args
        self.cmd_args = ['--xdcr-cluster-name', 'name', '--xdcr-hostname', 'hostname', '--xdcr-username', 'username',
                         '--xdcr-password', 'pwd']
        self.server_args = {'enterprise': True, 'init': True, 'is_admin': True}
        super(TestXdcrReplicate, self).setUp()

    def test_create_EE(self):
        self.no_error_run(self.command + ['--create', '--xdcr-cluster-name', 'cluster1', '--xdcr-to-bucket', 'bucket2',
                                          '--xdcr-from-bucket', 'bucket1', '--filter-expression', 'key:[a-zA-z]+',
                                          '--xdcr-replication-mode', 'capi', '--enable-compression', '1'],
                          self.server_args)
        self.assertIn('POST:/controller/createReplication', self.server.trace)
        expectedParams = ['toBucket=bucket2', 'fromBucket=bucket1', 'toCluster=cluster1', 'compressionType=Auto',
                          'type=capi', 'filterExpression=key%3A%5Ba-zA-z%5D%2B', 'replicationType=continuous']

        self.rest_parameter_match(expectedParams)

    def test_create_CE_with_EE(self):
        self.server_args['enterprise'] = False
        self.system_exit_run(self.command + ['--create', '--xdcr-cluster-name', 'cluster1', '--xdcr-to-bucket', 'bucket2',
                                          '--xdcr-from-bucket', 'bucket1', '--filter-expression', 'key:[a-zA-z]+',
                                          '--xdcr-replication-mode', 'capi', '--enable-compression', '1'],
                          self.server_args)
        self.assertIn('can only be configured on enterprise edition', self.str_output)

    def test_delete_replicate(self):
        self.no_error_run(self.command + ['--delete', '--xdcr-replicator', '1'], self.server_args)
        self.assertIn('DELETE:/controller/cancelXDCR/1', self.server.trace)

    def test_settings(self):
        self.no_error_run(self.command + ['--settings', '--xdcr-replicator', '1', '--filter-expression', 'key:',
                                          '--filter-skip-restream', '--enable-compression', '1',
                                          '--checkpoint-interval', '60', '--worker-batch-size', '5000',
                                          '--doc-batch-size', '5000', '--failure-restart-interval', '100',
                                          '--optimistic-replication-threshold', '100', '--stats-interval', '200',
                                          '--log-level', 'Info', '--bandwidth-usage-limit', '5', '--priority', 'Medium'
                                          ], self.server_args)
        self.assertIn('POST:/settings/replications/1', self.server.trace)
        expected_params = ['checkpointInterval=60', 'workerBatchSize=5000', 'docBatchSizeKb=5000',
                           'failureRestartInterval=100', 'optimisticReplicationThreshold=100', 'statsInterval=200',
                           'compressionType=Auto', 'filterExpression=key%3A', 'filterSkipRestream=1', 'logLevel=Info',
                           'networkUsageLimit=5', 'priority=Medium']
        self.rest_parameter_match(expected_params)

    def test_setting_filter_args(self):
        self.no_error_run(self.command + ['--settings', '--xdcr-replicator', '1', '--filter-expression', 'key:',
                                          '--filter-skip-restream', '--reset-expiry', '1',
                                          '--filter-deletion', '0', '--filter-expiration', '1'], self.server_args)
        self.assertIn('POST:/settings/replications/1', self.server.trace)
        expected_params = ['filterExpression=key%3A', 'filterSkipRestream=1', 'filterBypassExpiry=true',
                           'filterDeletion=false', 'filterExpiration=true']
        self.rest_parameter_match(expected_params)

    def test_list_replicate(self):
        self.no_error_run(self.command + ['--list'], self.server_args)
        self.assertIn('GET:/pools/default/tasks', self.server.trace)

    def test_pause_resume(self):
        self.no_error_run(self.command + ['--resume', '--xdcr-replicator', '1'], self.server_args)
        self.assertIn('GET:/pools/default/tasks', self.server.trace)


class TestXdcrSetup(CommandTest):
    def setUp(self):
        self.command = ['couchbase-cli', 'xdcr-setup'] + cluster_connect_args
        self.cmd_args = ['--xdcr-cluster-name', 'name', '--xdcr-hostname', 'hostname', '--xdcr-username', 'username',
                         '--xdcr-password', 'pwd']
        # TODO: encryption setting test
        self.server_args = {'enterprise': True, 'init': True, 'is_admin': True}
        super(TestXdcrSetup, self).setUp()

    def test_create_xdcr(self):
        self.no_error_run(self.command + ['--create'] + self.cmd_args, self.server_args)
        self.assertIn('POST:/pools/default/remoteClusters', self.server.trace)
        expected_params = ['name=name', 'hostname=hostname', 'username=username', 'password=pwd', 'demandEncryption=0']
        self.rest_parameter_match(expected_params)

    def test_delete_xdcr(self):
        self.no_error_run(self.command + ['--delete'] + self.cmd_args, self.server_args)
        self.assertIn('DELETE:/pools/default/remoteClusters/name', self.server.trace)

    def test_edit_xdcr(self):
        self.no_error_run(self.command + ['--edit'] + self.cmd_args, self.server_args)
        self.assertIn('POST:/pools/default/remoteClusters/name', self.server.trace)
        expected_params = ['name=name', 'hostname=hostname', 'username=username', 'password=pwd', 'demandEncryption=0']
        self.rest_parameter_match(expected_params)

    def test_list_xdcr(self):
        self.server_args['remote-clusters'] = [{'name': 'name', 'uuid': '1', 'hostname': 'host', 'username': 'user',
                                                'uri': 'uri', 'deleted': False}]
        self.no_error_run(self.command + ['--list'] + self.cmd_args, self.server_args)
        self.assertIn('GET:/pools/default/remoteClusters/', self.server.trace)
        expected_out = ['cluster name: name', 'uuid: 1', 'host name: host', 'user name: user', 'uri: uri']
        for p in expected_out:
            self.assertIn(p, self.str_output)

# TODO: TestEventingFunctionSetup


class TestUserChangePassword(CommandTest):
    def setUp(self):
        self.command = ['couchbase-cli', 'user-change-password', '--new-password', 'pwd'] + cluster_connect_args
        self.server_args = {'enterprise': True, 'init': True, 'is_admin': True}
        super(TestUserChangePassword, self).setUp()

    def test_user_change_password(self):
        self.no_error_run(self.command, self.server_args)
        self.assertIn('POST:/controller/changePassword', self.server.trace)
        expected_params = ['password=pwd']
        self.rest_parameter_match(expected_params)


class TestCollectionManage(CommandTest):
    def setUp(self):
        self.command = ['couchbase-cli', 'collection-manage'] + cluster_connect_args + ['--bucket', 'name']
        self.server_args = {'enterprise': True, 'init': True, 'is_admin': True}
        super(TestCollectionManage, self).setUp()

    def test_create_scope(self):
        self.no_error_run(self.command + ['--create-scope', 'scope_1'], self.server_args)
        self.assertIn('POST:/pools/default/buckets/name/collections', self.server.trace)
        expected_params = ['name=scope_1']
        self.rest_parameter_match(expected_params)

    def test_delete_scope(self):
        self.no_error_run(self.command + ['--drop-scope', 'scope_1'], self.server_args)
        self.assertIn('DELETE:/pools/default/buckets/name/collections/scope_1', self.server.trace)

    def list_scopes(self):
        self.server_args['collection_manifest'] = {"scope_1":{"collection_1":{}}, "scope_2":{"collection_2":{}}}
        self.no_error_run(self.command + ['--list-scopes'], self.server_args)
        self.assertIn('GET:/pools/default/buckets/name/collections', self.server.trace)
        expected_out = ['scope_1', 'scope_2']
        for p in expected_out:
            self.assertIn(p, self.str_output)

    def test_create_collection(self):
        self.no_error_run(self.command + ['--create-collection', 'scope_1.collection_1', '--max-ttl', '100'],
                          self.server_args)
        self.assertIn('POST:/pools/default/buckets/name/collections/scope_1', self.server.trace)
        expected_params = ['name=collection_1', 'maxTTL=100']
        self.rest_parameter_match(expected_params)

    def test_delete_collection(self):
        self.no_error_run(self.command + ['--drop-collection', 'scope_1.collection_1'], self.server_args)
        self.assertIn('DELETE:/pools/default/buckets/name/collections/scope_1/collection_1', self.server.trace)

    def list_collections(self):
        self.server_args['collection_manifest'] = {"scope_1":{"collection_1":{}, "collection_2":{}}}
        self.no_error_run(self.command + ['--list-collections', 'scope_1'], self.server_args)
        self.assertIn('GET:/pools/default/buckets/name/collections', self.server.trace)
        expected_out = ['collection_1', 'collection_2']
        for p in expected_out:
            self.assertIn(p, self.str_output)


class TestSettingLdap(CommandTest):
    def setUp(self):
        self.command = ['couchbase-cli', 'setting-ldap'] + cluster_connect_args
        self.server_args = {'enterprise': True, 'init': True, 'is_admin': True}
        self.authentication_args = ['--authentication-enabled', '1', '--hosts', '0.0.0.0', '--port', '369',
                                    '--encryption', 'none', '--request-timeout', '2000', '--max-parallel', '20',
                                    '--max-cache-size', '20', '--cache-value-lifetime', '2000000',
                                    '--server-cert-validation', '0']
        self.authorization_args = ['--authorization-enabled', '1', '--bind-dn', 'admin', '--bind-password', 'pass',
                                   '--enable-nested-groups', '1', '--nested-group-max-depth', '10', '--group-query',
                                   '%D?memberOf?base']
        super(TestSettingLdap, self).setUp()

    def test_set_ldap_authentication_only(self):
        self.no_error_run(self.command + self.authentication_args + ['--authorization-enabled', '0'], self.server_args)
        self.assertIn('POST:/settings/ldap', self.server.trace)
        expected_params = ['authenticationEnabled=true', 'authorizationEnabled=false', 'hosts=0.0.0.0', 'port=369',
                           'encryption=None', 'requestTimeout=2000', 'maxParallelConnections=20',
                           'maxCacheSize=20', 'cacheValueLifetime=2000000', 'serverCertValidation=false']
        self.rest_parameter_match(expected_params)

    def test_set_ldap_all(self):
        # create fake user certificate file
        user_cert_file = tempfile.NamedTemporaryFile(delete=False)
        user_cert_file_name = user_cert_file.name
        user_cert_file.write(b'this-is-the-user-cert-file')
        user_cert_file.close()
        # create fake user key file
        user_key_file = tempfile.NamedTemporaryFile(delete=False)
        user_key_file_name = user_key_file.name
        user_key_file.write(b'this-is-the-user-key-file')
        user_key_file.close()
        cert_args =['--client-cert', user_cert_file_name,  '--client-key', user_key_file_name]

        self.no_error_run(self.command + self.authentication_args + self.authorization_args + cert_args,
                          self.server_args)

        # clean up the test files
        os.remove(user_cert_file_name)
        os.remove(user_key_file_name)

        self.assertIn('POST:/settings/ldap', self.server.trace)
        expected_params = ['authenticationEnabled=true', 'authorizationEnabled=true', 'hosts=0.0.0.0', 'port=369',
                           'encryption=None', 'requestTimeout=2000', 'maxParallelConnections=20',
                           'maxCacheSize=20', 'cacheValueLifetime=2000000', 'bindDN=admin', 'bindPass=pass',
                           'nestedGroupsEnabled=true', 'nestedGroupsMaxDepth=10',
                           'groupsQuery=%25D%3FmemberOf%3Fbase', 'serverCertValidation=false',
                           'clientTLSCert=this-is-the-user-cert-file',
                           'clientTLSKey=this-is-the-user-key-file' ]
        self.rest_parameter_match(expected_params)


class TestIpFamily(CommandTest):
    def setUp(self):
        self.command = ['couchbase-cli', 'ip-family'] + cluster_connect_args
        self.server_args = {'enterprise': True, 'init': True, 'is_admin': True}
        super(TestIpFamily, self).setUp()

    def testGetSingleNode(self):
        self.server_args['/pools/nodes'] = {'nodes': [{'addressFamily': 'inet'}]}
        self.no_error_run(self.command + ['--get'], self.server_args)
        self.assertIn('Cluster using ipv4', self.str_output)
        self.assertIn('GET:/pools/nodes', self.server.trace)

    def testGetMultipleNode(self):
        self.server_args['/pools/nodes'] = {'nodes': [{'addressFamily': 'inet6'}, {'addressFamily': 'inet6'}]}
        self.no_error_run(self.command + ['--get'], self.server_args)
        self.assertIn('Cluster using ipv6', self.str_output)
        self.assertIn('GET:/pools/nodes', self.server.trace)

    def testGetMultipleNodeTLS(self):
        self.server_args['/pools/nodes'] = {'nodes': [{'addressFamily': 'inet6_tls'}, {'addressFamily': 'inet6_tls'}]}
        self.no_error_run(self.command + ['--get'], self.server_args)
        self.assertIn('Cluster using ipv6', self.str_output)
        self.assertIn('GET:/pools/nodes', self.server.trace)

    def testGetMultipleNodeMixed(self):
        self.server_args['/pools/nodes'] = {'nodes': [{'addressFamily': 'inet'}, {'addressFamily': 'inet6_tls'}]}
        self.no_error_run(self.command + ['--get'], self.server_args)
        self.assertIn('Cluster is in mixed mode', self.str_output)
        self.assertIn('GET:/pools/nodes', self.server.trace)

    def testSetIPv4(self):
        self.server_args['/pools/nodes'] = {'nodes': [{'hostname': 'localhost:6789',
                                                       'ports': {'httpsMgmt': '6789'}}]}
        self.no_error_run(self.command + ['--set', '--ipv4'], self.server_args)
        self.assertIn('Switched IP family of the cluster', self.str_output)
        self.assertIn('GET:/pools/nodes', self.server.trace)
        self.assertIn('POST:/node/controller/enableExternalListener', self.server.trace)
        self.assertIn('POST:/node/controller/setupNetConfig', self.server.trace)
        self.assertIn('POST:/node/controller/disableExternalListener', self.server.trace)
        expected_params = ['afamily=ipv4', 'afamily=ipv4', 'afamily=ipv6']
        self.rest_parameter_match(expected_params, True)

    def testSetIPv6(self):
        self.server_args['/pools/nodes'] = {'nodes': [{'hostname': 'localhost:6789',
                                                       'ports': {'httpsMgmt': '6789'}}]}
        self.no_error_run(self.command + ['--set', '--ipv6'], self.server_args)
        self.assertIn('Switched IP family of the cluster', self.str_output)
        self.assertIn('GET:/pools/nodes', self.server.trace)
        self.assertIn('POST:/node/controller/enableExternalListener', self.server.trace)
        self.assertIn('POST:/node/controller/setupNetConfig', self.server.trace)
        self.assertIn('POST:/node/controller/disableExternalListener', self.server.trace)
        expected_params = ['afamily=ipv6', 'afamily=ipv6', 'afamily=ipv4']
        self.rest_parameter_match(expected_params, True)


class TestClusterEncryption(CommandTest):
    def setUp(self):
        self.command = ['couchbase-cli', 'node-to-node-encryption'] + cluster_connect_args
        self.server_args = {'enterprise': True, 'init': True, 'is_admin': True}
        super(TestClusterEncryption, self).setUp()

    def testErrorDisableAndEnable(self):
        self.system_exit_run(self.command + ['--enable', '--disable'], self.server_args)

    def testGetEncryptionFalse(self):
        self.server_args['/pools/nodes'] = {'nodes': [{'nodeEncryption': False, 'hostname': 'host1'}]}
        self.no_error_run(self.command + ['--get'], self.server_args)
        self.assertIn('Node-to-node encryption is disabled', self.str_output)

    def testGetEncryptionTrue(self):
        self.server_args['/pools/nodes'] = {'nodes': [{'nodeEncryption': True, 'hostname': 'host1'}]}
        self.no_error_run(self.command + ['--get'], self.server_args)
        self.assertIn('Node-to-node encryption is enabled', self.str_output)

    def testGetEncryptionMixedMode(self):
        self.server_args['/pools/nodes'] = {'nodes': [{'nodeEncryption': True, 'hostname': 'host1'},
                                                      {'nodeEncryption': False, 'hostname': 'host2'}]}
        self.no_error_run(self.command + ['--get'], self.server_args)
        self.assertIn('Cluster is in mixed mode', self.str_output)

    def testEnableClusterEncryptionIPv4(self):
        self.server_args['/pools/nodes'] = {'nodes': [{'hostname': 'localhost:6789',
                                                       'ports': {'httpsMgmt': '6789'}}]}
        self.no_error_run(self.command + ['--enable'], self.server_args)
        self.assertIn('POST:/node/controller/enableExternalListener', self.server.trace)
        self.assertIn('POST:/node/controller/setupNetConfig', self.server.trace)
        self.assertIn('POST:/node/controller/disableExternalListener', self.server.trace)
        self.rest_parameter_match(['nodeEncryption=on', 'nodeEncryption=on', 'nodeEncryption=off'])

    def testDisableClusterEncryptionIPv4(self):
        self.server_args['/pools/nodes'] = {'nodes': [{'hostname': 'localhost:6789',
                                                       'ports': {'httpsMgmt': '6789'}}]}
        self.no_error_run(self.command + ['--disable'], self.server_args)
        self.assertIn('POST:/node/controller/enableExternalListener', self.server.trace)
        self.assertIn('POST:/node/controller/setupNetConfig', self.server.trace)
        self.assertIn('POST:/node/controller/disableExternalListener', self.server.trace)
        self.rest_parameter_match(['nodeEncryption=off', 'nodeEncryption=off', 'nodeEncryption=on'])


class TestSettingRebalance(CommandTest):
    def setUp(self):
        self.command = ['couchbase-cli', 'setting-rebalance'] + cluster_connect_args
        self.server_args = {'enterprise': True, 'init': True, 'is_admin': True}
        super(TestSettingRebalance, self).setUp()

    def testCEInvalid(self):
        self.server_args['enterprise'] = False
<<<<<<< HEAD
        self.system_exit_run(self.command + ['--get'], self.server_args)
        self.assertIn('Command only available in enterprise edition', self.str_output)
=======
        self.system_exit_run(self.command + ['--set', '--enable', '1'], self.server_args)
        self.assertIn('Automatic rebalance retry configuration is an Enterprise Edition only feature', self.str_output)
>>>>>>> 24a58d84

    def testCEValid(self):
        self.server_args['enterprise'] = False
        self.no_error_run(self.command + ['--set', '--moves-per-node', '10'], self.server_args)
        self.assertIn('Rebalance settings updated', self.str_output)
        expected_params = ['rebalanceMovesPerNode=10']
        self.rest_parameter_match(expected_params)

    def testMoreThanOneAction(self):
        self.system_exit_run(self.command + ['--get', '--set'], self.server_args)
        self.assertIn('Provide either --set, --get, --cancel or --pending-info', self.str_output)

    def testGetHumanFriendly(self):
        self.server_args['/settings/retryRebalance'] = {"enabled": False, "afterTimePeriod": 300, "maxAttempts": 1}
        self.server_args['/settings/rebalance'] = {"rebalanceMovesPerNode": 4,}
        self.no_error_run(self.command + ['--get'], self.server_args)
        expected_output = ['Automatic rebalance retry disabled', 'Retry wait time: 300', 'Maximum number of retries: 1',
                           'Maximum number of vBucket move per node: 4']
        for e in expected_output:
            self.assertIn(e, self.str_output)

    def testGetJson(self):
        self.server_args['/settings/retryRebalance'] = {"enabled": False, "afterTimePeriod": 300, "maxAttempts": 1}
        self.server_args['/settings/rebalance'] = {"rebalanceMovesPerNode": 4,}
        self.no_error_run(self.command + ['--get', '--output', 'json'], self.server_args)
        self.assertIn('{"rebalanceMovesPerNode": 4, "enabled": false, "afterTimePeriod": 300, "maxAttempts": 1}',
                      self.str_output)

    def testSet(self):
        self.no_error_run(self.command + ['--set', '--enable', '1', '--wait-for', '5', '--max-attempts', '3',
                                          '--moves-per-node', '10'],
                          self.server_args)
        expected_params = ['enabled=true', 'afterTimePeriod=5', 'maxAttempts=3', 'rebalanceMovesPerNode=10']
        self.rest_parameter_match(expected_params)

    def testSetWaitForOutOfRange(self):
        self.system_exit_run(self.command + ['--set', '--enable', '1', '--wait-for', '1', '--max-attempts', '3'],
                          self.server_args)
        self.assertIn('--wait-for must be a value between 5 and 3600', self.str_output)

    def testSetRebalanceMovesPerNodeAbove64(self):
        self.system_exit_run(self.command + ['--set', '--enable', '1', '--moves-per-node', '65'],
                             self.server_args)
        self.assertIn('--moves-per-node must be a value between 1 and 64', self.str_output)

    def testSetRebalanceMovesPerNodeBelow1(self):
        self.system_exit_run(self.command + ['--set', '--enable', '1', '--moves-per-node', '0'],
                             self.server_args)
        self.assertIn('--moves-per-node must be a value between 1 and 64', self.str_output)

class TestAnalyticsLinkSetup(CommandTest):
    def setUp(self):
        self.server_args = {'enterprise': True, 'init': True, 'is_admin': True,
                            '/pools/default/nodeServices': {'nodesExt': [{
                                'hostname': host,
                                'services': {
                                    'cbas': port,
                                }
                            }]}}
        self.command = ['couchbase-cli', 'analytics-link-setup'] + cluster_connect_args
        super(TestAnalyticsLinkSetup, self).setUp()

    def testMoreThanOneActionFlag(self):
        self.system_exit_run(self.command +['--list', '--create'], self.server_args)

    def testListNoParams(self):
        self.server_args['/analytics/link'] = []
        self.no_error_run(self.command + ['--list'], self.server_args)
        self.assertNotIn('query', self.server_args, 'did not expect any query arguments')

    def testListDataVerse(self):
        self.server_args['/analytics/link'] = []
        self.no_error_run(self.command + ['--list', '--dataverse', 'Default'], self.server_args)
        self.assertIn('query', self.server_args, 'expected query parameters to have been set')
        self.assertEqual(self.server_args['query'], 'dataverse=Default')

    def testListAllOptions(self):
        self.server_args['/analytics/link'] = []
        self.no_error_run(self.command + ['--list', '--dataverse', 'Default', '--name', 'name', '--type', 'couchbase'],
                          self.server_args)
        self.assertIn('query', self.server_args, 'expected query parameters to have been set')
        querys = self.server_args['query'].split('&')
        self.assertEqual(3, len(querys))
        self.assertIn('dataverse=Default', querys)
        self.assertIn('name=name', querys)
        self.assertIn('type=couchbase', querys)

    def testListInvalidType(self):
        self.system_exit_run(self.command + ['--list', '--type', 'fire'], self.server_args)

    def testCreateNoOptions(self):
        self.system_exit_run(self.command + ['--create'], self.server_args)
        self.assertIn('dataverse is required', self.str_output)

    def testCreateNoType(self):
        self.system_exit_run(self.command + ['--create', '--dataverse', 'Default', '--name', 'east'], self.server_args)
        self.assertIn('type is required', self.str_output)

    def testCreateMinimum(self):
        self.no_error_run(self.command + ['--create', '--dataverse', 'Default', '--name', 'east', '--type', 's3'], self.server_args)
        self.assertIn('POST:/analytics/link', self.server.trace)
        self.rest_parameter_match(['dataverse=Default', 'name=east', 'type=s3'])

    def testCreateS3(self):
        self.no_error_run(self.command + ['--create', '--dataverse', 'Default', '--name', 'east', '--type', 's3',
                                          '--access-key-id', 'id-1', '--secret-access-key', 'my-secret', '--region',
                                          'us-east-0', '--service-endpoint', 'my-cool-endpoint.com'], self.server_args)
        self.assertIn('POST:/analytics/link', self.server.trace)
        self.rest_parameter_match(['dataverse=Default', 'name=east', 'type=s3', 'accessKeyId=id-1',
                                   'secretAccessKey=my-secret', 'region=us-east-0',
                                   'serviceEndpoint=my-cool-endpoint.com'])

    def testCreateCouchbase(self):
        self.no_error_run(self.command + ['--create', '--dataverse', 'Default', '--name', 'east', '--type', 'couchbase',
                                          '--link-username', 'user', '--link-password', 'secret', '--encryption',
                                          'none'], self.server_args)
        self.assertIn('POST:/analytics/link', self.server.trace)
        self.rest_parameter_match(['dataverse=Default', 'name=east', 'type=couchbase', 'username=user',
                                   'password=secret', 'encryption=none'])

    def testEditNoType(self):
        self.no_error_run(self.command + ['--edit', '--dataverse', 'Default', '--name', 'east'], self.server_args)
        self.assertIn('PUT:/analytics/link', self.server.trace)
        self.rest_parameter_match(['dataverse=Default', 'name=east'])

    def testEditCouchbase(self):
        self.no_error_run(self.command + ['--edit', '--dataverse', 'Default', '--name', 'east', '--type', 'couchbase',
                                          '--link-username', 'user', '--link-password', 'secret', '--encryption',
                                          'none'], self.server_args)
        self.assertIn('PUT:/analytics/link', self.server.trace)
        self.rest_parameter_match(['dataverse=Default', 'name=east', 'type=couchbase', 'username=user',
                                   'password=secret', 'encryption=none'])

    def testEditWithCerts(self):
        # create fake cert file
        cert_file = tempfile.NamedTemporaryFile(delete=False)
        cert_file_name = cert_file.name
        cert_file.write(b'this-is-the-cert-file')
        cert_file.close()

        # create fake user key file
        user_key_file = tempfile.NamedTemporaryFile(delete=False)
        user_key_file_name = user_key_file.name
        user_key_file.write(b'this-is-the-user-key-file')
        user_key_file.close()

        # create fake user certificate file
        user_cert_file = tempfile.NamedTemporaryFile(delete=False)
        user_cert_file_name = user_cert_file.name
        user_cert_file.write(b'this-is-the-user-cert-file')
        user_cert_file.close()

        self.no_error_run(self.command + ['--edit', '--dataverse', 'Default', '--name', 'east', '--type', 'couchbase',
                                          '--link-username', 'user', '--link-password', 'secret', '--encryption',
                                          'full', '--user-certificate', user_cert_file_name, '--certificate',
                                          cert_file_name, '--user-key', user_key_file_name], self.server_args)

        # clean up the test files
        os.remove(cert_file_name)
        os.remove(user_cert_file_name)
        os.remove(user_key_file_name)

        self.assertIn('PUT:/analytics/link', self.server.trace)
        self.rest_parameter_match(['dataverse=Default', 'name=east', 'type=couchbase', 'username=user',
                                   'password=secret', 'encryption=full', 'certificate=this-is-the-cert-file',
                                   'clientKey=this-is-the-user-key-file',
                                   'clientCertificate=this-is-the-user-cert-file'])

    def testSetWithCertsThatDontExist(self):
        # create fake cert file and deleted immediately guaranteeing it does not exists
        cert_file = tempfile.NamedTemporaryFile(delete=True)
        cert_file_name = cert_file.name
        cert_file.close()

        self.system_exit_run(self.command + ['--set', '--dataverse', 'Default', '--name', 'east', '--type', 'couchbase',
                                             '--link-username', 'user', '--link-password', 'secret', '--encryption',
                                             'full', '--user-certificate', cert_file_name, '--certificate',
                                             cert_file_name, '--user-key', cert_file_name], self.server_args)

    def testDeleteNoParams(self):
        self.system_exit_run(self.command + ['--delete'], self.server_args)
        self.assertIn('dataverse is required', self.str_output)

    def testDeleteNoName(self):
        self.system_exit_run(self.command + ['--delete', '--dataverse', 'Default'], self.server_args)
        self.assertIn('name is required', self.str_output)

    def testDelete(self):
        self.no_error_run(self.command + ['--delete', '--dataverse', 'Default', '--name', 'me'], self.server_args)
        self.assertIn('DELETE:/analytics/link', self.server.trace)
        self.rest_parameter_match(['dataverse=Default', 'name=me'])


if __name__ == '__main__':
    unittest.main()<|MERGE_RESOLUTION|>--- conflicted
+++ resolved
@@ -1665,13 +1665,8 @@
 
     def testCEInvalid(self):
         self.server_args['enterprise'] = False
-<<<<<<< HEAD
-        self.system_exit_run(self.command + ['--get'], self.server_args)
-        self.assertIn('Command only available in enterprise edition', self.str_output)
-=======
         self.system_exit_run(self.command + ['--set', '--enable', '1'], self.server_args)
         self.assertIn('Automatic rebalance retry configuration is an Enterprise Edition only feature', self.str_output)
->>>>>>> 24a58d84
 
     def testCEValid(self):
         self.server_args['enterprise'] = False

--- conflicted
+++ resolved
@@ -189,9 +189,6 @@
     return 200, None
 
 
-<<<<<<< HEAD
-def get_buckets(rest_params=None, server_args=None, path="", endpoint_match=None):
-=======
 def set_analytics_link (rest_params=None, server_args=None, path="", endpointMatch=None):
     if 'fail' in server_args and server_args['fail']:
         return 409, "CBAS0054: Operation cannot be performed while the link is connected"
@@ -199,7 +196,6 @@
 
 
 def get_buckets(rest_params=None, server_args=None, path="", endpointMatch=None):
->>>>>>> 16570ba9
     if server_args is not None and 'buckets' in server_args:
         return 200, server_args['buckets']
 
@@ -425,8 +421,7 @@
     (r'/api/index', {'GET': get_by_path}),
 
     # analytics api
-<<<<<<< HEAD
-    (r'/analytics/link', {'GET': get_by_path, 'POST': do_nothing, 'PUT': do_nothing, 'DELETE': do_nothing}),
+    (r'/analytics/link', {'GET': get_by_path, 'POST': set_analytics_link, 'PUT': set_analytics_link, 'DELETE': do_nothing}),
 
     # backup server API
     (r'/api/v1/config', {'GET': get_by_path, 'PATCH': do_nothing}),
@@ -437,7 +432,4 @@
     (r'/api/v1/profile/\w+$', {'GET': get_by_path, 'DELETE': do_nothing, 'POST': do_nothing}),
     (r'/api/v1/cluster/self/instance/(:?active|archived|imported)/\w+(:?\?remove_repository=\w+)?$',
      {'GET': get_by_path, 'POST': do_nothing, 'DELETE': do_nothing})
-=======
-    ('/analytics/link', {'GET': get_by_path, 'POST': set_analytics_link, 'PUT': set_analytics_link, 'DELETE': do_nothing})
->>>>>>> 16570ba9
 ]
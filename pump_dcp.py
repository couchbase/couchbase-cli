#!/usr/bin/env python3

import logging
import queue
import random
import json
import socket
import struct
import time
import threading
import select
import snappy

from typing import Dict, List, Any, Optional, Tuple

import cb_bin_client
import couchbaseConstants
import pump
import pump_mc
import pump_cb

from cluster_manager import ClusterManager, ServiceNotAvailableException

bool_to_str = lambda value: str(bool(int(value))).lower()


class DCPStreamSource(pump.Source, threading.Thread):
    """Can read from cluster/server/bucket via DCP streaming."""
    HIGH_SEQNO = "high_seqno"
    VB_UUID = "uuid"
    ABS_HIGH_SEQNO = "abs_high_seqno"
    PURGE_SEQNO = "purge_seqno"

    HIGH_SEQNO_BYTE = 8
    UUID_BYTE = 8

    def __init__(self, opts, spec: str, source_bucket, source_node: Dict[str, Any],
                 source_map, sink_map, ctl: Dict[str, Any], cur: Dict[str, Any]):
        if spec.startswith("https://"):
            setattr(opts, "ssl", True)
        super(DCPStreamSource, self).__init__(opts, spec, source_bucket, source_node,
                                            source_map, sink_map, ctl, cur)
        threading.Thread.__init__(self)

        self.dcp_done: bool = False
        self.dcp_conn: Optional[cb_bin_client.MemcachedClient] = None
        self.mem_conn: Optional[cb_bin_client.MemcachedClient] = None
        self.dcp_name: str = opts.process_name
        self.ack_last: bool = False
        self.cmd_last: Optional[int] = None
        self.num_msg: int = 0
        # change made to support development version
        self.version_supported: bool = self.source_node['version'].split(".") >= ["3", "0", "0"] or \
                                 (self.source_node['version'].split(".") == ['0', '0', '0-0000-enterprise'])
        self.recv_min_bytes: int = int(opts.extra.get("recv_min_bytes", 4096))
        self.batch_max_bytes: int = int(opts.extra.get("batch_max_bytes", 400000))
        self.flow_control = int(opts.extra.get("flow_control", 1))
        self.vbucket_list = getattr(opts, "vbucket_list", None)
        self.r = random.Random()
        self.queue_size = int(opts.extra.get("dcp_consumer_queue_length", 1000))
        self.response: queue.Queue = queue.Queue(self.queue_size)
        self.running = False
        self.stream_list: Dict[Any, Any] = {}
        self.unack_size = 0
        self.node_vbucket_map: Optional[List[int]] = None
        self.uncompress = opts.extra.get("uncompress", 0)

        self.uncompress = opts.extra.get("uncompress", False)

    @staticmethod
    def can_handle(opts, spec: str) -> bool:
        return (spec.startswith("http://") or
                spec.startswith("couchbase://") or
                spec.startswith("https://")
                )

    @staticmethod
    def check(opts, spec: str)-> Tuple[couchbaseConstants.PUMP_ERROR, Optional[Dict[str, Any]]]:
        err, map = pump.rest_couchbase(opts, spec)
        if err:
            return err, map
        if not map or not map.get('buckets'):
            return f'error: no buckets supporting DCP at source: {spec};' \
                f' please check your username/password to the cluster', None
        return 0, map

    @staticmethod
    def provide_design(opts, source_spec: str, source_bucket: Dict[str, Any], source_map) -> \
            Tuple[couchbaseConstants.PUMP_ERROR, Optional[str]]:
        # Ephemeral buckets do not have design docs
        if source_bucket['bucketType'] == 'ephemeral':
            return 0, None
        spec_parts = source_map.get('spec_parts')
        if not spec_parts:
            return "error: no design spec_parts", None
        host, port, user, pswd, path = spec_parts

        source_nodes = pump.filter_bucket_nodes(source_bucket, spec_parts)
        if not source_nodes:
            source_nodes = source_bucket['nodes']
            if not source_nodes:
                return f'error: no design source node; spec_parts: {spec_parts}', None

        couch_api_base = source_nodes[0].get('couchApiBase')
        if not couch_api_base:
            return 0, None  # No couchApiBase; probably not 2.0.

        err, _, ddocs = \
            pump.rest_request_json(host, int(port), user, pswd, opts.ssl,
                                   "/pools/default/buckets/%s/ddocs" %
                                   (source_bucket['name']),
                                   reason="provide_design", verify=opts.no_ssl_verify, cacert=opts.cacert)
        if err and "response: 404" in err:  # A 404/not-found likely means 2.0-DP4.
            ddocs_url = f'{couch_api_base}/_all_docs'
            ddocs_qry = "?startkey=\"_design/\"&endkey=\"_design0\"&include_docs=true"

            host, port, user, pswd, path = \
                pump.parse_spec(opts, ddocs_url, 8092)
            # Not using user/pwd as 2.0-DP4 CAPI did not support auth.
            err, _, ddocs = \
                pump.rest_request_json(host, int(port), None, None, opts.ssl,
                                       path + ddocs_qry,
                                       reason="provide_design-2.0DP4", verify=opts.no_ssl_verify, cacert=opts.cacert)
        if err is not None:
            return err, None

        if ddocs is None:
            return 0, None

        if not ddocs.get('rows', None):
            return 0, None

        return 0, json.dumps(ddocs.get('rows', []))

    @staticmethod
    def provide_index(opts, source_spec: str, source_bucket: Dict[str, Any], source_map) -> \
            Tuple[couchbaseConstants.PUMP_ERROR, Optional[str]]:
        try:
            rest = ClusterManager(source_spec, opts.username, opts.password, opts.ssl, opts.no_ssl_verify,
                                  opts.cacert, False)
            result, errors = rest.get_index_metadata(source_bucket['name'])
            if errors:
                return errors, None
            return 0, json.dumps(result["result"])
        except ServiceNotAvailableException:
            return 0, None

    @staticmethod
    def provide_fts_index(opts, source_spec: str, source_bucket: Dict[str, Any], source_map) -> \
            Tuple[couchbaseConstants.PUMP_ERROR, Optional[str]]:
        try:
            rest = ClusterManager(source_spec, opts.username, opts.password, opts.ssl, opts.no_ssl_verify,
                                  opts.cacert, False)
            result, errors = rest.get_fts_index_metadata(source_bucket['name'])
            if errors:
                return errors, None
            return 0, json.dumps(result)
        except ServiceNotAvailableException:
            return 0, None

    @staticmethod
    def provide_fts_alias(opts, source_spec: str, source_bucket: Dict[str, Any], source_map) -> \
            Tuple[couchbaseConstants.PUMP_ERROR, Optional[str]]:
        try:
            rest = ClusterManager(source_spec, opts.username, opts.password, opts.ssl, opts.no_ssl_verify,
                                  opts.cacert, False)
            result, errors = rest.get_fts_index_alias()
            if errors:
                return errors, None
            return 0, json.dumps(result)
        except ServiceNotAvailableException:
            return 0, None

    def get_conflict_resolution_type(self) -> str:
        conf_res_type = "seqno"
        if "conflictResolutionType" in self.source_bucket:
            conf_res_type = self.source_bucket["conflictResolutionType"]

        return conf_res_type

    def add_start_event(self, conn: Optional[cb_bin_client.MemcachedClient]) -> couchbaseConstants.PUMP_ERROR:
        sasl_user = str(self.source_bucket.get("name"))
        event = {"timestamp": self.get_timestamp(),
                 "real_userid": {"source": "internal",
                                 "user": pump.return_string(sasl_user),
                                },
                 "mode": pump.return_string(getattr(self.opts, "mode", "diff")),
                 "source_bucket": pump.return_string(self.source_bucket['name']),
                 "source_node": pump.return_string(self.source_node['hostname'])
                }
        if conn:
            try:
                conn.audit(couchbaseConstants.AUDIT_EVENT_BACKUP_START, json.dumps(event))
            except Exception as e:
                logging.warning(f'auditing error: {e}')
        return 0

    def add_stop_event(self, conn: Optional[cb_bin_client.MemcachedClient]) -> couchbaseConstants.PUMP_ERROR:
        sasl_user = str(self.source_bucket.get("name"))
        event = {"timestamp": self.get_timestamp(),
                 "real_userid": {"source": "internal",
                                 "user": pump.return_string(sasl_user)
                                },
                 "source_bucket": pump.return_string(self.source_bucket['name']),
                 "source_node": pump.return_string(self.source_node['hostname'])
                }
        if conn:
            try:
                conn.audit(couchbaseConstants.AUDIT_EVENT_BACKUP_STOP, json.dumps(event))
            except Exception as e:
                logging.warning(f'auditing error: {e}')
        return 0

    def build_node_vbucket_map(self) -> Optional[List[int]]:
        if "vBucketServerMap" in self.source_bucket:
            server_list = self.source_bucket["vBucketServerMap"]["serverList"]
            vbucket_map = self.source_bucket["vBucketServerMap"]["vBucketMap"]
        else:
            return None

        node_vbucket_map = []

        host, _ = couchbaseConstants.parse_host_port(self.source_node.get('hostname', 'N/A'))
        nodename = f'{host}:{self.source_node["ports"]["direct"]!s}'
        nodeindex = -1
        for index, node in enumerate(server_list):
            if nodename == node:
                nodeindex = index
                break
        for vbucket_id, vblist in enumerate(vbucket_map):
            if vblist[0] >= 0 and vblist[0] == nodeindex:
                node_vbucket_map.append(vbucket_id)
        return node_vbucket_map

    def provide_batch(self) -> Tuple[couchbaseConstants.PUMP_ERROR, Optional[pump.Batch]]:
        if not self.version_supported:
            return "error: cannot back up 2.x or older clusters with 3.x tools", None

        cur_sleep = 0.2
        cur_retry = 0
        max_retry = self.opts.extra['max_retry']
        if not self.node_vbucket_map:
            self.node_vbucket_map = self.build_node_vbucket_map()

        while True:
            if self.dcp_done:
                if self.dcp_conn:
                    self.add_stop_event(self.dcp_conn)
                    self.dcp_conn.close()
                    self.dcp_conn = None
                return 0, None

            rv = self.get_dcp_conn()
            if rv != 0:
                self.dcp_done = True
                return rv, None

            rv, batch = self.provide_dcp_batch_actual()
            if rv == 0:
                return 0, batch

            if self.dcp_conn:
                self.dcp_conn.close()
                self.dcp_conn = None

            if cur_retry > max_retry:
                self.dcp_done = True
                return rv, batch

            logging.warning(f'backoff: {cur_retry}, sleeping: {cur_sleep}, on error: {rv}')
            time.sleep(cur_sleep)
            cur_sleep = min(cur_sleep * 2, 20)  # Max backoff sleep 20 seconds.
            cur_retry = cur_retry + 1

    def maybe_uncompress_value(self, data_type: int, value: bytes) -> Tuple[int, bytes]:
        if self.uncompress and data_type & couchbaseConstants.DATATYPE_COMPRESSED:
            try:
                value = snappy.uncompress(value)
                data_type = data_type ^ couchbaseConstants.DATATYPE_COMPRESSED
            except snappy.UncompressError as e:
                logging.warning(f'Could not uncompress value: {e}')

        return data_type, value

    def provide_dcp_batch_actual(self) -> Tuple[couchbaseConstants.PUMP_ERROR, Optional[pump.Batch]]:
        batch = pump.Batch(self)

        batch_max_size = self.opts.extra['batch_max_size']
        batch_max_bytes = self.opts.extra['batch_max_bytes']
        delta_ack_size = batch_max_bytes * 10 / 4  # ack every 25% of buffer size
        last_processed = 0
        total_bytes_read = 0

        vbid: int = 0
        start_seqno: int = 0
        end_seqno: int = 0
        vb_uuid: int = 0
        ss_start_seqno: int = 0
        ss_end_seqno: int = 0
        no_response_count: int = 0
        try:
            while (not self.dcp_done and
                   batch.size() < batch_max_size and
                   batch.bytes < batch_max_bytes):

                if self.response.empty():
                    if len(self.stream_list) > 0:
                        logging.debug(f'no response while there {len(self.stream_list)} active streams')
                        time.sleep(.25)
                        no_response_count = no_response_count + 1
                        # if not had a response after a minimum of 30 seconds then state we are done
                        if no_response_count == 120:
                            logging.warning(f'no response for 30 seconds while there {len(self.stream_list)} active streams')
                            self.dcp_done = True
                    else:
                        self.dcp_done = True
                    continue

                no_response_count = 0
                unprocessed_size = total_bytes_read - last_processed
                if unprocessed_size > delta_ack_size:
                    rv = self.ack_buffer_size(unprocessed_size)
                    if rv:
                        logging.error(rv)
                    else:
                        last_processed = total_bytes_read

                cmd, errcode, opaque, cas, keylen, extlen, data, datalen, dtype, bytes_read = \
                    self.response.get()  # type: int, int, int, int, int, int, bytes, int, int, int
                total_bytes_read += bytes_read
                rv = 0
                metalen = flags = flg = exp = 0
                key = val = ext = b''
                need_ack = False
                seqno = 0
                if cmd == couchbaseConstants.CMD_DCP_REQUEST_STREAM:
                    total_bytes_read -= bytes_read
                    if errcode == couchbaseConstants.ERR_SUCCESS:
                        pair_index = (self.source_bucket['name'], self.source_node['hostname'])
                        start = 0
                        step = DCPStreamSource.HIGH_SEQNO_BYTE + DCPStreamSource.UUID_BYTE
                        while start+step <= datalen:
                            uuid, seqno = struct.unpack(
                                            couchbaseConstants.DCP_VB_UUID_SEQNO_PKT_FMT,
                                            data[start:start + step])
                            if pair_index not in self.cur['failoverlog']:
                                self.cur['failoverlog'][pair_index] = {}
                            if opaque not in self.cur['failoverlog'][pair_index] or \
                               not self.cur['failoverlog'][pair_index][opaque]:
                                self.cur['failoverlog'][pair_index][opaque] = [(uuid, seqno)]
                            else:
                                self.cur['failoverlog'][pair_index][opaque].append((uuid, seqno))
                            start = start + step
                    elif errcode == couchbaseConstants.ERR_KEY_ENOENT:
                        logging.warn("producer doesn't know about the vbucket uuid, rollback to 0")
                        vbid, flags, start_seqno, end_seqno, vb_uuid, ss_start_seqno, ss_end_seqno = \
                            self.stream_list[opaque]
                        del self.stream_list[opaque]
                    elif errcode == couchbaseConstants.ERR_KEY_EEXISTS:
                       logging.warning(f'a stream exists on the connection for vbucket: {opaque}')
                    elif errcode ==  couchbaseConstants.ERR_NOT_MY_VBUCKET:
                        logging.warning(f'Vbucket is not active anymore, skip it:{vbid!s}')
                        del self.stream_list[opaque]
                    elif errcode == couchbaseConstants.ERR_ERANGE:
                        logging.warning(f'Start or end sequence numbers specified incorrectly,({start_seqno},'
                                        f' {end_seqno})')
                        del self.stream_list[opaque]
                    elif errcode == couchbaseConstants.ERR_ROLLBACK:
                        vbid, flags, start_seqno, end_seqno, vb_uuid, ss_start_seqno, ss_stop_seqno = \
                            self.stream_list[opaque]
                        start_seqno, = struct.unpack(couchbaseConstants.DCP_VB_SEQNO_PKT_FMT, data)
                        #find the most latest uuid, hi_seqno that fit start_seqno
                        if self.cur['failoverlog']:
                            pair_index = (self.source_bucket['name'], self.source_node['hostname'])
                            if self.cur['failoverlog'][pair_index].get("vbid"):
                                for uuid, seqno in self.cur['failoverlog'][pair_index][vbid]:
                                    if start_seqno >= seqno:
                                        vb_uuid = uuid
                                        break
                        ss_start_seqno = start_seqno
                        ss_end_seqno = start_seqno
                        self.request_dcp_stream(vbid, flags, start_seqno, end_seqno, vb_uuid, ss_start_seqno,
                                                ss_end_seqno)

                        del self.stream_list[opaque]
                        self.stream_list[opaque] = \
                            (vbid, flags, start_seqno, end_seqno, vb_uuid, ss_start_seqno, ss_end_seqno)
                    else:
                        logging.error(f'unprocessed errcode: {errcode}')
                        del self.stream_list[opaque]
                elif cmd == couchbaseConstants.CMD_DCP_MUTATION:
                    vbucket_id = errcode
                    seqno, rev_seqno, flg, exp, locktime, metalen, nru = \
                        struct.unpack(couchbaseConstants.DCP_MUTATION_PKT_FMT, data[0:extlen])
                    key_start = extlen
                    val_start = key_start + keylen
                    val_len = datalen - keylen - metalen - extlen
                    meta_start = val_start + val_len
                    key = data[extlen:val_start]
                    val = data[val_start:meta_start]
                    conf_res = 0
                    if meta_start < datalen:
                        # handle extra conflict resolution fields
                        extra_meta = data[meta_start:]
                        extra_index = 0
                        version = extra_meta[extra_index]
                        extra_index += 1
                        while extra_index < metalen:
                            id, extlen = struct.unpack(couchbaseConstants.DCP_EXTRA_META_PKG_FMT, extra_meta[extra_index:extra_index+3])
                            extra_index += 3
                            if id == couchbaseConstants.DCP_EXTRA_META_CONFLICT_RESOLUTION:
                                if extlen == 1:
                                    conf_res, = struct.unpack(">B", extra_meta[extra_index:extra_index+1])
                                elif extlen == 2:
                                    conf_res, = struct.unpack(">H", extra_meta[extra_index:extra_index+2])
                                elif extlen == 4:
                                    conf_res, = struct.unpack(">I", extra_meta[extra_index:extra_index+4])
                                elif extlen == 8:
                                    conf_res, = struct.unpack(">Q", extra_meta[extra_index:extra_index+8])
                                else:
                                    logging.error(f'unsupported extra meta data format: {extlen:d}')
                                    conf_res = 0
                            extra_index += extlen

                    if not self.skip(key, vbucket_id):
<<<<<<< HEAD
                        if self.uncompress and dtype & couchbaseConstants.DATATYPE_COMPRESSED > 0:
                            # If the document is compressed and the flag -x uncompress provided inflate the mutation
                            try:
                                val = snappy.uncompress(val)
                                dtype = dtype ^ couchbaseConstants.DATATYPE_COMPRESSED
                            except Exception as e:
                                logging.warning(f'Uncompressing the document failed: {e}')

                        msg = (cmd, vbucket_id, key, flg, exp, cas, rev_seqno.to_bytes(8, 'big'), val, seqno, dtype, metalen,
                               conf_res)

=======
                        dtype, val = self.maybe_uncompress_value(dtype, val)
                        msg = (cmd, vbucket_id, key, flg, exp, cas, rev_seqno.to_bytes(8, 'big'), val, seqno, dtype,
                               metalen, conf_res)
>>>>>>> a43dcf6e
                        batch.append(msg, len(val))
                        self.num_msg += 1
                elif cmd in [couchbaseConstants.CMD_DCP_DELETE, couchbaseConstants.CMD_DCP_EXPIRATION]:
                    vbucket_id = errcode
                    seqno, rev_seqno, metalen = struct.unpack(couchbaseConstants.DCP_DELETE_PKT_FMT, data[0:extlen])
                    key_start = extlen
                    val_start = key_start + keylen
                    key = data[extlen:val_start]
                    # If the delete has the Xattr data type get the Xattrs from the body
                    if dtype & couchbaseConstants.DATATYPE_HAS_XATTR:
                        val = data[val_start:]
                    if not self.skip(key, vbucket_id):
                        dtype, val = self.maybe_uncompress_value(dtype, val)
                        msg = (cmd, vbucket_id, key, flg, exp, cas, rev_seqno.to_bytes(8, 'big'), val, seqno, dtype,
                               metalen, 0)
                        batch.append(msg, len(val))
                        self.num_msg += 1
                    if cmd == couchbaseConstants.CMD_DCP_DELETE:
                        batch.adjust_size += 1
                elif cmd == couchbaseConstants.CMD_DCP_FLUSH:
                    total_bytes_read -= bytes_read
                    logging.warning("stopping: saw CMD_DCP_FLUSH")
                    self.dcp_done = True
                    break
                elif cmd == couchbaseConstants.CMD_DCP_END_STREAM:
                    del self.stream_list[opaque]
                    if not len(self.stream_list):
                        self.dcp_done = True
                elif cmd == couchbaseConstants.CMD_DCP_SNAPSHOT_MARKER:
                    ss_start_seqno, ss_end_seqno, _ = struct.unpack(couchbaseConstants.DCP_SNAPSHOT_PKT_FMT,
                                                                    data[0:extlen])
                    pair_index = (self.source_bucket['name'], self.source_node['hostname'])
                    if not self.cur['snapshot']:
                        self.cur['snapshot'] = {}
                    if pair_index not in self.cur['snapshot']:
                        self.cur['snapshot'][pair_index] = {}
                    self.cur['snapshot'][pair_index][opaque] = (ss_start_seqno, ss_end_seqno)
                elif cmd == couchbaseConstants.CMD_DCP_NOOP:
                    total_bytes_read -= bytes_read
                    need_ack = True
                elif cmd == couchbaseConstants.CMD_DCP_BUFFER_ACK:
                    total_bytes_read -= bytes_read
                    if errcode != couchbaseConstants.ERR_SUCCESS:
                        logging.warning(f'buffer ack response errcode: {errcode}')
                    continue
                else:
                    total_bytes_read -= bytes_read
                    logging.warning(f'warning: unexpected DCP message: {cmd}')
                    return f'unexpected DCP message: {cmd}', batch

                if need_ack:
                    self.ack_last = True
                    try:
                        if self.dcp_conn is not None:
                            self.dcp_conn._send_msg(cmd, b'', b'', opaque, vbucket_id=0,
                                                   fmt=couchbaseConstants.RES_PKT_FMT,
                                                   magic=couchbaseConstants.RES_MAGIC_BYTE)
                    except socket.error:
                        return f'error: socket.error on sendall(); perhaps the source server:' \
                                   f' {self.source_node["hostname"]} was rebalancing or had' \
                                   f' connectivity/server problems', batch
                    except EOFError:
                        self.dcp_done = True
                        return f'error: EOFError on socket sendall(); perhaps the source server:' \
                                   f' {self.source_node["hostname"]} was rebalancing or had ' \
                                   f'connectivity/server problems', batch

                    # Close the batch when there's an ACK handshake, so
                    # the server can concurrently send us the next batch.
                    # If we are slow, our slow ACK's will naturally slow
                    # down the server.
                    self.ack_buffer_size(total_bytes_read - last_processed)
                    return 0, batch

                self.ack_last = False
                self.cmd_last = cmd

        except EOFError:
            if batch.size() <= 0 and self.ack_last:
                # A closed conn after an ACK means clean end of TAP dump.
                self.dcp_done = True

        if batch.size() <= 0:
            return 0, None
        self.ack_buffer_size(total_bytes_read - last_processed)
        return 0, batch

    def get_dcp_conn(self):
        """Return previously connected dcp conn."""

        if not self.dcp_conn:
            host, _ = pump.hostport(self.source_node['hostname'])
            port = self.source_node['ports']['direct']
            username = self.opts.username
            password = self.opts.password
            bucket = str(self.source_bucket.get("name"))
            if self.opts.ssl:
                port = couchbaseConstants.SSL_PORT

            if getattr(self, 'alt_add', None):
                if 'alternateAddresses' in self.source_node:
                    host = self.source_node['alternateAddresses']['external']['hostname']
                    if 'ports' not in self.source_node['alternateAddresses']['external']:
                        return ['no data port available in external address: {}'. format(host)], None

                    alterante_ports = self.source_node['alternateAddresses']['external']['ports']
                    if self.opts.ssl:
                        if 'kvSSL' not in alterante_ports:
                            return ['Secure data port not available in external host: {}'.format(host)]
                        port = alterante_ports['kvSSL']
                    elif 'kv' not in alterante_ports:
                        return ['Data port not available in external host: {}'.format(host)]
                    else:
                        port = alterante_ports['kv']
                else:
                    return ['alterante address not available in node: {}'.format(self.source_node['otpNode'])], None

            logging.debug(f'  DCPStreamSource connecting mc: {host}:{port!s}')

            err, self.dcp_conn = pump.get_mcd_conn(host, port, username, password, bucket, self.opts.ssl,
                                                   self.opts.no_ssl_verify, self.opts.cacert)
            if err:
                return err, None

            err, self.mem_conn = pump.get_mcd_conn(host, port, username, password, bucket, self.opts.ssl,
                                                   self.opts.no_ssl_verify, self.opts.cacert)
            if err:
                return err, None

            flags = couchbaseConstants.FLAG_DCP_PRODUCER | couchbaseConstants.FLAG_DCP_XATTRS
            extra = struct.pack(couchbaseConstants.DCP_CONNECT_PKT_FMT, 0, flags)
            try:
                opaque = self.r.randint(0, 2**32)
                self.dcp_conn._send_cmd(couchbaseConstants.CMD_DCP_CONNECT, self.dcp_name.encode(), b'', opaque, extra)
                self.dcp_conn._handle_single_response(opaque)

                opaque = self.r.randint(0, 2**32)
                self.dcp_conn._send_cmd(couchbaseConstants.CMD_DCP_CONTROL,
                                        couchbaseConstants.KEY_DCP_CONNECTION_BUFFER_SIZE,
                                        str(self.batch_max_bytes * 10).encode(), opaque)
                self.dcp_conn._handle_single_response(opaque)

                opaque = self.r.randint(0, 2**32)
                self.dcp_conn._send_cmd(couchbaseConstants.CMD_DCP_CONTROL,
                                        couchbaseConstants.KEY_DCP_NOOP, b'true', opaque)
                self.dcp_conn._handle_single_response(opaque)

                opaque = self.r.randint(0, 2**32)
                self.dcp_conn._send_cmd(couchbaseConstants.CMD_DCP_CONTROL,
                                        couchbaseConstants.KEY_DCP_NOOP_INTERVAL,
                                        b'180', opaque)
                self.dcp_conn._handle_single_response(opaque)
            except EOFError:
                return "error: Fail to set up DCP connection"
            except cb_bin_client.MemcachedError:
                return "error: DCP connect memcached error"
            except socket.error:
                return "error: DCP connection error"
            try:
                opaque = self.r.randint(0, 2**32)
                self.dcp_conn._send_cmd(couchbaseConstants.CMD_DCP_CONTROL,
                                       couchbaseConstants.KEY_DCP_EXT_METADATA,
                                       bool_to_str(True).encode(), opaque)
                self.dcp_conn._handle_single_response(opaque)
            except EOFError:
                return "error: Fail to set up DCP connection"
            except cb_bin_client.MemcachedError:
                pass
            except socket.error:
                return "error: DCP connection error"

            self.running = True
            self.start()

            self.add_start_event(self.dcp_conn)
            self.setup_dcp_streams()
        return 0

    def ack_buffer_size(self, buf_size: int) -> couchbaseConstants.PUMP_ERROR:
        if self.flow_control:
            try:
                opaque = 0
                if self.dcp_conn is not None:
                    self.dcp_conn._send_cmd(couchbaseConstants.CMD_DCP_BUFFER_ACK, b'', b'', opaque,
                                            struct.pack(">I", int(buf_size)))
                    logging.debug(f'Send buffer size: {buf_size:d}')
            except socket.error:
                return "error: socket error during sending buffer ack msg"
            except EOFError:
                return "error: send buffer ack msg"

        return 0

    def run(self):
        if not self.dcp_conn:
            logging.error("socket to memcached server is not created yet.")
            return

        bytes_read = b''
        rd_timeout = 1
        desc = [self.dcp_conn.s]
        while self.running:
            try:
                if self.dcp_done:
                    time.sleep(1)
                    continue
                readers, _, _ = select.select(desc, [], [], rd_timeout)
                rd_timeout = .25
                if len(self.stream_list) == 0:
                    time.sleep(1)
                    continue

                for reader in readers:
                    data = reader.recv(self.recv_min_bytes)
                    logging.debug(f'Read {len(data)} bytes off the wire')
                    if len(data) == 0:
                        raise EOFError("Got empty data (remote died?).")
                    bytes_read += data
                while len(bytes_read) >= couchbaseConstants.MIN_RECV_PACKET:
                    magic, opcode, keylen, extlen, datatype, status, bodylen, opaque, cas = \
                        struct.unpack(couchbaseConstants.RES_PKT_FMT, \
                                      bytes_read[0:couchbaseConstants.MIN_RECV_PACKET])

                    if len(bytes_read) < (couchbaseConstants.MIN_RECV_PACKET+bodylen):
                        break

                    rd_timeout = 0
                    body = bytes_read[couchbaseConstants.MIN_RECV_PACKET:couchbaseConstants.MIN_RECV_PACKET+bodylen]
                    bytes_read = bytes_read[couchbaseConstants.MIN_RECV_PACKET+bodylen:]
                    self.response.put((opcode, status, opaque, cas, keylen, extlen, body, bodylen, datatype,
                                       couchbaseConstants.MIN_RECV_PACKET+bodylen))
            except socket.error:
                break
            except Exception:
                pass

    def setup_dcp_streams(self):
        # send request to retrieve vblist and uuid for the node
        stats = self.mem_conn.stats(b'vbucket-seqno')
        if not stats:
            return "error: fail to retrive vbucket seqno", None
        self.mem_conn.close()

        vb_list = {}
        for key, val in stats.items():
            vb, counter = key.decode().split(":")
            if counter in [DCPStreamSource.VB_UUID,
                           DCPStreamSource.HIGH_SEQNO,
                           DCPStreamSource.ABS_HIGH_SEQNO,
                           DCPStreamSource.PURGE_SEQNO]:
                if vb[3:] not in vb_list:
                    vb_list[vb[3:]] = {}
                vb_list[vb[3:]][counter] = int(val)
        flags = 0
        pair_index = (self.source_bucket['name'], self.source_node['hostname'])
        vbuckets_or_dict = None
        vbuckets = None
        if self.vbucket_list:
            vbuckets_or_dict = json.loads(self.vbucket_list)
            if type(vbuckets_or_dict) is dict:
                vbuckets = []
                for key, value in vbuckets_or_dict.items():
                    vbuckets += value
            else:
                vbuckets = vbuckets_or_dict
        for vbid in vb_list:
            if int(vbid) not in self.node_vbucket_map:
                # skip nonactive vbucket
                continue
            if vbuckets and int(vbid) not in vbuckets:
                # skip vbuckets that are not in this run
                continue

            if self.cur['seqno'] and self.cur['seqno'][pair_index]:
                start_seqno = self.cur['seqno'][pair_index][vbid]
            else:
                start_seqno = 0
            uuid = 0
            if self.cur['failoverlog'] and self.cur['failoverlog'][pair_index]:
                if vbid in self.cur['failoverlog'][pair_index] and \
                   self.cur['failoverlog'][pair_index][vbid]:
                    # Use the latest failover log
                    self.cur['failoverlog'][pair_index][vbid] = \
                        sorted(self.cur['failoverlog'][pair_index][vbid], key=lambda tup: tup[1], reverse=True)
                    uuid, _ = self.cur['failoverlog'][pair_index][vbid][0]
            ss_start_seqno = start_seqno
            ss_end_seqno = start_seqno
            if (self.cur['snapshot'] and self.cur['snapshot'][pair_index] and vbid in self.cur['snapshot'][pair_index]
                    and self.cur['snapshot'][pair_index][vbid]):
                ss_start_seqno, ss_end_seqno = self.cur['snapshot'][pair_index][vbid]
                if start_seqno == ss_end_seqno:
                    ss_start_seqno = start_seqno

            self.request_dcp_stream(int(vbid), flags, start_seqno, vb_list[vbid][DCPStreamSource.HIGH_SEQNO],
                                    uuid, ss_start_seqno, ss_end_seqno)

    def request_dcp_stream(self,
                           vbid: int,
                           flags: int,
                           start_seqno: int,
                           end_seqno: int,
                           vb_uuid: int,
                           ss_start_seqno: int,
                           ss_end_seqno: int):
        if not self.dcp_conn:
            return "error: no dcp connection setup yet.", None
        extra = struct.pack(couchbaseConstants.DCP_STREAM_REQ_PKT_FMT,
                            int(flags), 0,
                            int(start_seqno),
                            int(end_seqno),
                            int(vb_uuid),
                            int(ss_start_seqno),
                            int(ss_end_seqno))
        self.dcp_conn._send_msg(couchbaseConstants.CMD_DCP_REQUEST_STREAM, b'', b'', vbid, extra, 0, 0, vbid)
        self.stream_list[vbid] = (vbid, flags, start_seqno, end_seqno, vb_uuid, ss_start_seqno, ss_end_seqno)

    @staticmethod
    def total_msgs(opts, source_bucket: Dict[str, Any], source_node, source_map: Dict[str, Any]) ->\
            Tuple[couchbaseConstants.PUMP_ERROR, Optional[int]]:
        source_name = source_node.get("hostname", None)
        if not source_name:
            return 0, None

        spec = source_map['spec']
        name = source_bucket['name']
        vbuckets_num = len(source_bucket['vBucketServerMap']['vBucketMap'])
        if not vbuckets_num:
            return 0, None

        stats_vals = {}
        host, port, user, pswd, _ = pump.parse_spec(opts, spec, 8091)
        for stats in ["curr_items", "vb_active_resident_items_ratio"]:
            path = f'/pools/default/buckets/{name}/stats/{stats}'
            err, json, data = pump.rest_request_json(host, int(port),
                                                     user, pswd, opts.ssl, path,
                                                     reason="total_msgs", verify=opts.no_ssl_verify, cacert=opts.cacert)
            if err:
                return 0, None

            if data is not None:
                node_stats = data.get("nodeStats", None)

            if not node_stats:
                return 0, None
            vals = node_stats.get(source_name, None)
            if not vals:
                return 0, None
            stats_vals[stats] = vals[-1]

        total_msgs = stats_vals["curr_items"]
        resident_ratio = stats_vals["vb_active_resident_items_ratio"]
        if 0 < resident_ratio < 100:
            # for DGM case, server will transfer both in-memory items and
            # backfill all items on disk
            total_msgs += (resident_ratio/100.0) * stats_vals["curr_items"]
        return 0, int(total_msgs)<|MERGE_RESOLUTION|>--- conflicted
+++ resolved
@@ -64,8 +64,6 @@
         self.unack_size = 0
         self.node_vbucket_map: Optional[List[int]] = None
         self.uncompress = opts.extra.get("uncompress", 0)
-
-        self.uncompress = opts.extra.get("uncompress", False)
 
     @staticmethod
     def can_handle(opts, spec: str) -> bool:
@@ -423,23 +421,9 @@
                             extra_index += extlen
 
                     if not self.skip(key, vbucket_id):
-<<<<<<< HEAD
-                        if self.uncompress and dtype & couchbaseConstants.DATATYPE_COMPRESSED > 0:
-                            # If the document is compressed and the flag -x uncompress provided inflate the mutation
-                            try:
-                                val = snappy.uncompress(val)
-                                dtype = dtype ^ couchbaseConstants.DATATYPE_COMPRESSED
-                            except Exception as e:
-                                logging.warning(f'Uncompressing the document failed: {e}')
-
-                        msg = (cmd, vbucket_id, key, flg, exp, cas, rev_seqno.to_bytes(8, 'big'), val, seqno, dtype, metalen,
-                               conf_res)
-
-=======
                         dtype, val = self.maybe_uncompress_value(dtype, val)
                         msg = (cmd, vbucket_id, key, flg, exp, cas, rev_seqno.to_bytes(8, 'big'), val, seqno, dtype,
                                metalen, conf_res)
->>>>>>> a43dcf6e
                         batch.append(msg, len(val))
                         self.num_msg += 1
                 elif cmd in [couchbaseConstants.CMD_DCP_DELETE, couchbaseConstants.CMD_DCP_EXPIRATION]:

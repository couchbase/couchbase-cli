--- conflicted
+++ resolved
@@ -377,8 +377,7 @@
                     else:
                         ext = struct.pack(">IIQQI", flg, exp, 1, cas, force)
             else:
-<<<<<<< HEAD
-                ext = struct.pack(">IIQQ", flg, exp, 1, cas)
+                ext = struct.pack(">IIQQI", flg, exp, 1, cas, force)
             if conf_res:
                 extra_meta = struct.pack(">BBHH",
                                 couchbaseConstants.DCP_EXTRA_META_VERSION,
@@ -386,13 +385,6 @@
                                 len(conf_res),
                                 conf_res)
                 ext += struct.pack(">H", len(extra_meta))
-=======
-                ext = struct.pack(">IIQQI", flg, exp, 1, cas, force)
-            if conf_res and force == 0:
-                extra_meta = struct.pack(">BBHH", couchbaseConstants.DCP_EXTRA_META_VERSION,
-                                         couchbaseConstants.DCP_EXTRA_META_CONFLICT_RESOLUTION,
-                                         con_res_len, conf_res)
->>>>>>> 32cc8130
         elif (cmd == couchbaseConstants.CMD_SET or
               cmd == couchbaseConstants.CMD_ADD):
             ext = struct.pack(couchbaseConstants.SET_PKT_FMT, flg, exp)

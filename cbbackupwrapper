#!/usr/bin/env python3
# -*-python-*-

import pump_transfer
import pump

import base64
import optparse
import os
import platform
import queue
import re
import json
import subprocess
import sys
import threading
import time
import urllib.request, urllib.error, urllib.parse
from typing import Any, List

from cluster_manager import ClusterManager
from couchbaseConstants import parse_host_port

"""Written by Daniel Owen owend@couchbase.com on 27 June 2014
Version 1.4    Last updated 10 July 2014

The current implementation of cbbackup that comes with Couchbase Server 2.5.1
uses only one thead per node.  Therefore when using cbbackup with the single-node
parameter we are limited to one thread - this impacts performance.

This script provides a wrapper to invoke multiple cbbackup processes.
It automatically detects which buckets and vbuckets are
on the node.  It allow the user to specify how many vbuckets to backup in a single
cbbackup process and then invokes the necessary number of processes.
An example invocation is as follows:

python cbbackupwrapper.py http://127.0.0.1:8091 ../backup/ --single-node -n 4 \
-u Administrator -p myPassword --path /opt/couchbbase/bin/  -v

This will backup all the buckets on node 127.0.0.1 into ../backup
It will backup 4 vbuckets per cbbackup process
Access to the cluster is authenticated using username=Administrator and
password=myPassword.and cbbackup will be found in /opt/couchbase/bin

Run python cbbackupwrapper -h for more information.

See the cbrestorewrapper.py script for restoring backups made with this script."""

bucket_list = []
vbucket_list = []
backup_complete = False
process_queue = queue.Queue()
lock = threading.Lock()

def _exit_if_errors(errors):
    if errors:
        for error in errors:
            print("ERROR: " + error)
        sys.exit(1)

def opt_extra_help(parser, extra_defaults):
    extra_help = "; ".join([f'{k}={extra_defaults[k][0]} ({extra_defaults[k][1]})'
                           for k in sorted(extra_defaults.keys())])

    group = optparse.OptionGroup(parser, "Available extra config parameters (-x)",
                        extra_help)
    parser.add_option_group(group)

def opt_extra_defaults():
    return {
        "batch_max_size":  (1000,   "Transfer this # of documents per batch"),
        "batch_max_bytes": (400000, "Transfer this # of bytes per batch"),
        "cbb_max_mb":      (100000, "Split backup file on destination cluster if it exceeds MB"),
        "max_retry":       (10,     "Max number of sequential retries if transfer fails"),
        "report":          (5,      "Number batches transferred before updating progress bar in console"),
        "report_full":     (2000,   "Number batches transferred before emitting progress information in console"),
        "recv_min_bytes":  (4096,   "Amount of bytes for every TCP/IP call transferred"),
        "rehash":          (0,      "For value 1, rehash the partition id's of each item; \
this is needed when transferring data between clusters with different number of partitions, \
such as when transferring data from an OSX server to a non-OSX cluster"),
        "conflict_resolve":(1,      "By default, enable conflict resolution."),
        "data_only":       (0,      "For value 1, only transfer data from a backup file or cluster"),
        "design_doc_only": (0,      "For value 1, transfer design documents only from a backup file or cluster"),
        "seqno":           (0,      "By default, start seqno from beginning."),
        "uncompress":      (0,      "For value 1, restore data in uncompressed mode"),
        "backoff_cap":     (10,     "Max backoff time during rebalance period"),
        "flow_control":    (1,      "For value 0, disable flow control to improve throughput"),
        "dcp_consumer_queue_length": (1000,"A DCP client needs a queue for incoming documents/messages. A large length is more efficient, but memory proportional to length*avg. doc size. Below length 150, performance degrades significantly."),
    }

def opt_parse_extra(extra, extra_defaults):
    """Convert an extra string (comma-separated key=val pairs) into
       a dict, using default values from extra_defaults dict."""
    extra_in = dict([(x[0], x[1]) for x in
                     [(kv + '=').split('=') for kv in
                      (extra or "").split(',')]])
    for k, v in extra_in.items():
        if k and not extra_defaults.get(k):
            sys.exit("error: unknown extra option: " + k)
    return dict([(k, float(extra_in.get(k, extra_defaults[k][0])))
                 for k in extra_defaults.keys()])

def argument_parsing():
    usage = "usage: %prog CLUSTER BACKUPDIR OPTIONS"
    parser = optparse.OptionParser(usage)
    opt_extra_help(parser, opt_extra_defaults())

    parser.add_option('-b', '--bucket-source', default='',
                        help='Specify the bucket to backup.  Defaults to all buckets')
    parser.add_option('--single-node', action='store_true',
                        default=False, help='use a single server node from the source only')
    parser.add_option('-u', '--username', default='Administrator',
                        help='REST username for source cluster or server node. Default is Administrator')
    parser.add_option('-p', '--password', default='PASSWORD',
                        help='REST password for source cluster or server node. Defaults to PASSWORD')
    parser.add_option("-s", "--ssl",
                     action="store_true", default=False,
                     help="Transfer data with SSL enabled")
    parser.add_option('-v', '--verbose', action='store_true',
                        default=False, help='Enable verbose messaging')
    parser.add_option('--path', default='.',
                        help='Specify the path to cbbackup. Defaults to current directory')
    parser.add_option('--port', default='11210',
                        help='Specify the bucket port.  Defaults to 11210')
    parser.add_option('-n', '--number', default='100',
                        help='Specify the number of vbuckets per process. Defaults to 100')
    parser.add_option('-P', '--parallelism', default='1',
                        help='Number of vbucket backup jobs to run at a time. Defaults to 1')
    parser.add_option('-x', '--extra', default=None,
                        help="""Provide extra, uncommon config parameters;
                        comma-separated key=val(,key=val)* pairs""")
    try:
        import pump_bfd2
        parser.add_option("-m", "--mode",
                        action="store", type="string", default="diff",
                        help="backup mode: full, diff or accu [default:%default]")
    except ImportError:
        parser.add_option("-m", "--mode",
                        action="store", type="string", default="full",
                        help=optparse.SUPPRESS_HELP)

    options, rest = parser.parse_args()
    if len(rest) != 2:
        parser.print_help()
        sys.exit("\nError: please provide both cluster IP and backup directory path.")

    opt_parse_extra(options.extra, opt_extra_defaults())

    return options, rest[0], rest[1]


def find_all_vbuckets_for_bucket(node: str, bucket: str, restport: str, username: str, password: str,
                             single_node: bool) -> List[Any]:
    cluster = "http://" + node + ":" + restport
    rest = ClusterManager(cluster, username, password, False, False, None, False)

    result, errors = rest.get_bucket(bucket)
    _exit_if_errors(errors)

    if not single_node:
        return list(range(len(result['vBucketServerMap']['vBucketMap'])))
<<<<<<< HEAD
=======
    else:
        thisNode = None
        for node in result["nodes"]:
            if "thisNode" in node and node["thisNode"]:
                thisNode, _ = parse_host_port(node["hostname"])
                break
>>>>>>> 2d9ad0fd

    this_node = None
    for node in result["nodes"]:
        if "thisNode" in node and node["thisNode"]:
            this_node = node["hostname"].split(":")[0]
            break

    if this_node is None:
        _exit_if_errors(["Unable to find vbuckets for %s, could not locate thisNode" % cluster])

<<<<<<< HEAD
    server_idx = None
    server_list = result['vBucketServerMap']['serverList']
    for index in range(len(server_list)):
        if server_list[index].split(":")[0] == this_node:
            server_idx = index
            break
=======
        serverIdx = None
        serverList = result['vBucketServerMap']['serverList']
        for index in range(len(serverList)):
            host, _ = parse_host_port(serverList[index])
            if host == thisNode:
                serverIdx = index
                break
>>>>>>> 2d9ad0fd

    if server_idx is None:
        _exit_if_errors(["Unable to find vbuckets for %s, thisNode not in serverList" % cluster])

    vbucket_list = []
    vbucket_map = result['vBucketServerMap']['vBucketMap']
    for vbid in range(len(vbucket_map)):
        if vbucket_map[vbid][0] == server_idx:
            vbucket_list.append(vbid)

    return vbucket_list


# Get the buckets that exist on the cluster
def getBuckets(node: str, rest_port: str, username: str, password: str) -> List[Any]:
    request = urllib.request.Request(
        f'http://{node}:{rest_port}/pools/default/buckets')
    base64string = base64.encodebytes(f'{username}:{password}'.encode()).decode().replace('\n', '')
    request.add_header('Authorization', f'Basic {base64string}')
    try:
        response = urllib.request.urlopen(request)
    except:
        print('Authorization failed.  Please check username and password.')
        sys.exit(1)

    buckets_on_cluster = []
    data = json.loads(response.read())
    for item in data:
        if item['bucketType'] == 'memcached':
            print(f'skipping bucket that is not a couchbase-bucket: {item["name"]}')
        else:
            bucket = item['name']
            buckets_on_cluster.append(bucket)
    return buckets_on_cluster


def consumer(id: int, verbose: bool):
    while True:
        try:
            if backup_complete:
                return

            commandline = process_queue.get(block=True, timeout=2)
            if verbose:
                with lock:
                    print(f'T({id}): {commandline}')
            p = subprocess.Popen(commandline, shell=True)
            p.wait()
            if p.returncode == 1:
                with lock:
                    print(f'Error with backup for running {commandline}')
            process_queue.task_done()
            time.sleep(1)
        except Exception as e:
            if process_queue.empty():
                return
            print(f'Exception {str(e)}')

if __name__ == '__main__':
    # Parse the arguments given.
    args, cluster, backup_dir = argument_parsing()

    backup_exe = 'cbbackup'
    if platform.system() == "Windows":
        backup_exe = 'cbbackup.exe'

    # Remove any white-spaces from start and end of strings
    backup_dir = backup_dir.strip()
    path = args.path.strip()
    if path == ".":
        path = os.path.abspath(path)
    if backup_dir == ".":
        backup_dir = os.path.abspath(backup_dir)

    # Check to see if root backup directory exists
    if not os.path.isdir(backup_dir):
        try:
            os.makedirs(backup_dir)
        except:
            sys.exit(f'Cannot create backup root directory: {backup_dir}')

    # Check to see if path is correct
    if not os.path.isdir(path):
        print('The path to cbbackup does not exist')
        print('Please run with a different path')
        sys.exit(1)
    if not os.path.isfile(os.path.join(path, backup_exe)):
        print(f'cbbackup could not be found in {path}')
        sys.exit(1)

    # Check to see if log directory exists if not create it
    dir = os.path.join(backup_dir, 'logs')
    try:
        os.stat(dir)
    except:
        try:
            os.mkdir(dir)
        except:
            print(f'Error trying to create directory {dir}')
            sys.exit(1)

    # Separate out node and REST port
    matchObj = re.match(r'^http://(.*):(\d+)$', cluster, re.I)
    if matchObj:
        node = matchObj.group(1)
        rest = matchObj.group(2)
    else:
        print("Please enter the source as http://hostname:port")
        print("For example http://localhost:8091 or http://127.0.0.1:8091")
        sys.exit(1)

    # Check to see if backing-up all buckets or just a specified bucket
    if args.bucket_source == '':
        bucket_list = getBuckets(
            node, rest, args.username, args.password)
    else:
        # Check that the bucket exists
        for item in getBuckets(node, rest, args.username, args.password):
            if item == args.bucket_source:
                bucket_list.append(args.bucket_source)

        if len(bucket_list) == 0:
            print(f'Bucket {args.bucket_source} does not exist')
            print('Please enter a different bucket')
            sys.exit(1)

    # For each bucket
    for item in bucket_list:
        perbucketvbucketlist = find_all_vbuckets_for_bucket(
            node, item, rest, args.username, args.password, args.single_node)
        for item in perbucketvbucketlist:
            if item not in vbucket_list:
                vbucket_list.append(item)

    # If a bucket was specfified then set-up the string to pass to cbbackup.
    specific_bucket = ''
    if len(bucket_list) == 1:
        specific_bucket = ' -b ' + bucket_list[0]

    extra_options = ''
    if args.extra:
        extra_options = ' -x ' + args.extra

    mode_options = ''
    if args.mode:
        mode_options = ' -m ' + args.mode

    ssl_option = ''
    if args.ssl:
        ssl_option = ' -s '

    worker_threads = []
    for i in range(int(args.parallelism)):
        t = threading.Thread(target=consumer, args=(i, args.verbose,))
        t.daemon = True
        t.start()
        worker_threads.append(t)

    # Group the number of vbuckets per process
    print('Waiting for the backup to complete...')
    processes = []
    for i in range(0, len(vbucket_list), int(args.number)):
        chunk = vbucket_list[i:i + int(args.number)]
        vbucketsname = str(chunk[0]) + '-' + str(chunk[-1])
        command_line = '"' + os.path.join(path, backup_exe) + '"' + ' -v -t 1 --vbucket-list=' \
            + ''.join(str(chunk).split()) + ' http://' + node + ':' + rest + ' ' \
            + '"' + os.path.join(backup_dir, vbucketsname) + '"' + ' -u ' + args.username \
            + ' -p ' + args.password + extra_options + mode_options + ssl_option + specific_bucket \
            + ' 2> ' + '"' + os.path.join(backup_dir, 'logs', vbucketsname) + '.err' + '"'
        process_queue.put(command_line)

    process_queue.join()
    backup_complete = True

    for worker in worker_threads:
        worker.join()

    with lock:
        print('SUCCESSFULLY COMPLETED!')<|MERGE_RESOLUTION|>--- conflicted
+++ resolved
@@ -159,41 +159,23 @@
 
     if not single_node:
         return list(range(len(result['vBucketServerMap']['vBucketMap'])))
-<<<<<<< HEAD
-=======
-    else:
-        thisNode = None
-        for node in result["nodes"]:
-            if "thisNode" in node and node["thisNode"]:
-                thisNode, _ = parse_host_port(node["hostname"])
-                break
->>>>>>> 2d9ad0fd
 
     this_node = None
     for node in result["nodes"]:
         if "thisNode" in node and node["thisNode"]:
-            this_node = node["hostname"].split(":")[0]
+            this_node, _ = parse_host_port(node["hostname"])
             break
 
     if this_node is None:
         _exit_if_errors(["Unable to find vbuckets for %s, could not locate thisNode" % cluster])
 
-<<<<<<< HEAD
     server_idx = None
     server_list = result['vBucketServerMap']['serverList']
     for index in range(len(server_list)):
-        if server_list[index].split(":")[0] == this_node:
+        host, _ = parse_host_port(server_list[index])
+        if host == this_node:
             server_idx = index
             break
-=======
-        serverIdx = None
-        serverList = result['vBucketServerMap']['serverList']
-        for index in range(len(serverList)):
-            host, _ = parse_host_port(serverList[index])
-            if host == thisNode:
-                serverIdx = index
-                break
->>>>>>> 2d9ad0fd
 
     if server_idx is None:
         _exit_if_errors(["Unable to find vbuckets for %s, thisNode not in serverList" % cluster])

= couchbase-cli-user-manage(1)
:description: Manage RBAC users
:page-aliases: cli:cbcli/couchbase-cli-admin-role-manage
ifndef::doctype-manpage[:doctitle: user-manage]

ifdef::doctype-manpage[]
== NAME

couchbase-cli-user-manage -
endif::[]
Manage RBAC users

== SYNOPSIS

[verse]
_couchbase-cli user-manage_ [--cluster <url>] [--username <user>]
    [--password <password>] [--delete] [--list] [--my-roles] [--set]
    [--set-group] [--delete-group] [--list-groups] [--get-group]
    [-- get] [--rbac-username <username>] [--rbac-password <password>]
    [--rbac-name <name>] [--roles <roles_list>]
    [--auth-domain <domain>] [--user-groups <group>]
    [--group-description <text>] [--ldap-ref <ref>]

== DESCRIPTION

This command allows administrators to assign and manage roles to different users
and user groups in their organization. Users can either be managed locally by
Couchbase or externally through the use of an external domain.

== OPTIONS

include::{partialsdir}/cbcli/part-common-options.adoc[]

--delete::
  Deletes an RBAC user profile from the cluster. You must have full
  administrator privileges in order to delete a user profile.

--list::
  Lists all RBAC user profiles in the cluster and show their roles. You must
  have full administrator privileges in order to list all user profiles.

--my-roles::
  Shows the current users RBAC user profile.

--set::
  Creates or updates an RBAC user profile. You must have full administrator
  privileges in order to create or update a user profile.

--get::
  Retrieves the RBAC user specified by --rbac-username and show their roles.

--set-group::
  Creates or updates a user group.

--delete-group::
  Deletes a user group.

--list-groups::
  List all groups.

--get-group::
  Gets the details of a group.

--rbac-username <username>::
  Specifies the username of the RBAC user to modify. This option is used when
  deleting, creating, or updating an RBAC user profile.

--rbac-password <password>::
  Specifies the password to be used for an RBAC user profile. This option is
  used only when creating or updating a _local_ RBAC user profile. Couchbase
  does not store password for _external_ RBAC roles.

--rbac-name <name>::
  Specifies the name to be used for an RBAC user profile. This option is used
  when creating or updating an RBAC user profile and it is recommended that
  this option be set to the users full name.

--roles <roles_list>::
  Specifies the roles to be given to an RBAC user profile. This option is used
  when creating or updating an RBAC user profile and it is specified as a
  comma separated list of roles. See the ROLES section for more details on the
  available roles in Couchbase.

--auth-domain <domain>::
  Specifies the auth_domain to use for a RBAC user profile. This option is
  used when deleting, creating or updating a RBAC user profile and it may be
  set to either _local_ or _external_. Local users are users that are managed
  directly by the Couchbase cluster. External users are users managed by an
  external source such as LDAP.

--user-groups <groups>::
  Specifies the groups the user should be added to. This is used when creating
  a user (--set) or when updating the users group, and
  should be specified as a comma separated list.

--group-name <group>::
  Specifies the target group for the group operations (--set-group,
  --delete-group, --get-group).

--group-description <text>::
  Specifies the group description, it is used with --set-group.

--ldap-ref <ref>::
  Specifies the LDAP group's distinguished name, to link the couchbase group
  with the LDAP one.

include::{partialsdir}/cbcli/part-host-formats.adoc[]

=== ROLES

.Cluster-Wide Roles:

admin::
  Give the user permissions to manage all Couchbase configuration settings,
  and read and write all data in the cluster. This user can make changes to
  anything in the cluster.

backup_admin::
  Gives the user all the permissions required to backup and restore all
  services. This level of permission is required to use the Backup Service.

bucket_admin[...]::
  Gives the user permissions to manage bucket settings. This role can be
  assigned globally to all buckets or to a particular bucket. For XDCR
  operations, the user can start/stop replication for the buckets they
  administer, but they cannot set up the XDCR cluster references. To give
  a user the ability to manage all bucket settings set their role to
  bucket_admin[*]. To give the user permission to manage bucket settings on a
  single bucket named _default_ then specify the role as
  bucket_admin[default]. If the user needs to be manage multiple buckets, for
  example _default_ and _app_, then set the role as bucket_admin[default],bucket_admin[app].

bucket_full_access[...]::
  Gives the user full access to bucket data. This user cannot access the web
  console and is intended only for application access. This user can read and
  write data. To give the user full access to all buckets use bucket_full_access[*],
  to give permissions to only one bucket _default_ use bucket_full_access[default].

cluster_admin::
  Gives the user permissions to read, write and manage all cluster-level
  settings except security.

replication_admin::
  Allows the user to configure XDCR topology and manage XDCR replications.

ro_admin::
  Gives the user read-only access and cannot make any changes to the system.
  This user has read-only access to cluster overview, design documents
  (without the ability to create or query views), bucket summaries (without
  the ability to create or view documents), XDCR cluster references, XDCR
  replications, and cluster settings.

<<<<<<< HEAD
security_admin::
  Gives the user permission to view all cluster statistics and manage user roles,
  but cannot grant Full Admin or Security Admin roles to other users or alter their
  own role. This user can access the web console. This user cannot read data.

=======
>>>>>>> 95d2c778
views_admin[...]::
  Gives the user privileges to define views and then run these views on data
  to ensure that views are defined properly. This applies both to the
  map-reduce and spatial views. To give a user the ability to manage views on
  all buckets set their role to views_admin[*]. To give the user permission to
  manage views on a single bucket named _default_ then specify the role as
  views_admin[default]. If the user needs to be manage views for multiple
  buckets, for example _default_ and _app_, then set the role as
  views_admin[default],views_admin[app].

.Data Service Roles:

data_backup[...]::
  Gives the user permission to backup and restore data in Couchbase. To give a
  user the ability to backup and restore data for all buckets set their role
  to data_backup[*]. To give the user the ability to backup and restore data
  on a single bucket named _default_ then specify their role as
  data_backup[default]. If the user needs to be able to backup and restore
  data for multiple buckets, for example _default_ and _app_, then set their
  role as data_backup[default],data_backup[app].

data_dcp_reader[...]::
  Gives the user permission to create Couchbase DCP connections for a given
  bucket, collection or scope. To give a user the ability to create DCP
  connections for all buckets set their role to  data_dcp_reader[*]. To give the
  user the ability to create DCP connections on a single bucket named _default_
  then specify their role as data_dcp_reader[default]. If the user needs to be
  able to create DCP connections for multiple buckets, for example _default_ and
  _app_, then set their role as data_dcp_reader[default],data_dcp_reader[app].
  To give the permissions for only a scope _scope0_ of _default_ use
  data_dcp_reader[default:scope0]. To get permission for a single collection
  _col0_ in _scope0_ then give the user the role data_dcp_reader[default:scope0:col0].

data_monitoring[...]::
  Gives the user permission to read monitoring data related to the data
  service in Couchbase. To give a user the ability to monitor data for all
  buckets set their role to data_monitoring[*]. To give the user the ability
  to monitor data on a single bucket named _default_ then specify their role
  as data_monitoring[default]. If the user needs to be able to monitor data
  for multiple buckets, for example _default_ and _app_, then set their role
  as data_monitoring[default],data_monitoring[app]. If the user need to be
  able to monitor data only for a specific _scope0_ in bucket _default_ then
  set their role as data_monitoring[default:scope0]. To monitor only collection
  _col0_ inside _scope0_ then set their role as data_monitoring[default:scope0:col0].

data_reader[...]::
  Gives the user permission to read data through the Couchbase key-value APIs.
  To give a user read-only access for all buckets set their role to
  data_reader[*]. To give the user read-only access to data on a single
  bucket named _default_ then specify their role as data_reader[default].
  If the user needs read-only access to data for multiple buckets, for example
  _default_ and _app_, then set their role as
  data_reader[default],data_reader[app]. If the user needs read-only access to
  data for a specific _scope0_ in bucket _default_ then set their role as
  data_reader[default:scope0].  If the user needs read-only access to
  data for a collection _col0_ inside _scope0_ then set their role as
  data_reader[default:scope0:col0].

data_writer[...]::
  Gives the user permission to read and write data through the Couchbase
  key-value APIs. The user cannot however modify the settings of a bucket.
  To give a user read-write access for all buckets set their role to
  data_writer[*]. To give the user read-write access to data on a single
  bucket named _default_ then specify their role as data_writer[default].
  If the user needs read-write access to data for multiple buckets, for
  example _default_ and _app_, then set their role as
  data_writer[default,app]. If the user needs read-write access to
  data for a specific _scope0_ in bucket _default_ then set their role as
  data_writer[default:scope0].  If the user needs read-write access to
  data for a collection _col0_ inside _scope0_ then set their role as
  data_writer[default:scope0:col0].

.Full Text Service Roles:

fts_admin[...]::
  Gives the user full administrator access for the Full Text Indexing service
  for the specified buckets. To give a user full administrator access for FTS
  on all buckets set their role to fts_admin[*]. To give the user full
  administrator access for FTS on a single bucket named _default_ then specify
  their role as fts_admin[default]. If the user needs full administrator
  access for FTS for multiple buckets, for example _default_ and _app_, then
  set their role as fts_admin[default],fts_admin[app].

fts_searcher[...]::
  Allows the user to query full text indexes for the specified bucket, scope
  or collection. To give a user the ability to query full text indexes on all
  buckets set their role to fts_searcher[*]. To give the ability to query FTS
  indexes on a single bucket named _default_ then specify their role as
  fts_searcher[default]. If the user needs to query FTS indexes on multiple
  multiple buckets, for example _default_ and _app_, then set their role as
  fts_searcher[default],fts_searcher[app]. If the user needs to query FTS
  indexes for a specific _scope0_ in bucket _default_ then set their role as
  fts_searcher[default:scope0]. If the user needs to query FTS indexes for a
  collection _col0_ inside _scope0_ then set their role as
  fts_searcher[default:scope0:col0].


.Query Service Roles:

query_delete[...]::
  Allows the user to execute DELETE query statements on the specified bucket,
  scope or collection. To give a user the ability execute DELETE statements
  on all buckets set their role to query_delete[*]. To give the user needs
  permission to execute DELETE statements on a single bucket named _default_
  then specify their role as query_delete[default]. If the user needs to
  execute DELETE statements for multiple buckets, for example _default_ and
  _app_, then set their role as query_delete[default],query_delete[app]. If
  the user needs to execute DELETE statements for a single scope named _scope0_
  inside _default_ then give their role query_delete[default:scope0]. If the
  user need to execute DELETE statements for a single collection named _col0_
  inside _scope0_ then give the role query_delete[default:scope0:col0].

query_execute_external_functions[...]::
  Allows the user to execute external language functions for a given scope.
  To allow the user to execute external language functions for all scopes in
  bucket _default_ use the role query_execute_external_functions[default].
  If the user needs to execute external language functions for a scope
  _scope0_ of bucket _default_ then give them the role
  query_execute_external_functions[default:scope0].

query_execute_functions[...]::
  Allows the user to execute N1QL functions for a given scope. To allow the
  user to execute N1QL functions for all scopes in bucket _default_ use the
  role query_execute_functions[default]. If the user needs to execute N1QL
  functions for a scope _scope0_ of bucket _default_ then give them the role
  query_execute_functions[default:scope0].

query_execute_global_external_functions::
  Allows the user to execute global external language functions.

query_execute_global_functions::
  Allows the user to execute global N1QL functions.

query_insert[...]::
  Allows the user to execute INSERT query statements on the specified bucket,
  scope or collection. To give a user the ability execute INSERT statements
  on all buckets set their role to query_insert[*]. To give the user
  permission to execute INSERT statements on a single bucket named _default_
  then specify their role as query_insert[default]. If the user needs to
  execute INSERT statements for multiple buckets, for example _default_ and
  _app_, then set their role as query_insert[default],query_insert[app]. If the
  user needs to execute INSERT statements for a scope with name _scope0_ of
  bucket _default_ give the user the role query_insert[default:scope0]. If the
  user need to execute INSERT statements for a scope with name _col0_ of _scope0_
  then give them the role query_insert[default:scope0:col0].

query_manage_external_functions[...]::
  Allows the user to manage external language functions for a given scope.
  To allow the user to manage external language functions for all scopes in
  bucket _default_ use the role query_manage_external_functions[default].
  If the user needs to manage external language functions for a scope
  _scope0_ of bucket _default_ then give them the role
  query_manage_external_functions[default:scope0].

query_manage_functions[...]::
  Allows the user to manage N1QL functions for a given scope. To allow the user
  to manage N1QL functions for all scopes in bucket _default_ use the
  role query_manage_functions[default]. If the user needs to manage N1QL
  functions for a scope _scope0_ of bucket _default_ then give them the role
  query_manage_functions[default:scope0].

query_manage_global_external_functions::
  Allows the user to manage global external language functions.

query_manage_global_functions::
  Allows the user to manage global N1QL functions.

query_manage_index[...]::
  Allows the user to create and delete indexes on the specified bucket, scope
  or collection. To give a user the ability to create and delete indexes on all
  buckets set their role to query_manage_index[*]. To give the user permission
  to create and delete indexes on a single bucket named _default_ then specify
  their role as query_manage_index[default]. If the user needs to be create and
  delete indexes for multiple buckets, for example _default_ and _app_, then
  set their role as query_manage_index[default],query_manage_index[app]. To give
  the user permission to create and delete indexes on a scope _scope0_ of bucket
  _default_ set their role as query_manage_index[default:scope0]. To give the
  user permission to create and delete indexes on a collections _col0_ of _scope0_
  set their role as query_manage_index[default:scope0:col0].

query_select[...]::
  Allows the user to execute SELECT query statements on the specified bucket,
  scope or collection. To give a user the ability to execute SELECT statements on
  all buckets set  their role to query_select[*]. To give the user permission to
  execute SELECT statements on a single bucket named _default_ then specify their
  role as query_select[default]. If the user needs to be execute SELECT
  statements for multiple buckets, for example _default_ and _app_, then set
  their role as query_select[default],query_select[app]. To give a user the
  ability to execute SELECT statements on a scope _scope0_ of bucket _default
  set their role as query_select[default:scope0]. To give the user the ability to
  execute select statements on a collection _col0_ of _scope0_ set their role as
  query_select[default:scope0:col0].

query_system_catalog[...]::
  Allows the users to run queries against the system catalog on the specified
  bucket, scope or collection. To give a user the ability to run queries against
  the system catalog on all buckets set their role to query_system_catalog[*].
  To give the user permission to run queries against the system catalog on a
  single bucket named _default_ then specify their role as
  query_system_catalog[default]. If the user needs to be run queries against the
  system catalog for multiple buckets, for example _default_ and _app_, then set
  their role as query_system_catalog[default],query_system_catalog[app]. To give
  the user the permissions to run queries against the system catalog on a specified
  scope _scope0_ of bucket _default_ set their roles as
  query_system_catalog[default:scope0]. To give a user the ability to run queries
  against the system catalog on the a specified collection _col0_ of _scope0_ set
  their role as query_system_catalog[default:scope0:col0].

query_update[...]::
  Allows the user to execute UPDATE query statements on the specified bucket,
  scope or collections. To give a user the ability to execute UPDATE statements on
  all buckets set their role to query_update[*]. To give the user permission to
  execute UPDATE statements on a single bucket named _default_ then specify their
  role as query_update[default]. If the user needs to be execute UPDATE statements
  for multiple buckets, for example _default_ and _app_, then set their role
  as query_update[default],query_update[app]. To give a user the ability to execute
  UPDATE statements on a single scope _scope0_ of bucket _default_ set their role
  as query_update[default:scope0]. To give the user the ability to execute UPDATE
  statements on a single collections _col0_ of _scope0_ set their role to
  query_update[default:scope0:col0].

.Analytics roles

analytics_admin::
  Allows the user to manage dataverses, links and datasets. This user can access
  the web console but cannot read data.

analytics_manager[...]::
  Allows the user to manage local links and datasets on a given bucket as well as
  query datasets created on this bucket. This user can access the web console and
  read some data. To give the user this permissions for all buckets use
  analytics_manager[*]. To give the permissions for a bucket _default_ then
  specify the role as analytics_manager[default]. If the user needs the permissions
  for a subset of buckets _bucket1_ and _bucket2_ then set their role as
  analytics_manager[bucket1],analytics_manager[bucket2].

analytics_reader::
  Allows the user to query datasets. This user can access the web console and
  read some data.

analytics_select[...]::
  Allows user to query datasets on a given bucket, scope or collection. This user
  can access the web console and read some data. To give a user access to a bucket
  _default_ use the role analytics_select[default]. This gives access to the
  bucket and all underlying scopes and collections. To give access to only a
  specific collection then use the following role
  analytics_select[default:scope0:collection0].

.Mobile roles

mobile_sync_gateway[...]::
  Gives user full access to bucket data as required by Sync Gateway. This user
  cannot access the web console and is intended only for use by Sync Gateway.
  This user can read and write data, manage indexes and views, and read some cluster
  information. To give this role for all buckets use mobile_sync_gateway[*], for a
  specific bucket _default_ use the role mobile_sync_gateway[default] and for multiple
  buckets _default_ and _app_ give the roles
  mobile_sync_gateway[default],mobile_sync_gateway[app].

.XDCR roles

replication_admin::
  Allows the user to administer XDCR features, create cluster references and
  replication streams of the cluster. This user can access the console and read
  some data.

replication_target[...]::
  Allows the user to create XDCR streams into a given bucket. This user cannot
  access the  web console or read any data. To allow the user to create XDCR
  streams into all buckets  set their roles as replication_target[*]. To allow
  the user to create XDCR streams into  bucket _default_ set their roles as
  replication_target[default]. To allow the user to create XDCR streams to bucket
  _default_ and _app_ set their roles as
  replication_target[default],replication_target[app]

.Eventing roles

eventing_admin::
  Allows the user to create and manage eventing functions. This user can access
  the console.

== EXAMPLES

To create an local RBAC user profile for a user named "John Doe" with username
`jdoe` and password `cbpass` with roles to manage the _default_ bucket and all
XDCR replication run the following command
----
$ couchbase-cli user-manage -c 127.0.0.1:8091 -u Administrator \
 -p password --set --rbac-username jdoe --rbac-password cbpass \
 --rbac-name "John Doe" --roles bucket_admin[default],replication_admin \
 --auth-domain local
----
If you have external user source setup in your cluster and you want to add a
user "John Doe" with username `jdoe` who should have the ability to manage only
views for all bucket run the following command
----
$ couchbase-cli user-manage -c 127.0.0.1:8091 -u Administrator \
 -p password --set --rbac-username jdoe --rbac-name "John Doe" \
 --roles views_admin[*] --auth-domain external
----
To list the current RBAC user profiles run the following command.
----
$ couchbase-cli user-manage -c 127.0.0.1:8091 -u Administrator \
 -p password --list
----
To delete an external user named `jdoe` run the following command.
----
$ couchbase-cli user-manage -c 127.0.0.1:8091 -u Administrator \
 -p password --delete --rbac-username jdoe --auth-domain external
----
To delete a local user named `jdoe` run the following command.
----
$ couchbase-cli user-manage -c 127.0.0.1:8091 -u Administrator \
 -p password --delete --rbac-username jdoe --auth-domain local
----
To see the user profile for a user with the username `jdoe` and password `cbpass`
run the following command.

----
$ couchbase-cli user-manage -c 127.0.0.1:8091 -u jdoe -p cbpass \
 --my-roles
----
To create a user group with name `admins` and roles `admin` and reference to and
LDAP group reference `admins` run the following command.
----
$ couchbase-cli user-manage -c 127.0.0.1:8091 -u Administrator \
 -p password --set-group --group-name admins --roles admin \
 --group-description "CB admins" --ldap-ref admins
----
To delete a user group `admins` you have to run the following command.
----
$ couchbase-cli user-manage -c 127.0.0.1:8091 -u Administrator \
  -p password --delete-group --group-name admins
----
To get a user group `admins` you have to run the following command. This
will show the associated roles.
----
$ couchbase-cli user-manage -c 127.0.0.1:8091 -u Administrator \
  -p password --get-group --group-name admins
----
To add or remove roles a user group `admins` you have to first get the current
roles using the previous command and then use the set command bellow giving it
an amended version of the roles.
----
$ couchbase-cli user-manage -c 127.0.0.1:8091 -u Administrator \
 -p password --set-group --group-name admins --roles admin \
 --group-description "CB admins" --ldap-ref ro_admin
----
== ENVIRONMENT AND CONFIGURATION VARIABLES

include::{partialsdir}/cbcli/part-common-env.adoc[]

== SEE ALSO

man:couchbase-cli-setting-ldap[1]

include::{partialsdir}/cbcli/part-footer.adoc[]<|MERGE_RESOLUTION|>--- conflicted
+++ resolved
@@ -150,14 +150,11 @@
   the ability to create or view documents), XDCR cluster references, XDCR
   replications, and cluster settings.
 
-<<<<<<< HEAD
 security_admin::
   Gives the user permission to view all cluster statistics and manage user roles,
   but cannot grant Full Admin or Security Admin roles to other users or alter their
   own role. This user can access the web console. This user cannot read data.
 
-=======
->>>>>>> 95d2c778
 views_admin[...]::
   Gives the user privileges to define views and then run these views on data
   to ensure that views are defined properly. This applies both to the

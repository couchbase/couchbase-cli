--- conflicted
+++ resolved
@@ -129,19 +129,11 @@
   Gives the user permission to read and write data through Couchbases
   key-value APIs. The user cannot however modify the settings of a bucket.
   To give a user read-write access for all buckets set their role to
-<<<<<<< HEAD
   data_writer[*]. To give the user read-write access to data on a single
   bucket named _default_ then specify their role as data_writer[default].
   If the user needs read-write access to data for multiple buckets, for
   example _default_ and _app_, then set their role as
   data_writer[default,app].
-=======
-  data_reader_writer[*]. To give the user read-write access to data on a
-  single bucket named _default_ then specify their role as
-  data_reader_writer[default]. If the user needs read-write access to data
-  for multiple buckets, for example _default_ and _app_, then set their role
-  as data_reader_writer[default],date_read_writer[app].
->>>>>>> 62946493
 
 data_dcp_reader[...]::
   Gives the user permission to create Couchbase DCP connections. To give a

= couchbase-cli-setting-alert(1)
:description: Modifies alert settings
ifndef::doctype-manpage[:doctitle: setting-alert]

ifdef::doctype-manpage[]
== NAME

couchbase-cli-setting-alert -
endif::[]
Modifies alert settings

== SYNOPSIS

[verse]
_couchbase-cli setting-alert_ [--cluster <url>] [--username <user>] [--password <password>]
    [--client-cert <path>] [--client-cert-password <password>] [--client-key <path>]
    [--client-key-password <password>] [--enable-email-alert <num>]
    [--email-recipients <email_list>] [--email-sender <email>]
    [--email-user <user>] [--email-password <password>] [--email-host <host>]
    [--email-port <port>] [--enable-email-encrypt <num>]
    [--alert-auto-failover-node] [--alert-auto-failover-max-reached]
    [--alert-auto-failover-node-down] [--alert-auto-failover-cluster-small]
    [--alert-auto-failover-disable] [--alert-ip-changed] [--alert-disk-space]
    [--alert-meta-overhead] [--alert-meta-oom] [--alert-write-failed]
    [--alert-audit-msg-dropped] [--alert-indexer-max-ram]
    [--alert-timestamp-drift-exceeded] [--alert-node-time] [--alert-disk-analyzer]

== DESCRIPTION

This command is used to set up email alerts on a cluster. Couchbase provides
alerts for various issues that may arise in the cluster where it is recommended
that the cluster administrator take action to ensure that applications continue
to function properly. When setting up email alerts administrator can decide who
gets alert emails and which alerts are sent.

== OPTIONS

include::{partialsdir}/cbcli/part-common-options.adoc[]

--enable-email-alert <num>::
  Enables email alerts on this cluster. Set this option to "1" to enable
  alerts or "0" to disable alerts. This parameter is required.

--email-recipients <email_list>::
  A comma separated list of users to email when an alert is raised in the
  server.

--email-sender <email>::
  If email alerts an enabled then this option will set the sender email
  address.

--email-user <user>::
  The email server username for the sender email address. This field is
  required if the email address provided requires authentication.

--email-password <password>::
  The email server password for the sender email address. This field is
  required if the email address provided requires authentication.

--email-host <host>::
  The email server hostname that hosts the email address specified by the
  --sender-email option.

--email-port <port>::
  The email server port number of the server that hosts the email address
  specified by the --sender-email option.

--enable-email-encrypt <num>::
  Enables SSL encryption when connecting to the email server. Set this option
  to "1" to enable encryption or "0" to disable encryption. If this option is
  not set then encryption will be disabled.

--alert-auto-failover-node::
  Specifies that an email alert should be sent when a node is automatically
  failed over.

--alert-auto-failover-max-reached::
  Specifies that an email alert should be sent when the maximum amount of
  auto-failovers is reached.

--alert-auto-failover-node-down::
  Specifies that an email alert should be sent when auto-failover could not be
  completed because another node in the cluster was already down.

--alert-auto-failover-cluster-small::
  Specifies that an email alert should be sent when auto-failover could not be
  completed because the cluster is too small.

--alert-auto-failover-disable::
  Specifies that an email alert should be sent when auto-failover could not be
  completed because auto-failover is disabled on this cluster.

--alert-ip-changed::
  Specifies that an email alert should be sent when the IP address on a node
  in the cluster changes.

--alert-disk-space::
  Specifies that an email alert should be sent when the disk usage on a node
  in the cluster reaches 90% of the available disk space.

--alert-meta-overhead::
  Specifies that an email alert should be sent when the metadata overhead on
  the data service is more than 50%.

--alert-meta-oom::
  Specifies that an email alert should be sent when all of the memory in the
  cache for a bucket is used by metadata. If this condition is hit the bucket
  will be unusable until more memory is added to the bucket cache.

--alert-write-failed::
  Specifies that an email alert should be sent when writing data to disk on
  the data service has failed.

--alert-audit-msg-dropped::
  Specifies that an email alert should be sent when writing event to audit log
  fails.

--alert-indexer-max-ram::
  Specifies that an email alert should be sent when the memory usage for the
  indexer service on a specific node exceeds the per node memory usage limit.
  This warning is only shown for if the index storage type is Memory Optimized
  Indexes (MOI).

--alert-timestamp-drift-exceeded::
  Specifies that an email alert should be sent if the remote mutation timestamps
  exceeds drift threshold. Default is 5 seconds.

--alert-communication-issue::
  Specifies that an email alert should be sent when nodes are experiencing
  communication issues.

<<<<<<< HEAD
--alert-node-time::
  Specifies that an email alert should be sent if the clock on a node is out of
  sync with other nodes in the cluster.

--alert-disk-analyzer::
  Specifies that an email alert should be sent if the disk analyzer process
  gets stuck and cannot fetch disk usage data.
=======
--alert-memory-threshold::
  Specifies that an email alert should be sent when any node's system memory
  usage exceeds a threshold
>>>>>>> d77d47c0

include::{partialsdir}/cbcli/part-host-formats.adoc[]

include::{partialsdir}/cbcli/part-certificate-authentication.adoc[]

== EXAMPLES

To enable failover related email alerts for two users without email encryption
run the following command below:

  $ couchbase-cli setting-alert -c 192.168.1.5 --username Administrator \
   --password password --enable-email-alert 1 --email-user admin \
   --email-password password --email-host mail.couchbase.com --email-port 25 \
   --email-recipients user1@couchbase.com,user2@couchbase.com \
   --email-sender noreply@couchbase.com --enable-email-encrypt 0 \
   --alert-auto-failover-node --alert-auto-failover-max-reached \
   --alert-auto-failover-node-down --alert-auto-failover-cluster-small \

To enable all email alerts for a single users with email encryption run the
following command below:

  $ couchbase-cli setting-alert -c 192.168.1.5 --username Administrator \
   --password password --enable-email-alert 1 --email-user admin \
   --email-password password --email-host mail.couchbase.com --email-port 25 \
   --email-recipients user@couchbase.com --email-sender noreply@couchbase.com \
   --enable-email-encrypt 1 --alert-auto-failover-node \
   --alert-auto-failover-max-reached --alert-auto-failover-node-down \
   --alert-auto-failover-cluster-small --alert-auto-failover-disable \
   --alert-ip-changed --alert-disk-space --alert-meta-overhead \
   --alert-meta-oom --alert-write-failed --alert-audit-msg-dropped \
   --alert-indexer-max-ram --alert-timestamp-drift-exceeded \
   --alert-node-time --alert-disk-analyzer

To disable email alerts run the following command:

  $ couchbase-cli setting-alert -c 192.168.1.5 --username Administrator \
   --password password --enable-email-alert 0

== ENVIRONMENT AND CONFIGURATION VARIABLES

include::{partialsdir}/cbcli/part-common-env.adoc[]

== SEE ALSO

man:couchbase-cli-setting-notification[1]

include::{partialsdir}/cbcli/part-footer.adoc[]<|MERGE_RESOLUTION|>--- conflicted
+++ resolved
@@ -24,6 +24,7 @@
     [--alert-meta-overhead] [--alert-meta-oom] [--alert-write-failed]
     [--alert-audit-msg-dropped] [--alert-indexer-max-ram]
     [--alert-timestamp-drift-exceeded] [--alert-node-time] [--alert-disk-analyzer]
+    [--alert-memory-threshold]
 
 == DESCRIPTION
 
@@ -129,7 +130,6 @@
   Specifies that an email alert should be sent when nodes are experiencing
   communication issues.
 
-<<<<<<< HEAD
 --alert-node-time::
   Specifies that an email alert should be sent if the clock on a node is out of
   sync with other nodes in the cluster.
@@ -137,11 +137,10 @@
 --alert-disk-analyzer::
   Specifies that an email alert should be sent if the disk analyzer process
   gets stuck and cannot fetch disk usage data.
-=======
+
 --alert-memory-threshold::
   Specifies that an email alert should be sent when any node's system memory
   usage exceeds a threshold
->>>>>>> d77d47c0
 
 include::{partialsdir}/cbcli/part-host-formats.adoc[]
 
@@ -173,7 +172,7 @@
    --alert-ip-changed --alert-disk-space --alert-meta-overhead \
    --alert-meta-oom --alert-write-failed --alert-audit-msg-dropped \
    --alert-indexer-max-ram --alert-timestamp-drift-exceeded \
-   --alert-node-time --alert-disk-analyzer
+   --alert-node-time --alert-disk-analyzer --alert-memory-threshold
 
 To disable email alerts run the following command:
 

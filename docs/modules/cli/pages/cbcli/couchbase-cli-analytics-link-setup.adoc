= couchbase-cli-analytics-link-setup(1)
:description: Manage Analytics links
ifndef::doctype-manpage[:doctitle: analytics-link-setup]

ifdef::doctype-manpage[]
== NAME

couchbase-cli-analytics-link-setup -
endif::[]
Manage Analytics links

== SYNOPSIS

[verse]
_couchbase-cli analytics-link-setup_ [--cluster <cluster>] [--username <username>]
    [--password <password>] [--client-cert <path>] [--client-cert-password <password>]
    [--client-key <path>] [--client-key-password <password>] [--create] [--delete]
    [--edit] [--list] [--dataverse <name>] [--scope <name>] [--name <name>] [--type <type>]
    [--hostname <hostname>] [--link-username <username>] [--link-password <password>]
    [--user-certificate <path>] [--user-key <path>] [--user-key-passphrase <path>]
    [--certificate <path>] [--encryption <type>] [--access-key-id <id>]
    [--secret-access-key <key>] [--session-token <token>] [--region <region>]
    [--service-endpoint <url>] [--account-name <id>] [--account-key <key>]
    [--shared-access-signature <token>] [--managed-identity-id <id>] [--client-id <id>]
    [--tenant-id <id>] [--client-secret <key>] [--client-certificate <key>]
<<<<<<< HEAD
    [--client-certificate-password <key>] [--endpoint <url>] [--json-credentials <key>]
=======
    [--client-certificate-password <key>] [--endpoint <url>] [--application-default-credentials]
    [--json-credentials <key>]
>>>>>>> 38c3ce22

== DESCRIPTION

This command is used to manage links used by the external dataset and remote
cluster capabilities of the Analytics Service.

== OPTIONS

=== Common Link Options

include::{partialsdir}/cbcli/part-common-options.adoc[]

--create::
  Creates a new link.

--delete::
  Deletes a link.

--edit::
  Edits a link.

--list::
  List defined links.

--name <name>::
  The name for the link.

--type <type>::
  The type of the link. It can be 'couchbase', 's3', 'azureblob', 'azuredatalake' or 'gcs'.

--dataverse <name>::
  (Deprecated) The dataverse of the link. Use --scope instead.

--scope <name>::
  The scope of the link in its canonical form.  The canonical form of a
  scope is each part of the form, joined with a '/' character.  e.g. the
  canonical form of the scope '`remote.links`.s3' would be represented as
  'remote.links/s3'

=== Couchbase Link Options
Following are the options specific to *--type couchbase*, i.e. Couchbase
links

--hostname <hostname>::
  The hostname of the link.

--encryption <type>::
  Specifies the type of encryption to use. This flag may be set to 'half',
  'full', or 'none'. Half encryption means that passwords are encrypted,
  but data is not. This results in faster data transfer, but less security.
  Full encryption means that all data and passwords are encrypted which
  increases security, but reduces overall data transfer speed. If no
  encryption is needed then "none" can be specified.

--link-username <username>::
  The username of the link.

--link-password <password>::
  The password of the link.

--user-certificate <path>::
  The local path to the file containing the user certificate for authentication.
  This and *--user-key* are used in place of *--link-username* and
  *--link-password* when utilizing certificate-based authentication.
  Certificate-based auth requires *--encryption full*.

--user-key <path>::
  The local path to the file containing the user key for authentication. This
  and *--user-certificate* are used in place of *--link-username* and
  *--link-password* when utilizing certificate-based authentication.
  Certificate-based auth requires *--encryption full*.

--user-key-passphrase <path>::
  The local path to a JSON file containing the private key passphrase settings,
  see below for examples for the accepted configurations.  Required when using
  *--encryption full* with Certificate-based auth, where the specified
  *--user-key* is encrypted.

[normal]
When sending a plain text password, the file may look something like the one
below. Note that plain passphrases will be encrypted with secret management
when arrives to the server, but will be transmitted unencrypted (unless HTTPS
is used)

----
{
  "type": "plain",
  "password": "asdasd"
}
----

When using a REST call to fetch the password, the file may look similar to the
one below.

----
{
  "type": "rest",
  "url": "<url to call>",
  "httpsOpts": {
    "verifyPeer": true
  },
  "timeout": 5000
}
----

--certificate <path>::
  The local path to the file containing the certificate used for encryption.
  Multiple certificates can be configured by specifying --certificate <path>
  for each certificate.
  At least one certificate required with *--encryption full*.

=== S3 Link Options
Following are the options specific to *--type s3*, i.e. S3 links

--access-key-id <id>::
  The access key ID of the s3 link.

--secret-access-key <key>::
  The secret access key of the s3 link.

--session-token <token>::
  The session token of the s3 link. This is used when Multi-Factor Authentication
  (MFA) temporary credentials are used.

--region <region>::
  The region of the s3 link.

--service-endpoint <url>::
  The service endpoint of the link (optional).

=== Azure Blob Link Options
Following are the options specific to *--type azureblob*, i.e. Azure Blob links. Only a single authentication
method is allowed to be provided at the same time. If anonymous authentication (no authentication) is desired,
then none of the authentication parameters should be provided.

--account-name <id>::
  The account name of the link. This property needs to be provided together with the --account-key.

--account-key <key>::
  The account key of the link. This property needs to be provided together with the --account-name.

--shared-access-signature <token>::
  The shared access signature of the link.

--managed-identity-id <id>::
  The managed identity id of the link.

--client-id <id>::
  The client id of the link. This property needs to be provided together with the --tenant-id and either
  the --client-secret or --client-certificate.

--client-secret <key>::
  The client secret of the link. This property needs to be provided together with the --client-id and
  the --tenant-id.

--client-certificate <key>::
  The client certificate of the link. This property needs to be provided together with the --client-id and
  the --tenant-id. If the client certificate is password protected, then the --client-certificate-password
  property needs to be provided as well.

--client-certificate-password <key>::
  The client certificate password of the link. This property is provided if the provided --client-certificate
  is password protected.

--tenant-id <id>::
  The tenant id of the link. This property is provided together with the --client-id.

--endpoint <url>::
  The endpoint of the link (required).

=== Azure Data Lake Link Options (Developer Preview)
Note: Azure Data Lake links are available only in *Developer Preview* mode.

Following are the options specific to *--type azuredatalake*, i.e. Azure Data Lake links. Only a single authentication
method is allowed to be provided at the same time. If anonymous authentication (no authentication) is desired,
then none of the authentication parameters should be provided.

--account-name <id>::
The account name of the link. This property needs to be provided together with the --account-key.

--account-key <key>::
The account key of the link. This property needs to be provided together with the --account-name.

--shared-access-signature <token>::
The shared access signature of the link.

--managed-identity-id <id>::
The managed identity id of the link.

--client-id <id>::
The client id of the link. This property needs to be provided together with the --tenant-id and either
the --client-secret or --client-certificate.

--client-secret <key>::
The client secret of the link. This property needs to be provided together with the --client-id and
the --tenant-id.

--client-certificate <key>::
The client certificate of the link. This property needs to be provided together with the --client-id and
the --tenant-id. If the client certificate is password protected, then the --client-certificate-password
property needs to be provided as well.

--client-certificate-password <key>::
The client certificate password of the link. This property is provided if the provided --client-certificate
is password protected.

--tenant-id <id>::
The tenant id of the link. This property is provided together with the --client-id.

--endpoint <url>::
The endpoint of the link (required).

<<<<<<< HEAD
=== GCS Link Options (Developer Preview)
Following are the options specific to *--type gcs*, i.e. Google Cloud Storage links

--json-credentials <key>::
  The JSON credentials of the link.
=======
=== GCS Link Options
Following are the options specific to *--type gcs*, i.e. Google Cloud Storage links.

--application-default-credentials::
  Indicates that the link should use the Google Application Default Credentials for authenticating (optional).

--json-credentials <key>::
  The JSON credentials of the link (optional).
>>>>>>> 38c3ce22

--endpoint <url>::
  The endpoint of the link (optional).

include::{partialsdir}/cbcli/part-host-formats.adoc[]

include::{partialsdir}/cbcli/part-certificate-authentication.adoc[]

== EXAMPLES

To create a new link to a Couchbase cluster named "east", run the
following command:
----
$ couchbase-cli analytics-link-setup -c 192.168.1.5 -u Administrator \
 -p password --create --scope Default --name east --type couchbase \
 --hostname 192.168.1.6 --link-username Administrator \
 --link-password password --encryption none
----
If the new remote reference should be fully encrypted then make sure to
enable encryption. Two certificates are specified for the remote cluster
in the following command:
----
$ couchbase-cli analytics-link-setup -c 192.168.1.5 -u Administrator \
 -p password --create --scope Default --name east --type couchbase \
 --hostname 192.168.1.6 --link-username Administrator \
 --link-password password --encryption full \
 --certificate /root/cert1.pem --certificate /root/cert2.pem
----
To create an S3 link named `myAwsLink` in the "`remote.links`.s3" scope, run
the following command:
----
$ couchbase-cli analytics-link-setup -c 192.168.1.5 -u Administrator \
 -p password --create --scope remote.links/s3 --name myAwsLink --type s3 \
 --region us-west-2 --access-key-id LOREMIPSUMDOLORSITAMET123 \
 --secret-access-key CoNSEcteTuRadipIsciNGelITSEDDoeiUSmODTEMpor456
----
To create an S3 link named `myAwsLink` in the "`remote.links`.s3" scope, with
temporary S3 credentials, run the following command:
----
$ couchbase-cli analytics-link-setup -c 192.168.1.5 -u Administrator \
 -p password --create --scope remote.links/s3 --name myAwsLink --type s3 \
 --region us-west-2 --access-key-id myTemporaryAccessKeyId \
 --secret-access-key myTemporarySecretAccessKey \
 --session-token myTemporarySessionToken
----
To create an AzureBlob link named `myAzureBlobLink` in the "`remote.links`.azure"
scope, using *"account name and account key"* for authentication, run the
following command:
----
$ couchbase-cli analytics-link-setup -c 192.168.1.5 -u Administrator \
 -p password --create --scope remote.links/azure --name myAzureBlobLink --type \
 azureblob --account-name myAccountName --account-key myAccountKey --endpoint myendpoint.com
----
To create an AzureBlob link named `myAzureBlobLink` in the "`remote.links`.azure"
scope, using *"shared access signature"* for authentication,
run the following command:
----
$ couchbase-cli analytics-link-setup -c 192.168.1.5 -u Administrator \
 -p password --create --scope remote.links/azure --name myAzureBlobLink --type \
 azureblob --shared-access-signature mySharedAccessSignature --endpoint myendpoint.com
----
To create an AzureBlob link named `myAzureBlobLink` in the "`remote.links`.azure"
scope, using *"managed identity id"* for authentication, run the following command:
----
$ couchbase-cli analytics-link-setup -c 192.168.1.5 -u Administrator \
 -p password --create --scope remote.links/azure --name myAzureBlobLink --type \
 azureblob --managed-identity-id myManagedIdentityId --endpoint myendpoint.com
----
To create an AzureBlob link named `myAzureBlobLink` in the "`remote.links`.azure"
scope, using *"client id and client secret"* for authentication, run the following command:
----
$ couchbase-cli analytics-link-setup -c 192.168.1.5 -u Administrator \
-p password --create --scope remote.links/azure --name myAzureBlobLink --type \
azureblob --client-id myClientId --client-secret myClientSecret --endpoint myendpoint.com
----
To create an AzureBlob link named `myAzureBlobLink` in the "`remote.links`.azure"
scope, using *"client id and client certificate"* for authentication, run the following command:
----
$ couchbase-cli analytics-link-setup -c 192.168.1.5 -u Administrator \
-p password --create --scope remote.links/azure --name myAzureBlobLink --type \
azureblob --client-id myClientId --client-certificate myClientCertificate --endpoint myendpoint.com
----
to create an Azure Data Lake link named `myAzureDataLakeLink` in the "`remote.links`.azure"
scope, using *"account name and account key"* for authentication, run the
following command:
----
$ couchbase-cli analytics-link-setup -c 192.168.1.5 -u Administrator \
 -p password --create --scope remote.links/azure --name myAzureDataLakeLink --type \
 azuredatalake --account-name myAccountName --account-key myAccountKey --endpoint myendpoint.com
----
to create an Azure Data Lake link named `myAzureDataLakeLink` in the "`remote.links`.azure"
scope, using *"shared access signature"* for authentication,
run the following command:
----
$ couchbase-cli analytics-link-setup -c 192.168.1.5 -u Administrator \
 -p password --create --scope remote.links/azure --name myAzureDataLakeLink --type \
 azuredatalake --shared-access-signature mySharedAccessSignature --endpoint myendpoint.com
----
to create an Azure Data Lake link named `myAzureDataLakeLink` in the "`remote.links`.azure"
scope, using *"managed identity id"* for authentication, run the following command:
----
$ couchbase-cli analytics-link-setup -c 192.168.1.5 -u Administrator \
 -p password --create --scope remote.links/azure --name myAzureDataLakeLink --type \
 azuredatalake --managed-identity-id myManagedIdentityId --endpoint myendpoint.com
----
to create an Azure Data Lake link named `myAzureDataLakeLink` in the "`remote.links`.azure"
scope, using *"client id and client secret"* for authentication, run the following command:
----
$ couchbase-cli analytics-link-setup -c 192.168.1.5 -u Administrator \
-p password --create --scope remote.links/azure --name myAzureDataLakeLink --type \
azuredatalake --client-id myClientId --client-secret myClientSecret --endpoint myendpoint.com
----
to create an Azure Data Lake link named `myAzureDataLakeLink` in the "`remote.links`.azure"
scope, using *"client id and client certificate"* for authentication, run the following command:
----
$ couchbase-cli analytics-link-setup -c 192.168.1.5 -u Administrator \
-p password --create --scope remote.links/azure --name myAzureDataLakeLink --type \
azuredatalake --client-id myClientId --client-certificate myClientCertificate --endpoint myendpoint.com
----
To list all current links, run the following command:
----
$ couchbase-cli analytics-link-setup -c 192.168.1.5 -u Administrator \
 -p password --list
----
To list current S3 links, run the following command:
----
$ couchbase-cli analytics-link-setup -c 192.168.1.5 -u Administrator \
 -p password --list --type s3
----
To list current AzureBlob links, run the following command:
----
$ couchbase-cli analytics-link-setup -c 192.168.1.5 -u Administrator \
 -p password --list --type azureblob
----
To list current Azure Data Lake links, run the following command:
----
$ couchbase-cli analytics-link-setup -c 192.168.1.5 -u Administrator \
-p password --list --type azuredatalake
----
If you need to edit a link named "east" and change the password, run the
following command:
----
$ couchbase-cli analytics-link-setup -c 192.168.1.5 -u Administrator \
 -p password --edit --scope Default --name east --type couchbase \
 --hostname 192.168.1.6 --link-username Administrator \
 --link-password new_password --encryption half
----
Note in the above example that you need to re-specify all of the current
unchanging configuration parameters in addition to changing ones, except
*--type* which cannot change.

If a link is no longer needed it can be deleted. The following example
deletes the link named "east" in the "Default" scope:
----
$ couchbase-cli analytics-link-setup -c 192.168.1.5 -u Administrator \
 -p password --delete --scope Default --link east
----
== ENVIRONMENT AND CONFIGURATION VARIABLES

include::{partialsdir}/cbcli/part-common-env.adoc[]

include::{partialsdir}/cbcli/part-footer.adoc[]<|MERGE_RESOLUTION|>--- conflicted
+++ resolved
@@ -23,12 +23,8 @@
     [--service-endpoint <url>] [--account-name <id>] [--account-key <key>]
     [--shared-access-signature <token>] [--managed-identity-id <id>] [--client-id <id>]
     [--tenant-id <id>] [--client-secret <key>] [--client-certificate <key>]
-<<<<<<< HEAD
-    [--client-certificate-password <key>] [--endpoint <url>] [--json-credentials <key>]
-=======
     [--client-certificate-password <key>] [--endpoint <url>] [--application-default-credentials]
     [--json-credentials <key>]
->>>>>>> 38c3ce22
 
 == DESCRIPTION
 
@@ -241,13 +237,6 @@
 --endpoint <url>::
 The endpoint of the link (required).
 
-<<<<<<< HEAD
-=== GCS Link Options (Developer Preview)
-Following are the options specific to *--type gcs*, i.e. Google Cloud Storage links
-
---json-credentials <key>::
-  The JSON credentials of the link.
-=======
 === GCS Link Options
 Following are the options specific to *--type gcs*, i.e. Google Cloud Storage links.
 
@@ -256,7 +245,6 @@
 
 --json-credentials <key>::
   The JSON credentials of the link (optional).
->>>>>>> 38c3ce22
 
 --endpoint <url>::
   The endpoint of the link (optional).

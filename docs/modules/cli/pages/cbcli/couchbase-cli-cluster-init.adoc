= couchbase-cli-cluster-init(1)
ifndef::doctype-manpage[:doctitle: cluster-init]

ifdef::doctype-manpage[]
== NAME

couchbase-cli-cluster-init -
endif::[]
Initializes a Couchbase Server cluster

== SYNOPSIS

[verse]
_couchbase-cli cluster-init_ [--cluster <url>] [--cluster-username <username>]
    [--cluster-password <password>] [--cluster-port <port>]
    [--cluster-ramsize <megabytes>] [--cluster-name <name>]
    [--cluster-index-ramsize <megabytes>] [--cluster-fts-ramsize <megabytes>]
    [--cluster-eventing-ramsize <megabytes>]
    [--cluster-analytics-ramsize <megabytes>]
    [--index-storage-setting <setting>] [--services <services>]

== DESCRIPTION

Initializes the first node in a Couchbase Server cluster. Before initializing a
cluster you need to decide which services you will be running on this node as
well as the memory quota for each service you are starting. Services started
with cluster-init will be running on this server only. Future servers that are
added to this cluster may be configured with different services
running on them. Note that the data service is always required on the first
node. Memory quotas for each service are global settings and will apply to each
node added to the cluster. The memory quota for a service only applies if that
service is running on a given server. You may also define the index storage mode
which will determine how the global secondary indexes (GSI) are stored.

== OPTIONS

-c::
--cluster::
  Specifies the hostname of the cluster to initialize. By default, this
  parameter is set to localhost:8091 for this command. See the HOST FORMATS
  section for more information on specifying a hostname.

--cluster-username::
  When starting a new cluster you need to create the Couchbase Server built-in
  administrator user for the cluster. This user will be able to access the
  Couchbase Server Administration Console as well as be used for data access
  and future configuration. This option specifies the username for the
  administrator user.

--cluster-password::
  When starting a new cluster you need to create the Couchbase Server built-in
  administrator user for the cluster. This user will be able to access the
  Couchbase Server Administration Console as well as be used for data access
  and future configuration. This option specifies the password for the
  administrator user.

--cluster-ramsize::
  Specifies the data services memory quota (in MB). This quota will be assigned
  to all future nodes added to the cluster with the data service.

--cluster-fts-ramsize::
  Sets the full-text service memory quota (in MB). This parameter is required
  if the full-text service is specified in the --services option. This quota will
  be assigned to all future nodes added to the cluster with the full-text
  service.

--cluster-index-ramsize::
  Sets the index service memory quota (in MB). This parameter is required if
  the index service is specified in the --services option. This quota will be
  assigned to all future nodes added to the cluster with the index service.

--cluster-eventing-ramsize::
  Sets the Eventing service memory quota (in MB). This parameter is required
  if the Eventing service is specified in the --services option. This quota
  will be assigned to all future nodes added to the cluster with the eventing
  service.

--cluster-analytics-ramsize::
  Sets the Analytics service memory quota (in MB). This parameter is required
  if the Analytics service is specified in the --services option. This quota
  will be assigned to all future nodes added to the cluster with the
  analytics service.

--cluster-name::
  Sets the name for this cluster. Naming clusters is useful when you have
  multiple Couchbase Server clusters in your deployment.

--cluster-port::
  Specifies the port for the Couchbase Administration Console. Defaults to
  port 8091.

--index-storage-setting::
  Specifies the index storage mode for the index service. Accepted storage
  modes are "default" for the standard index backend or "memopt" for memory
  optimized indexes. If the index service is specified to be started with the
  --services command then this parameter defaults to "default". If the index
  service is not specified to be started then the index storage mode will not
  be set. You will then be required to set the index storage mode when the
  first index service is started on a server in the cluster. You may also
  define the index storage mode even if an index service is not started on the
  first node and it will be remembered when the first index service is added
  in the future. You may not change this parameter while there are index nodes
  in the cluster.

--services::
  Specifies the services to start on this cluster. You may not change the
  services running on this node once the cluster has been initialized. This
  options takes a comma separated list of services. Accepted services are
  "data", "index", "query", "fts", "eventing" and "analytics" specified as a
  comma-separated list. This parameter defaults to "data".

include::{partialsdir}/cbcli/part-host-formats.adoc[]

== EXAMPLES

To create a Couchbase Server cluster with only the data service on the first node
and a memory quota of 4096MB run the following command.

  $ couchbase-cli cluster-init -c 127.0.0.1 --cluster-username Administrator \
   --cluster-password password --services data --cluster-ramsize 4096

To create a Couchbase Server cluster with the data and index service then you
also need to set the memory quotas for each service as well as the index storage
mode since you are starting the index service.

To create a cluster with an index memory quota of 1024MB, a data service memory
quota of 2048MB and a memory optimized index storage mode run the following
command.

  $ couchbase-cli cluster-init -c 127.0.0.1 --cluster-username Administrator \
   --cluster-password password --services data,index --cluster-ramsize 2048 \
   --cluster-index-ramsize 1024 --index-storage-setting memopt

To create a Couchbase Server cluster with all services then you need to set
the memory quotas for the Data, Index, Full-Text, Eventing and Analytics
service. The quotas are set to 2048MB, 1024MB, 1024MB, 1024MB and 1024MB
respectively. A quota is not set for the query service since it does not have
a memory quota. You also need to set the index storage mode for the index
service, which will be set to "default" since the service is started on the
first node.

  $ couchbase-cli cluster-init -c 127.0.0.1 --cluster-username Administrator \
   --cluster-password password --services data,index,query,fts,analytics \
   --cluster-ramsize 2048 --cluster-index-ramsize 1024 \
<<<<<<< HEAD
   --cluster-eventing-ramsize 1024\ --cluster-fts-ramsize 1024 \
   --cluster-analytics-ramsize 1024\ --cluster-fts-ramsize 1024 \
   --index-storage-setting default
=======
   --cluster-eventing-ramsize 1024 --cluster-fts-ramsize 1024 \
  --index-storage-setting default
>>>>>>> 24119ef9

If you want to set the port number you can do so with the --cluster-port
option. In the example below, a cluster is setup on port 5000 and starts
only the data service. The memory quota of the data service is set to 2048MB.

  $ couchbase-cli cluster-init -c 127.0.0.1 --cluster-username Administrator \
   --cluster-password password --services data --cluster-ramsize 2048 \
   --cluster-port 5000

== DISCUSSION

The cluster-init subcommand sets up the first node on a Couchbase cluster. To
set per node settings such as the data storage directory, index storage
directory, or hostname see the man:couchbase-cli-node-init[1] command. To
add nodes to a currently initialized cluster use the
man:couchbase-cli-server-add[1] command. Some cluster settings may be
changed after a cluster is initialized. Use the
man:couchbase-cli-setting-cluster[1] command to edit these settings.

== ENVIRONMENT AND CONFIGURATION VARIABLES

include::{partialsdir}/cbcli/part-common-env.adoc[]

== SEE ALSO

man:couchbase-cli-cluster-edit[1],
man:couchbase-cli-node-init[1],
man:couchbase-cli-server-add[1]

include::{partialsdir}/cbcli/part-footer.adoc[]<|MERGE_RESOLUTION|>--- conflicted
+++ resolved
@@ -142,14 +142,9 @@
   $ couchbase-cli cluster-init -c 127.0.0.1 --cluster-username Administrator \
    --cluster-password password --services data,index,query,fts,analytics \
    --cluster-ramsize 2048 --cluster-index-ramsize 1024 \
-<<<<<<< HEAD
-   --cluster-eventing-ramsize 1024\ --cluster-fts-ramsize 1024 \
-   --cluster-analytics-ramsize 1024\ --cluster-fts-ramsize 1024 \
+   --cluster-eventing-ramsize 1024 --cluster-fts-ramsize 1024 \
+   --cluster-analytics-ramsize 1024 --cluster-fts-ramsize 1024 \
    --index-storage-setting default
-=======
-   --cluster-eventing-ramsize 1024 --cluster-fts-ramsize 1024 \
-  --index-storage-setting default
->>>>>>> 24119ef9
 
 If you want to set the port number you can do so with the --cluster-port
 option. In the example below, a cluster is setup on port 5000 and starts

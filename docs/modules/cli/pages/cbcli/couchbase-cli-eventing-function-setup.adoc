= couchbase-cli-eventing-function-setup(1)
ifndef::doctype-manpage[:doctitle: eventing-function-setup]

ifdef::doctype-manpage[]
== NAME

couchbase-cli-eventing-function-setup -
endif::[]
Manage Events

== SYNOPSIS

[verse]
_couchbase-cli eventing-function-setup_ [--cluster <url>] [--username <user>]
    [--password <password>]  [--import] [--export] [--export-all]
    [--delete] [--list] [--deploy] [--undeploy] [--boundary <from-everything|from-now>]
    [--pause] [--resume] [--name <name>] [--file <file>]

== DESCRIPTION

This command is used to manage functions in the Event service

== OPTIONS

include::{partialsdir}/cbcli/part-common-options.adoc[]

--import::
  Import function(s) from a file. This option requires --file to be
  specified. The file provided should be from the --export option.

--export::
  Export a named function to a file. This option requires --file and
  --name to be specified.

--export-all::
  Export all functions to a file. This option requires --file to be
  specified.

--delete::
  Deletes a named function. Functions can only be deleted when in the
  un-deployed state. This option requires --name to be specified.

--list::
  List all functions.

--deploy::
  Deploys the named function. This option requires --name to be specified.

--undeploy::
  Undeploys the named function. This option requires --name to be specified.

--pause::
  Pause the named function. This option requires --name to be specified. See
  the PAUSE VS UNDEPLOY section for more information.

--resume::
  Resume the named function. This option requires --name to be specified. See
  the PAUSE VS UNDEPLOY section for more information.

--name <name>::
  The name of the function to take a action against. This is used by
  --export, --delete, --deploy and --undeply options only.

--boundary <from-everything|from-now>::
  The place to start at when deploying a new function. Accepts 'from-now' or
  'from-everything' defaulting to 'from-everything' if the --boundary flag
  is omitted.

--file <file>::
  The file to import and export functions to. This is used by --export and
  --import options only.


include::{partialsdir}/cbcli/part-host-formats.adoc[]

== EXAMPLES

To import functions from a file called _functions.json_:

  $ couchbase-cli eventing-function-setup -c 192.168.1.5 -u Administrator \
   -p password --import --file functions.json

To export a function called _alert_function_ to a file called
_functions.json_:

  $ couchbase-cli eventing-function-setup -c 192.168.1.5 -u Administrator \
   -p password --export --name alert_function --file functions.json

To export all functions to a file called _functions.json_:

  $ couchbase-cli eventing-function-setup -c 192.168.1.5 -u Administrator \
   -p password --export-all --file functions.json

To list all functions:

  $ couchbase-cli eventing-function-setup -c 192.168.1.5 -u Administrator \
   -p password --list

To delete a function called _alert_function_:

  $ couchbase-cli eventing-function-setup -c 192.168.1.5 -u Administrator \
   -p password --delete --name alert_function

To deploy a function called _alert_function_:

  $ couchbase-cli eventing-function-setup -c 192.168.1.5 -u Administrator \
   -p password --deploy --name alert_function

To undeploy a function called _alert_function_:

<<<<<<< HEAD
    $ couchbase-cli eventing-functions-setup -c 192.168.1.5 -u Administrator \
=======
  $ couchbase-cli eventing-function-setup -c 192.168.1.5 -u Administrator \
>>>>>>> 4846488d
   -p password --undeploy --name alert_function

To pause a function called _alert_function_:

    $ couchbase-cli eventing-functions-setup -c 192.168.1.5 -u Administrator \
     -p password --pause --name alert_function

To resume a function called _alert_function_:

    $ couchbase-cli eventing-functions-setup -c 192.168.1.5 -u Administrator \
     -p password --resume --name alert_function

== UNDEPLOY VS PAUSE
Once you undeploy an eventing function you will have no opportunity to resume
from the point at which the function was undeployed; this is not the case for
pause/resume. Pausing an eventing function allows you to make changes to it
or its settings while retaining the ability to continue from the point at
which the function was paused.

== ENVIRONMENT AND CONFIGURATION VARIABLES

include::{partialsdir}/cbcli/part-common-env.adoc[]

include::{partialsdir}/cbcli/part-footer.adoc[]<|MERGE_RESOLUTION|>--- conflicted
+++ resolved
@@ -108,11 +108,7 @@
 
 To undeploy a function called _alert_function_:
 
-<<<<<<< HEAD
-    $ couchbase-cli eventing-functions-setup -c 192.168.1.5 -u Administrator \
-=======
   $ couchbase-cli eventing-function-setup -c 192.168.1.5 -u Administrator \
->>>>>>> 4846488d
    -p password --undeploy --name alert_function
 
 To pause a function called _alert_function_:

--- conflicted
+++ resolved
@@ -46,26 +46,11 @@
   $ couchbase-cli setting-master-password -c 127.0.0.1 -u Administrator \
     -p password --new-password password
 
-<<<<<<< HEAD
-Once the master password has been set, you need to set the server environment
-variable CB_WAIT_FOR_MASTER_PASSWORD=true. You can do this by running the
-command below or by setting the variable in your .bashrc file.
-
-  $ export CB_WAIT_FOR_MASTER_PASSWORD=true
-
-This environment variable will cause Couchbase to wait for the master password
-before starting up. Once it is set, you need to restart your cluster. Upon
-restarting the cluster you will notice that the server doesn't fully start.
-This is because it is waiting for you to enter the master password. You can do
-this by running the command below. The master-password subcommand has to be
-run locally on the node that is waiting for the master password.
-=======
 Once the master password is configured restart the server. Upon restarting the
 cluster you will notice that the server doesn't fully start. This is because it
 is waiting for you to enter the master password. You can do this by running the
 command below. The master-password subcommand has to be  run locally on the node
 that is waiting for the master password.
->>>>>>> e4a961a1
 
   $ couchbase-cli master-password --send-password password
 

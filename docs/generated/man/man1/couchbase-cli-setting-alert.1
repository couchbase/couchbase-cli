--- conflicted
+++ resolved
@@ -1,22 +1,13 @@
 '\" t
 .\"     Title: couchbase-cli-setting-alert
 .\"    Author: Couchbase
-<<<<<<< HEAD
-.\" Generator: Asciidoctor 1.5.7.1
-.\"      Date: 2018-08-29
-=======
 .\" Generator: Asciidoctor 1.5.8
-.\"      Date: 2019-03-20
->>>>>>> c7d78422
+.\"      Date: 2019-03-25
 .\"    Manual: Couchbase CLI Manual
 .\"    Source: Couchbase CLI 1.0.0
 .\"  Language: English
 .\"
-<<<<<<< HEAD
-.TH "COUCHBASE\-CLI\-SETTING\-ALERT" "1" "2018-08-29" "Couchbase CLI 1.0.0" "Couchbase CLI Manual"
-=======
-.TH "COUCHBASE\-CLI\-SETTING\-ALERT" "1" "2019-03-20" "Couchbase CLI 1.0.0" "Couchbase CLI Manual"
->>>>>>> c7d78422
+.TH "COUCHBASE\-CLI\-SETTING\-ALERT" "1" "2019-03-25" "Couchbase CLI 1.0.0" "Couchbase CLI Manual"
 .ie \n(.g .ds Aq \(aq
 .el       .ds Aq '
 .ss \n[.ss] 0

'\" t
.\"     Title: couchbase-cli-setting-audit
.\"    Author: Couchbase
<<<<<<< HEAD
.\" Generator: Asciidoctor 2.0.10
.\"      Date: 2021-04-22
=======
.\" Generator: Asciidoctor 2.0.14
.\"      Date: 2021-06-18
>>>>>>> adadb5bf
.\"    Manual: Couchbase CLI Manual
.\"    Source: Couchbase CLI 1.0.0
.\"  Language: English
.\"
<<<<<<< HEAD
.TH "COUCHBASE\-CLI\-SETTING\-AUDIT" "1" "2021-04-22" "Couchbase CLI 1.0.0" "Couchbase CLI Manual"
=======
.TH "COUCHBASE\-CLI\-SETTING\-AUDIT" "1" "2021-06-18" "Couchbase CLI 1.0.0" "Couchbase CLI Manual"
>>>>>>> adadb5bf
.ie \n(.g .ds Aq \(aq
.el       .ds Aq '
.ss \n[.ss] 0
.nh
.ad l
.de URL
\fI\\$2\fP <\\$1>\\$3
..
.als MTO URL
.if \n[.g] \{\
.  mso www.tmac
.  am URL
.    ad l
.  .
.  am MTO
.    ad l
.  .
.  LINKSTYLE blue R < >
.\}
.SH "NAME"
couchbase-cli-setting-audit \- Modifies audit log settings (EE only)
.SH "SYNOPSIS"
.sp
.nf
\fIcouchbase\-cli setting\-audit\fP [\-\-cluster <url>] [\-\-username <user>]
    [\-\-password <password>] [\-\-list\-filterable\-events] [\-\-get\-settings]
    [\-\-set] [\-\-audit\-enabled <1|0>] [\-\-audit\-log\-path <path>]
    [\-\-audit\-log\-rotate\-interval <seconds>] [\-\-audit\-log\-rotate\-size <bytes>]
    [\-\-disabled\-users <user\-list>] [\-\-disable\-events <event\-list>]
.fi
.br
.SH "DESCRIPTION"
.sp
Auditing is used to observe the action of users in the cluster. It is usually
turned on for security purposes to ensure that those without permission to
access information do not access it. By default auditing is disabled in
Couchbase. The setting\-audit command can be used to enable and disable auditing,
set the auditing log path, and change the auditing log rotation interval;
the command can also be used to retrieve the current auditing configuration,
retrieve the auditable events and descriptions,
and disable auditing for certain users and events.
.SH "OPTIONS"
.sp
\-c, \-\-cluster
.RS 4
Specifies the hostname of a node in the cluster. See the HOST FORMATS
section for more information on specifying a hostname.
.RE
.sp
\-u, \-\-username <username>
.RS 4
Specifies the username of the user executing the command. If you do not have
a user account with permission to execute the command then it will fail with
an unauthorized error.
.RE
.sp
\-p, \-\-password <password>
.RS 4
Specifies the password of the user executing the command. If you do not have
a user account with permission to execute the command then it will fail with
an unauthorized error. If this argument is specified, but no password is
given then the command will prompt the user for a password through
non\-echoed stdin. You may also specify your password by using the
environment variable CB_REST_PASSWORD.
.RE
.sp
\-\-list\-filterable\-events
.RS 4
Returns a table or a JSON list (if \-\-output json used) with all the event
IDs with there descriptions.
.RE
.sp
\-\-get\-settings
.RS 4
Returns the current audit settings including which events are disabled and
which are enabled.
.RE
.sp
\-\-set
.RS 4
Sets the cluster audit settings.
.RE
.sp
\-\-audit\-enabled <num>
.RS 4
Specifies whether or not auditing is enabled. To enabled auditing set this
option to "1". To disable auditing set this option to "0".
.RE
.sp
\-\-audit\-log\-path <path>
.RS 4
Specifies the auditing log path. This should be a path to a
folder where the auditing log is kept. The folder must exist on all servers
in the cluster.
.RE
.sp
\-\-audit\-log\-rotate\-interval <seconds>
.RS 4
Specifies the audit log rotate interval. This is the interval in which the
current audit log will be replaced with a new empty audit log file. The log
file is rotated to ensure that the audit log does not consume too much disk
space. The minimum audit log rotate interval is 15 minutes (900 seconds).
.RE
.sp
\-\-audit\-log\-rotate\-size <bytes>
.RS 4
Specifies the audit log rotate size. This is the size at which the current
audit log will be replaced with a new empty audit log file. The log
file is rotated to ensure that the audit log does not consume too much disk
space. The minimum audit log rotate size is 0 bytes and maximum is
524,288,000 (500MB). When it is set to 0 the log will not be rotated based
on size.
.RE
.sp
\-\-disabled\-users <user\-list>
.RS 4
A comma separated list of users to ignore events from. Local RBAC usernames
should be postfixed with \f(CR/local\fP, external LDAP users should be postfixed
with \f(CR/external\fP.
.RE
.sp
\-\-disable\-events <events\-list>
.RS 4
A comma separated list of events IDs to disable auditing for
(e.g 8243,8255,8257). To retrieve information of what event ID maps to
what event use the \-\-list\-filterable\-events to retrieve a list of IDs with
descriptions.
.RE
.SH "HOST FORMATS"
.sp
When specifying a host for the couchbase\-cli command the following formats are expected:
.sp
.RS 4
.ie n \{\
\h'-04'\(bu\h'+03'\c
.\}
.el \{\
.  sp -1
.  IP \(bu 2.3
.\}
\f(CRcouchbase://<addr>\fP
.RE
.sp
.RS 4
.ie n \{\
\h'-04'\(bu\h'+03'\c
.\}
.el \{\
.  sp -1
.  IP \(bu 2.3
.\}
\f(CR<addr>:<port>\fP
.RE
.sp
.RS 4
.ie n \{\
\h'-04'\(bu\h'+03'\c
.\}
.el \{\
.  sp -1
.  IP \(bu 2.3
.\}
\f(CRhttp://<addr>:<port>\fP
.RE
.sp
It is recommended to use the couchbase://<addr> format for standard
installations. The other two formats allow an option to take a port number which
is needed for non\-default installations where the admin port has been set up on
a port other that 8091.
.SH "EXAMPLES"
.sp
To get the current audit settings run the command below.
.sp
.if n .RS 4
.nf
.fam C
$ couchbase\-cli setting\-audit \-c 192.168.1.5:8091 \-\-username Administrator \(rs
 \-\-password password \-\-get\-settings
.fam
.fi
.if n .RE
.sp
If auditing is disabled the expected output will be of the form (all the
commands can return json if \f(CR\-\-output json\fP is provided):
.sp
.if n .RS 4
.nf
.fam C
Audit enabled: False
UUID: 44726500
Log path: /opt/couchbase/var/lib/couchbase/logs
Rotate interval: 86400
Rotate size: 20971520
Disabled users: []
.fam
.fi
.if n .RE
.sp
To retrieve the list of events that can be audited use the command:
.sp
.if n .RS 4
.nf
.fam C
$ couchbase\-cli setting\-audit \-c 192.168.1.5:8091 \-\-username Administrator \(rs
 \-\-password password \-\-list\-filterable\-events
.fam
.fi
.if n .RE
.sp
.if n .RS 4
.nf
.fam C
ID    | Module         | Name                                           | Description
\-\-\-\-\-\-\-\-\-\-\-\-\-\-\-\-\-\-\-\-\-\-\-\-\-\-\-\-\-\-\-\-\-\-\-\-\-\-\-\-\-\-\-\-\-\-\-\-\-\-\-\-\-\-\-\-\-\-\-\-\-\-\-\-\-\-\-\-\-\-\-\-\-\-\-\-\-\-\-\-\-\-\-\-\-
36865 | analytics      | Service configuration change                   | A successful service configuration change was made.
36866 | analytics      | Node configuration change                      | A successful node configuration change was made.
32768 | eventing       | Create Function                                | Eventing function definition was created or updated
\&....
40961 | view_engine    | Delete Design Doc                              | Design Doc is Deleted
40962 | view_engine    | Query DDoc Meta Data                           | Design Doc Meta Data Query Request
40963 | view_engine    | View Query                                     | View Query Request
40964 | view_engine    | Update Design Doc                              | Design Doc is Updated
.fam
.fi
.if n .RE
.sp
To enable auditing on a cluster and set the audit log to the default logs folder
on a Linux installation with a log rotate interval of 7 days, run the command
below.
.sp
.if n .RS 4
.nf
.fam C
$ couchbase\-cli setting\-audit \-c 192.168.1.5:8091 \-\-username Administrator \(rs
 \-\-password password \-\-set \-\-audit\-enabled 1 \-\-audit\-log\-rotate\-interval 604800 \(rs
 \-\-audit\-log\-path /opt/couchbase/var/lib/couchbase/logs
.fam
.fi
.if n .RE
.sp
To enable auditing on a cluster and set the audit log to the default logs folder
on a Linux installation with a log rotate size of 20MB, run the command below.
.sp
.if n .RS 4
.nf
.fam C
$ couchbase\-cli setting\-audit \-c 192.168.1.5:8091 \-\-username Administrator \(rs
 \-\-password password \-\-set \-\-audit\-enabled 1 \-\-audit\-log\-rotate\-size 20971520 \(rs
 \-\-audit\-log\-path /opt/couchbase/var/lib/couchbase/logs
.fam
.fi
.if n .RE
.sp
To enable auditing on a cluster, set the audit log to the default logs folder
on a Linux installation with a log rotate size of 20MB, disable
auditing for users backup and restore, and disable auditing for event 40964 and 40963,
run the command below.
.sp
.if n .RS 4
.nf
.fam C
$ couchbase\-cli setting\-audit \-c 192.168.1.5:8091 \-\-username Administrator \(rs
 \-\-password password \-\-set \-\-audit\-enabled 1 \-\-audit\-log\-rotate\-size 20971520 \(rs
 \-\-audit\-log\-path /opt/couchbase/var/lib/couchbase/logs \(rs
 \-\-disabled\-users user1/local,user2/external \-\-disable\-events 40964,40963
.fam
.fi
.if n .RE
.sp
To disable auditing run the following command.
.sp
.if n .RS 4
.nf
.fam C
$ couchbase\-cli setting\-audit \-c 192.168.1.5:8091 \-\-username Administrator \(rs
 \-\-password password \-\-set \-\-audit\-enabled 0
.fam
.fi
.if n .RE
.SH "ENVIRONMENT AND CONFIGURATION VARIABLES"
.sp
CB_REST_USERNAME
.RS 4
Specifies the username to use when executing the command. This environment
variable allows you to specify a default argument for the \-u/\-\-username
argument on the command line.
.RE
.sp
CB_REST_PASSWORD
.RS 4
Specifies the password of the user executing the command. This environment
variable allows you to specify a default argument for the \-p/\-\-password
argument on the command line. It also allows the user to ensure that their
password are not cached in their command line history.
.RE
.SH "SEE ALSO"
.sp
\fBcouchbase\-cli\-admin\-role\-manage\fP(1),
\fBcouchbase\-cli\-ssl\-manage\fP(1)
.SH "COUCHBASE\-CLI"
.sp
Part of the \fBcouchbase\-cli\fP(1) suite
.SH "AUTHOR"
.sp
Couchbase<|MERGE_RESOLUTION|>--- conflicted
+++ resolved
@@ -1,22 +1,13 @@
 '\" t
 .\"     Title: couchbase-cli-setting-audit
 .\"    Author: Couchbase
-<<<<<<< HEAD
-.\" Generator: Asciidoctor 2.0.10
-.\"      Date: 2021-04-22
-=======
 .\" Generator: Asciidoctor 2.0.14
 .\"      Date: 2021-06-18
->>>>>>> adadb5bf
 .\"    Manual: Couchbase CLI Manual
 .\"    Source: Couchbase CLI 1.0.0
 .\"  Language: English
 .\"
-<<<<<<< HEAD
-.TH "COUCHBASE\-CLI\-SETTING\-AUDIT" "1" "2021-04-22" "Couchbase CLI 1.0.0" "Couchbase CLI Manual"
-=======
 .TH "COUCHBASE\-CLI\-SETTING\-AUDIT" "1" "2021-06-18" "Couchbase CLI 1.0.0" "Couchbase CLI Manual"
->>>>>>> adadb5bf
 .ie \n(.g .ds Aq \(aq
 .el       .ds Aq '
 .ss \n[.ss] 0

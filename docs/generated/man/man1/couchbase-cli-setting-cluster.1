--- conflicted
+++ resolved
@@ -1,22 +1,13 @@
 '\" t
 .\"     Title: couchbase-cli-setting-cluster
 .\"    Author: Couchbase
-<<<<<<< HEAD
-.\" Generator: Asciidoctor 1.5.7.1
-.\"      Date: 2018-08-29
-=======
 .\" Generator: Asciidoctor 1.5.8
-.\"      Date: 2019-03-05
->>>>>>> 9ac9ad2c
+.\"      Date: 2019-03-06
 .\"    Manual: Couchbase CLI Manual
 .\"    Source: Couchbase CLI 1.0.0
 .\"  Language: English
 .\"
-<<<<<<< HEAD
-.TH "COUCHBASE\-CLI\-SETTING\-CLUSTER" "1" "2018-08-29" "Couchbase CLI 1.0.0" "Couchbase CLI Manual"
-=======
-.TH "COUCHBASE\-CLI\-SETTING\-CLUSTER" "1" "2019-03-05" "Couchbase CLI 1.0.0" "Couchbase CLI Manual"
->>>>>>> 9ac9ad2c
+.TH "COUCHBASE\-CLI\-SETTING\-CLUSTER" "1" "2019-03-06" "Couchbase CLI 1.0.0" "Couchbase CLI Manual"
 .ie \n(.g .ds Aq \(aq
 .el       .ds Aq '
 .ss \n[.ss] 0

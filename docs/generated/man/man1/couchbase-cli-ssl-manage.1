--- conflicted
+++ resolved
@@ -1,22 +1,13 @@
 '\" t
 .\"     Title: couchbase-cli-ssl-manage
 .\"    Author: Couchbase
-<<<<<<< HEAD
 .\" Generator: DocBook XSL Stylesheets v1.79.1 <http://docbook.sf.net/>
 .\"      Date: 03/16/2018
-=======
-.\" Generator: DocBook XSL Stylesheets v1.78.1 <http://docbook.sf.net/>
-.\"      Date: 02/01/2018
->>>>>>> 9cbdd78e
 .\"    Manual: Couchbase CLI Manual
 .\"    Source: Couchbase CLI 1.0.0
 .\"  Language: English
 .\"
-<<<<<<< HEAD
 .TH "COUCHBASE\-CLI\-SSL\" "1" "03/16/2018" "Couchbase CLI 1\&.0\&.0" "Couchbase CLI Manual"
-=======
-.TH "COUCHBASE\-CLI\-SSL\" "1" "02/01/2018" "Couchbase CLI 1\&.0\&.0" "Couchbase CLI Manual"
->>>>>>> 9cbdd78e
 .\" -----------------------------------------------------------------
 .\" * Define some portability stuff
 .\" -----------------------------------------------------------------

--- conflicted
+++ resolved
@@ -2,20 +2,12 @@
 .\"     Title: couchbase-cli-bucket-create
 .\"    Author: Couchbase
 .\" Generator: Asciidoctor 2.0.10
-<<<<<<< HEAD
-.\"      Date: 2020-05-21
-=======
-.\"      Date: 2020-06-16
->>>>>>> a869b558
+.\"      Date: 2020-10-07
 .\"    Manual: Couchbase CLI Manual
 .\"    Source: Couchbase CLI 1.0.0
 .\"  Language: English
 .\"
-<<<<<<< HEAD
-.TH "COUCHBASE\-CLI\-BUCKET\-CREATE" "1" "2020-05-21" "Couchbase CLI 1.0.0" "Couchbase CLI Manual"
-=======
-.TH "COUCHBASE\-CLI\-BUCKET\-CREATE" "1" "2020-06-16" "Couchbase CLI 1.0.0" "Couchbase CLI Manual"
->>>>>>> a869b558
+.TH "COUCHBASE\-CLI\-BUCKET\-CREATE" "1" "2020-10-07" "Couchbase CLI 1.0.0" "Couchbase CLI Manual"
 .ie \n(.g .ds Aq \(aq
 .el       .ds Aq '
 .ss \n[.ss] 0

'\" t
.\"     Title: couchbase-cli-server-add
.\"    Author: Couchbase
.\" Generator: Asciidoctor 2.0.10
.\"      Date: 2021-12-10
.\"    Manual: Couchbase CLI Manual
.\"    Source: Couchbase CLI 1.0.0
.\"  Language: English
.\"
.TH "COUCHBASE\-CLI\-SERVER\-ADD" "1" "2021-12-10" "Couchbase CLI 1.0.0" "Couchbase CLI Manual"
.ie \n(.g .ds Aq \(aq
.el       .ds Aq '
.ss \n[.ss] 0
.nh
.ad l
.de URL
\fI\\$2\fP <\\$1>\\$3
..
.als MTO URL
.if \n[.g] \{\
.  mso www.tmac
.  am URL
.    ad l
.  .
.  am MTO
.    ad l
.  .
.  LINKSTYLE blue R < >
.\}
.SH "NAME"
couchbase\-cli\-server\-add \- Adds a server to the cluster
.SH "SYNOPSIS"
.sp
.sp
.nf
\fIcouchbase\-cli server\-add\fP [\-\-cluster <url>] [\-\-username <username>]
    [\-\-password <password>] [\-\-server\-add <servers>] [\-\-group\-name <name>]
    [\-\-server\-add\-username <username>] [\-\-server\-add\-password <password>]
    [\-\-services <services>] [\-\-index\-storage\-setting <mode>]
.fi
.br
.SH "DESCRIPTION"
.sp
The server\-add subcommand is used to add one or more servers to a cluster.
Before adding a server it is important to decide which services the server will
be running and whether or not the server should be a part of a specific group.
Keep in mind that if the index service is being added on one of the servers and
the cluster is not currently running the index service that you also need to
set the index storage mode. This can be done with the \-\-index\-storage\-setting
option.
.SH "OPTIONS"
.sp
\-c, \-\-cluster
.RS 4
Specifies the hostname of a node in the cluster. See the HOST FORMATS
section for more information on specifying a hostname.
.RE
.sp
\-u, \-\-username <username>
.RS 4
Specifies the username of the user executing the command. If you do not have
a user account with permission to execute the command then it will fail with
an unauthorized error.
.RE
.sp
\-p, \-\-password <password>
.RS 4
Specifies the password of the user executing the command. If you do not have
a user account with permission to execute the command then it will fail with
an unauthorized error. If this argument is specified, but no password is
given then the command will prompt the user for a password through
non\-echoed stdin. You may also specify your password by using the
environment variable CB_REST_PASSWORD.
.RE
.sp
\-\-server\-add <servers>
.RS 4
A comma separated list of servers to add to the cluster. The each server in
the list should be identified by a hostname or IP address. If a scheme is not
provided it will use \f(CRhttps://\fP
.RE
.sp
\-\-server\-add\-username <username>
.RS 4
Adding a server to the cluster can only be done by a user with the
appropriate credentials. This flag specifies the username for a user who
has the ability to modify the cluster topology on the server being added.
.RE
.sp
\-\-server\-add\-password <password>
.RS 4
Adding a server to the cluster can only be done by a user with the
appropriate credentials. This flag specifies the password for a user who
has the ability to modify the cluster topology on the server being added.
.RE
.sp
\-\-group\-name <name>
.RS 4
The name of the group to add the server to. If this option is not specified
then the server is added to the default group.
.RE
.sp
\-\-services <services>
.RS 4
A comma separated list of services that this server should be running.
Accepted services are "data", "index", "query", "fts", "eventing" and
"analytics".
.RE
.sp
\-\-index\-storage\-setting <mode>
.RS 4
Specifies the index storage mode. This parameter must be set if the servers
being added contain the index service and this is the first time the index
service is being added in this cluster. You may specify "default" for disk
based indexes or \f(CRmemopt\fP for memory optimized indexes.
.RE
.SH "HOST FORMATS"
.sp
When specifying a host for the couchbase\-cli command the following formats are expected:
.sp
.RS 4
.ie n \{\
\h'-04'\(bu\h'+03'\c
.\}
.el \{\
.  sp -1
.  IP \(bu 2.3
.\}
\f(CRcouchbase://<addr>\fP
.RE
.sp
.RS 4
.ie n \{\
\h'-04'\(bu\h'+03'\c
.\}
.el \{\
.  sp -1
.  IP \(bu 2.3
.\}
\f(CR<addr>:<port>\fP
.RE
.sp
.RS 4
.ie n \{\
\h'-04'\(bu\h'+03'\c
.\}
.el \{\
.  sp -1
.  IP \(bu 2.3
.\}
\f(CRhttp://<addr>:<port>\fP
.RE
.sp
It is recommended to use the couchbase://<addr> format for standard
installations. The other two formats allow an option to take a port number which
is needed for non\-default installations where the admin port has been set up on
a port other that 8091.
.SH "EXAMPLES"
.sp
If we want to add a server at 192.168.1.6:8091 with the index, data and query
service on it then we would run the command below.
.sp
.if n .RS 4
.nf
$ couchbase\-cli server\-add \-c 192.168.1.5:8091 \-\-username Administrator \(rs
 \-\-password password \-\-server\-add http://192.168.1.6:8091 \(rs
 \-\-server\-add\-username Administrator \-\-server\-add\-password password
 \-\-services data,index,query
.fi
.if n .RE
.sp
Note that in the example above we set the username and password of the server
being added to the same value as the username and password of the servers
already in the cluster. This is done if the server being added has not already
been initialized. If the server being added has been initialized then you will
need to specify an appropriate username and password for the server being added.
.sp
Now lets add two server to the East group with data, index,and full\-text
services. In this example we will also assume that the index is being added for
the first time so we need to specify the index storage mode. If we want to index
storage mode to be memory optimized then we would run the following command.
.sp
.if n .RS 4
.nf
$ couchbase\-cli server\-add \-c 192.168.1.5:8091 \-\-username Administrator \(rs
<<<<<<< HEAD
 \-\-password password \-\-server\-readd http://192.168.1.6:8091,http://192.168.1.7:8091 \(rs
=======
 \-\-password password \-\-server\-add http://192.168.1.6:8091,http://192.168.1.7:8091 \(rs
>>>>>>> 71212565
 \-\-server\-username Administrator \-\-server\-password password
 \-\-services data,fts \-\-group\-name \-\-index\-storage\-setting memopt
.fi
.if n .RE
.SH "ENVIRONMENT AND CONFIGURATION VARIABLES"
.sp
CB_REST_USERNAME
.RS 4
Specifies the username to use when executing the command. This environment
variable allows you to specify a default argument for the \-u/\-\-username
argument on the command line.
.RE
.sp
CB_REST_PASSWORD
.RS 4
Specifies the password of the user executing the command. This environment
variable allows you to specify a default argument for the \-p/\-\-password
argument on the command line. It also allows the user to ensure that their
password are not cached in their command line history.
.RE
.SH "SEE ALSO"
.sp
\fBcouchbase\-cli\-rebalance\fP(1),
\fBcouchbase\-cli\-server\-info\fP(1),
\fBcouchbase\-cli\-server\-list\fP(1)
.SH "COUCHBASE\-CLI"
.sp
Part of the \fBcouchbase\-cli\fP(1) suite
.SH "AUTHOR"
.sp
Couchbase<|MERGE_RESOLUTION|>--- conflicted
+++ resolved
@@ -2,12 +2,12 @@
 .\"     Title: couchbase-cli-server-add
 .\"    Author: Couchbase
 .\" Generator: Asciidoctor 2.0.10
-.\"      Date: 2021-12-10
+.\"      Date: 2021-12-13
 .\"    Manual: Couchbase CLI Manual
 .\"    Source: Couchbase CLI 1.0.0
 .\"  Language: English
 .\"
-.TH "COUCHBASE\-CLI\-SERVER\-ADD" "1" "2021-12-10" "Couchbase CLI 1.0.0" "Couchbase CLI Manual"
+.TH "COUCHBASE\-CLI\-SERVER\-ADD" "1" "2021-12-13" "Couchbase CLI 1.0.0" "Couchbase CLI Manual"
 .ie \n(.g .ds Aq \(aq
 .el       .ds Aq '
 .ss \n[.ss] 0
@@ -183,11 +183,7 @@
 .if n .RS 4
 .nf
 $ couchbase\-cli server\-add \-c 192.168.1.5:8091 \-\-username Administrator \(rs
-<<<<<<< HEAD
- \-\-password password \-\-server\-readd http://192.168.1.6:8091,http://192.168.1.7:8091 \(rs
-=======
  \-\-password password \-\-server\-add http://192.168.1.6:8091,http://192.168.1.7:8091 \(rs
->>>>>>> 71212565
  \-\-server\-username Administrator \-\-server\-password password
  \-\-services data,fts \-\-group\-name \-\-index\-storage\-setting memopt
 .fi

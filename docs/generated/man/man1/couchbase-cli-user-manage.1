'\" t
.\"     Title: couchbase-cli-user-manage
.\"    Author: Couchbase
.\" Generator: Asciidoctor 2.0.16
.\"      Date: 2021-10-22
.\"    Manual: Couchbase CLI Manual
.\"    Source: Couchbase CLI 1.0.0
.\"  Language: English
.\"
.TH "COUCHBASE\-CLI\-USER\-MANAGE" "1" "2021-10-22" "Couchbase CLI 1.0.0" "Couchbase CLI Manual"
.ie \n(.g .ds Aq \(aq
.el       .ds Aq '
.ss \n[.ss] 0
.nh
.ad l
.de URL
\fI\\$2\fP <\\$1>\\$3
..
.als MTO URL
.if \n[.g] \{\
.  mso www.tmac
.  am URL
.    ad l
.  .
.  am MTO
.    ad l
.  .
.  LINKSTYLE blue R < >
.\}
.SH "NAME"
couchbase-cli-user-manage \- Manage RBAC users
.SH "SYNOPSIS"
.sp
.nf
\fIcouchbase\-cli user\-manage\fP [\-\-cluster <url>] [\-\-username <user>] [\-\-password <password>]
    [\-\-client\-cert <path>] [\-\-client\-cert\-password <password>] [\-\-client\-key <path>]
    [\-\-client\-key\-password <password>] [\-\-delete] [\-\-list] [\-\-my\-roles] [\-\-set]
    [\-\-set\-group] [\-\-delete\-group] [\-\-list\-groups] [\-\-get\-group]
    [\-\- get] [\-\-rbac\-username <username>] [\-\-rbac\-password <password>]
    [\-\-rbac\-name <name>] [\-\-roles <roles_list>]
    [\-\-auth\-domain <domain>] [\-\-user\-groups <group>]
    [\-\-group\-description <text>] [\-\-ldap\-ref <ref>]
.fi
.br
.SH "DESCRIPTION"
.sp
This command allows administrators to assign and manage roles to different users
and user groups in their organization. Users can either be managed locally by
Couchbase or externally through the use of an external domain.
.SH "OPTIONS"
.sp
\-c, \-\-cluster
.RS 4
Specifies the hostname of a node in the cluster. See the HOST FORMATS
section for more information on specifying a hostname.
.RE
.sp
\-u, \-\-username <username>
.RS 4
Specifies the username of the user executing the command. If you do not have
a user account with permission to execute the command then it will fail with
an unauthorized error.
.RE
.sp
\-p, \-\-password <password>
.RS 4
Specifies the password of the user executing the command. If you do not have
a user account with permission to execute the command then it will fail with
an unauthorized error. If this argument is specified, but no password is
given then the command will prompt the user for a password through
non\-echoed stdin. You may also specify your password by using the
environment variable CB_REST_PASSWORD.
.RE
.sp
\-\-client\-cert <path>
.RS 4
The path to a client certificate used to authenticate when connecting to a
cluster. May be supplied with \f(CR\-\-client\-key\fP as an alternative to the
\f(CR\-\-username\fP and \f(CR\-\-password\fP flags.  See the CERTIFICATE AUTHENTICATION
section for more information.
.RE
.sp
\-\-client\-cert\-password <password>
.RS 4
The password for the certificate provided to the \f(CR\-\-client\-cert\fP flag, when
using this flag, the certificate/key pair is expected to be in the PKCS#12
format. See the CERTIFICATE AUTHENTICATION section for more information.
.RE
.sp
\-\-client\-key <path>
.RS 4
The path to the client private key whose public key is contained in the
certificate provided to the \f(CR\-\-client\-cert\fP flag. May be supplied with
\f(CR\-\-client\-cert\fP as an alternative to the \f(CR\-\-username\fP and \f(CR\-\-password\fP
flags. See the CERTIFICATE AUTHENTICATION section for more information.
.RE
.sp
\-\-client\-key\-password <password>
.RS 4
The password for the key provided to the \f(CR\-\-client\-key\fP flag, when using this
flag, the key is expected to be in the PKCS#8 format.  See the CERTIFICATE
AUTHENTICATION section for more information.
.RE
.sp
\-\-delete
.RS 4
Deletes an RBAC user profile from the cluster. You must have full
administrator privileges in order to delete a user profile.
.RE
.sp
\-\-list
.RS 4
Lists all RBAC user profiles in the cluster and show their roles. You must
have full administrator privileges in order to list all user profiles.
.RE
.sp
\-\-my\-roles
.RS 4
Shows the current users RBAC user profile.
.RE
.sp
\-\-set
.RS 4
Creates or updates an RBAC user profile. You must have full administrator
privileges in order to create or update a user profile.
.RE
.sp
\-\-get
.RS 4
Retrieves the RBAC user specified by \-\-rbac\-username and show their roles.
.RE
.sp
\-\-set\-group
.RS 4
Creates or updates a user group.
.RE
.sp
\-\-delete\-group
.RS 4
Deletes a user group.
.RE
.sp
\-\-list\-groups
.RS 4
List all groups.
.RE
.sp
\-\-get\-group
.RS 4
Gets the details of a group.
.RE
.sp
\-\-rbac\-username <username>
.RS 4
Specifies the username of the RBAC user to modify. This option is used when
deleting, creating, or updating an RBAC user profile.
.RE
.sp
\-\-rbac\-password <password>
.RS 4
Specifies the password to be used for an RBAC user profile. This option is
used only when creating or updating a \fIlocal\fP RBAC user profile. Couchbase
does not store password for \fIexternal\fP RBAC roles.
.RE
.sp
\-\-rbac\-name <name>
.RS 4
Specifies the name to be used for an RBAC user profile. This option is used
when creating or updating an RBAC user profile and it is recommended that
this option be set to the users full name.
.RE
.sp
\-\-roles <roles_list>
.RS 4
Specifies the roles to be given to an RBAC user profile. This option is used
when creating or updating an RBAC user profile and it is specified as a
comma separated list of roles. See the ROLES section for more details on the
available roles in Couchbase.
.RE
.sp
\-\-auth\-domain <domain>
.RS 4
Specifies the auth_domain to use for a RBAC user profile. This option is
used when deleting, creating or updating a RBAC user profile and it may be
set to either \fIlocal\fP or \fIexternal\fP. Local users are users that are managed
directly by the Couchbase cluster. External users are users managed by an
external source such as LDAP.
.RE
.sp
\-\-user\-groups <groups>
.RS 4
Specifies the groups the user should be added to. This is used when creating
a user (\-\-set) or when updating the users group, and
should be specified as a comma separated list.
.RE
.sp
\-\-group\-name <group>
.RS 4
Specifies the target group for the group operations (\-\-set\-group,
\-\-delete\-group, \-\-get\-group).
.RE
.sp
\-\-group\-description <text>
.RS 4
Specifies the group description, it is used with \-\-set\-group.
.RE
.sp
\-\-ldap\-ref <ref>
.RS 4
Specifies the LDAP group\(cqs distinguished name, to link the couchbase group
with the LDAP one.
.RE
.SH "HOST FORMATS"
.sp
When specifying a host for the couchbase\-cli command the following formats are expected:
.sp
.RS 4
.ie n \{\
\h'-04'\(bu\h'+03'\c
.\}
.el \{\
.  sp -1
.  IP \(bu 2.3
.\}
\f(CRcouchbase://<addr>\fP
.RE
.sp
.RS 4
.ie n \{\
\h'-04'\(bu\h'+03'\c
.\}
.el \{\
.  sp -1
.  IP \(bu 2.3
.\}
\f(CR<addr>:<port>\fP
.RE
.sp
.RS 4
.ie n \{\
\h'-04'\(bu\h'+03'\c
.\}
.el \{\
.  sp -1
.  IP \(bu 2.3
.\}
\f(CRhttp://<addr>:<port>\fP
.RE
.sp
It is recommended to use the couchbase://<addr> format for standard
installations. The other two formats allow an option to take a port number which
is needed for non\-default installations where the admin port has been set up on
a port other that 8091.
.SH "CERTIFICATE AUTHENTICATION (MTLS AUTHENTICATION)"
.sp
This tool supports authenticating against a Couchbase Cluster by using certificate based authentication (mTLS
authentication). To use certificate based authentication a certificate/key must be supplied, there a currently
multiple ways this may be done.
.SS "PEM ENCODED CERTIFICATE/KEY"
.sp
An unencrypted PEM encoded certificate/key may be supplied by using:
\- \f(CR\-\-client\-cert <path>\fP
\- \f(CR\-\-client\-key <path>\fP
.sp
The file passed to \f(CR\-\-client\-cert\fP must contain the client certificate, and an optional chain required to authenticate
the client certificate.
.sp
The file passed to \f(CR\-\-client\-key\fP must contain at most one private key, the key can be in one of the following formats:
\- PKCS#1
\- PKCS#8
.sp
Currently, only the following key types are supported:
\- RSA
\- DSA
.SS "PEM ENCODED CERTIFICATE/PEM OR DER ENCRYPTED PKCS#8 KEY"
.sp
An encrypted PKCS#8 formatted key may be provided using:
\- \f(CR\-\-client\-cert <path>\fP
\- \f(CR\-\-client\-key <path>\fP
\- \f(CR\-\-client\-key\-password <password>\fP
.sp
The file passed to \f(CR\-\-client\-cert\fP must contain the client certificate, and an optional chain required to authenticate
the client certificate.
.sp
Currently, only the following key types are supported:
\- RSA
\- DSA
.SS "ENCRYPTED PKCS#12 CERTIFICATE/KEY"
.sp
An encrypted PKCS#12 certificate/key may be provided using:
\- \f(CR\-\-client\-cert <path>\fP
\- \f(CR\-\-client\-cert\-password <password>\fP
.sp
The file passed to \f(CR\-\-client\-cert\fP must contain the client certificate and exactly one private key. It may also contain
the chain required to authenticate the client certificate.
.sp
Currently, only the following key types are supported:
\- RSA
\- DSA
.SS "ROLES"
.sp
.B Cluster\-Wide Roles:
.br
.sp
admin
.RS 4
Give the user permissions to manage all Couchbase configuration settings,
and read and write all data in the cluster. This user can make changes to
anything in the cluster.
.RE
.sp
backup_admin
.RS 4
Gives the user all the permissions required to backup and restore all
services. This level of permission is required to use the Backup Service.
.RE
.sp
bucket_admin[...]
.RS 4
Gives the user permissions to manage bucket settings. This role can be
assigned globally to all buckets or to a particular bucket. For XDCR
operations, the user can start/stop replication for the buckets they
administer, but they cannot set up the XDCR cluster references. To give
a user the ability to manage all bucket settings set their role to
bucket_admin[*]. To give the user permission to manage bucket settings on a
single bucket named \fIdefault\fP then specify the role as
bucket_admin[default]. If the user needs to be manage multiple buckets, for
example \fIdefault\fP and \fIapp\fP, then set the role as bucket_admin[default],bucket_admin[app].
.RE
.sp
bucket_full_access[...]
.RS 4
Gives the user full access to bucket data. This user cannot access the web
console and is intended only for application access. This user can read and
write data. To give the user full access to all buckets use bucket_full_access[*],
to give permissions to only one bucket \fIdefault\fP use bucket_full_access[default].
.RE
.sp
cluster_admin
.RS 4
Gives the user permissions to read, write and manage all cluster\-level
settings except security.
.RE
.sp
replication_admin
.RS 4
Allows the user to configure XDCR topology and manage XDCR replications.
.RE
.sp
ro_admin
.RS 4
Gives the user read\-only access and cannot make any changes to the system.
This user has read\-only access to cluster overview, design documents
(without the ability to create or query views), bucket summaries (without
the ability to create or view documents), XDCR cluster references, XDCR
replications, and cluster settings.
.RE
.sp
security_admin
.RS 4
Gives the user permission to view all cluster statistics and manage user roles,
but cannot grant Full Admin or Security Admin roles to other users or alter their
own role. This user can access the web console. This user cannot read data.
.RE
.sp
views_admin[...]
.RS 4
Gives the user privileges to define views and then run these views on data
to ensure that views are defined properly. This applies both to the
map\-reduce and spatial views. To give a user the ability to manage views on
all buckets set their role to views_admin[*]. To give the user permission to
manage views on a single bucket named \fIdefault\fP then specify the role as
views_admin[default]. If the user needs to be manage views for multiple
buckets, for example \fIdefault\fP and \fIapp\fP, then set the role as
views_admin[default],views_admin[app].
.RE
.sp
.B Data Service Roles:
.br
.sp
data_backup[...]
.RS 4
Gives the user permission to backup and restore data in Couchbase. To give a
user the ability to backup and restore data for all buckets set their role
to data_backup[*]. To give the user the ability to backup and restore data
on a single bucket named \fIdefault\fP then specify their role as
data_backup[default]. If the user needs to be able to backup and restore
data for multiple buckets, for example \fIdefault\fP and \fIapp\fP, then set their
role as data_backup[default],data_backup[app].
.RE
.sp
data_dcp_reader[...]
.RS 4
Gives the user permission to create Couchbase DCP connections for a given
bucket, collection or scope. To give a user the ability to create DCP
connections for all buckets set their role to  data_dcp_reader[*]. To give the
user the ability to create DCP connections on a single bucket named \fIdefault\fP
then specify their role as data_dcp_reader[default]. If the user needs to be
able to create DCP connections for multiple buckets, for example \fIdefault\fP and
\fIapp\fP, then set their role as data_dcp_reader[default],data_dcp_reader[app].
To give the permissions for only a scope \fIscope0\fP of \fIdefault\fP use
data_dcp_reader[default:scope0]. To get permission for a single collection
\fIcol0\fP in \fIscope0\fP then give the user the role data_dcp_reader[default:scope0:col0].
.RE
.sp
data_monitoring[...]
.RS 4
Gives the user permission to read monitoring data related to the data
service in Couchbase. To give a user the ability to monitor data for all
buckets set their role to data_monitoring[*]. To give the user the ability
to monitor data on a single bucket named \fIdefault\fP then specify their role
as data_monitoring[default]. If the user needs to be able to monitor data
for multiple buckets, for example \fIdefault\fP and \fIapp\fP, then set their role
as data_monitoring[default],data_monitoring[app]. If the user need to be
able to monitor data only for a specific \fIscope0\fP in bucket \fIdefault\fP then
set their role as data_monitoring[default:scope0]. To monitor only collection
\fIcol0\fP inside \fIscope0\fP then set their role as data_monitoring[default:scope0:col0].
.RE
.sp
data_reader[...]
.RS 4
Gives the user permission to read data through the Couchbase key\-value APIs.
To give a user read\-only access for all buckets set their role to
data_reader[*]. To give the user read\-only access to data on a single
bucket named \fIdefault\fP then specify their role as data_reader[default].
If the user needs read\-only access to data for multiple buckets, for example
\fIdefault\fP and \fIapp\fP, then set their role as
data_reader[default],data_reader[app]. If the user needs read\-only access to
data for a specific \fIscope0\fP in bucket \fIdefault\fP then set their role as
data_reader[default:scope0].  If the user needs read\-only access to
data for a collection \fIcol0\fP inside \fIscope0\fP then set their role as
data_reader[default:scope0:col0].
.RE
.sp
data_writer[...]
.RS 4
Gives the user permission to read and write data through the Couchbase
key\-value APIs. The user cannot however modify the settings of a bucket.
To give a user read\-write access for all buckets set their role to
data_writer[*]. To give the user read\-write access to data on a single
bucket named \fIdefault\fP then specify their role as data_writer[default].
If the user needs read\-write access to data for multiple buckets, for
example \fIdefault\fP and \fIapp\fP, then set their role as
data_writer[default,app]. If the user needs read\-write access to
data for a specific \fIscope0\fP in bucket \fIdefault\fP then set their role as
data_writer[default:scope0].  If the user needs read\-write access to
data for a collection \fIcol0\fP inside \fIscope0\fP then set their role as
data_writer[default:scope0:col0].
.RE
.sp
.B Full Text Service Roles:
.br
.sp
fts_admin[...]
.RS 4
Gives the user full administrator access for the Full Text Indexing service
for the specified buckets. To give a user full administrator access for FTS
on all buckets set their role to fts_admin[*]. To give the user full
administrator access for FTS on a single bucket named \fIdefault\fP then specify
their role as fts_admin[default]. If the user needs full administrator
access for FTS for multiple buckets, for example \fIdefault\fP and \fIapp\fP, then
set their role as fts_admin[default],fts_admin[app].
.RE
.sp
fts_searcher[...]
.RS 4
Allows the user to query full text indexes for the specified bucket, scope
or collection. To give a user the ability to query full text indexes on all
buckets set their role to fts_searcher[*]. To give the ability to query FTS
indexes on a single bucket named \fIdefault\fP then specify their role as
fts_searcher[default]. If the user needs to query FTS indexes on multiple
multiple buckets, for example \fIdefault\fP and \fIapp\fP, then set their role as
fts_searcher[default],fts_searcher[app]. If the user needs to query FTS
indexes for a specific \fIscope0\fP in bucket \fIdefault\fP then set their role as
fts_searcher[default:scope0]. If the user needs to query FTS indexes for a
collection \fIcol0\fP inside \fIscope0\fP then set their role as
fts_searcher[default:scope0:col0].
.RE
.sp
.B Query Service Roles:
.br
.sp
query_delete[...]
.RS 4
Allows the user to execute DELETE query statements on the specified bucket,
scope or collection. To give a user the ability execute DELETE statements
on all buckets set their role to query_delete[*]. To give the user needs
permission to execute DELETE statements on a single bucket named \fIdefault\fP
then specify their role as query_delete[default]. If the user needs to
execute DELETE statements for multiple buckets, for example \fIdefault\fP and
\fIapp\fP, then set their role as query_delete[default],query_delete[app]. If
the user needs to execute DELETE statements for a single scope named \fIscope0\fP
inside \fIdefault\fP then give their role query_delete[default:scope0]. If the
user need to execute DELETE statements for a single collection named \fIcol0\fP
inside \fIscope0\fP then give the role query_delete[default:scope0:col0].
.RE
.sp
query_execute_external_functions[...]
.RS 4
Allows the user to execute external language functions for a given scope.
To allow the user to execute external language functions for all scopes in
bucket \fIdefault\fP use the role query_execute_external_functions[default].
If the user needs to execute external language functions for a scope
\fIscope0\fP of bucket \fIdefault\fP then give them the role
query_execute_external_functions[default:scope0].
.RE
.sp
query_execute_functions[...]
.RS 4
Allows the user to execute N1QL functions for a given scope. To allow the
user to execute N1QL functions for all scopes in bucket \fIdefault\fP use the
role query_execute_functions[default]. If the user needs to execute N1QL
functions for a scope \fIscope0\fP of bucket \fIdefault\fP then give them the role
query_execute_functions[default:scope0].
.RE
.sp
query_execute_global_external_functions
.RS 4
Allows the user to execute global external language functions.
.RE
.sp
query_execute_global_functions
.RS 4
Allows the user to execute global N1QL functions.
.RE
.sp
query_insert[...]
.RS 4
Allows the user to execute INSERT query statements on the specified bucket,
scope or collection. To give a user the ability execute INSERT statements
on all buckets set their role to query_insert[*]. To give the user
permission to execute INSERT statements on a single bucket named \fIdefault\fP
then specify their role as query_insert[default]. If the user needs to
execute INSERT statements for multiple buckets, for example \fIdefault\fP and
\fIapp\fP, then set their role as query_insert[default],query_insert[app]. If the
user needs to execute INSERT statements for a scope with name \fIscope0\fP of
bucket \fIdefault\fP give the user the role query_insert[default:scope0]. If the
user need to execute INSERT statements for a scope with name \fIcol0\fP of \fIscope0\fP
then give them the role query_insert[default:scope0:col0].
.RE
.sp
query_manage_external_functions[...]
.RS 4
Allows the user to manage external language functions for a given scope.
To allow the user to manage external language functions for all scopes in
bucket \fIdefault\fP use the role query_manage_external_functions[default].
If the user needs to manage external language functions for a scope
\fIscope0\fP of bucket \fIdefault\fP then give them the role
query_manage_external_functions[default:scope0].
.RE
.sp
query_manage_functions[...]
.RS 4
Allows the user to manage N1QL functions for a given scope. To allow the user
to manage N1QL functions for all scopes in bucket \fIdefault\fP use the
role query_manage_functions[default]. If the user needs to manage N1QL
functions for a scope \fIscope0\fP of bucket \fIdefault\fP then give them the role
query_manage_functions[default:scope0].
.RE
.sp
query_manage_global_external_functions
.RS 4
Allows the user to manage global external language functions.
.RE
.sp
query_manage_global_functions
.RS 4
Allows the user to manage global N1QL functions.
.RE
.sp
query_manage_index[...]
.RS 4
Allows the user to create and delete indexes on the specified bucket, scope
or collection. To give a user the ability to create and delete indexes on all
buckets set their role to query_manage_index[*]. To give the user permission
to create and delete indexes on a single bucket named \fIdefault\fP then specify
their role as query_manage_index[default]. If the user needs to be create and
delete indexes for multiple buckets, for example \fIdefault\fP and \fIapp\fP, then
set their role as query_manage_index[default],query_manage_index[app]. To give
the user permission to create and delete indexes on a scope \fIscope0\fP of bucket
\fIdefault\fP set their role as query_manage_index[default:scope0]. To give the
user permission to create and delete indexes on a collections \fIcol0\fP of \fIscope0\fP
set their role as query_manage_index[default:scope0:col0].
.RE
.sp
query_select[...]
.RS 4
Allows the user to execute SELECT query statements on the specified bucket,
scope or collection. To give a user the ability to execute SELECT statements on
all buckets set  their role to query_select[*]. To give the user permission to
execute SELECT statements on a single bucket named \fIdefault\fP then specify their
role as query_select[default]. If the user needs to be execute SELECT
statements for multiple buckets, for example \fIdefault\fP and \fIapp\fP, then set
their role as query_select[default],query_select[app]. To give a user the
ability to execute SELECT statements on a scope \fIscope0\fP of bucket \fIdefault
set their role as query_select[default:scope0]. To give the user the ability to
execute select statements on a collection _col0\fP of \fIscope0\fP set their role as
query_select[default:scope0:col0].
.RE
.sp
query_system_catalog[...]
.RS 4
Allows the users to run queries against the system catalog on the specified
bucket, scope or collection. To give a user the ability to run queries against
the system catalog on all buckets set their role to query_system_catalog[*].
To give the user permission to run queries against the system catalog on a
single bucket named \fIdefault\fP then specify their role as
query_system_catalog[default]. If the user needs to be run queries against the
system catalog for multiple buckets, for example \fIdefault\fP and \fIapp\fP, then set
their role as query_system_catalog[default],query_system_catalog[app]. To give
the user the permissions to run queries against the system catalog on a specified
scope \fIscope0\fP of bucket \fIdefault\fP set their roles as
query_system_catalog[default:scope0]. To give a user the ability to run queries
against the system catalog on the a specified collection \fIcol0\fP of \fIscope0\fP set
their role as query_system_catalog[default:scope0:col0].
.RE
.sp
query_update[...]
.RS 4
Allows the user to execute UPDATE query statements on the specified bucket,
scope or collections. To give a user the ability to execute UPDATE statements on
all buckets set their role to query_update[*]. To give the user permission to
execute UPDATE statements on a single bucket named \fIdefault\fP then specify their
role as query_update[default]. If the user needs to be execute UPDATE statements
for multiple buckets, for example \fIdefault\fP and \fIapp\fP, then set their role
as query_update[default],query_update[app]. To give a user the ability to execute
UPDATE statements on a single scope \fIscope0\fP of bucket \fIdefault\fP set their role
as query_update[default:scope0]. To give the user the ability to execute UPDATE
statements on a single collections \fIcol0\fP of \fIscope0\fP set their role to
query_update[default:scope0:col0].
.RE
.sp
.B Analytics roles
.br
.sp
analytics_admin
.RS 4
Allows the user to manage dataverses, links and datasets. This user can access
the web console but cannot read data.
.RE
.sp
analytics_manager[...]
.RS 4
Allows the user to manage local links and datasets on a given bucket as well as
query datasets created on this bucket. This user can access the web console and
read some data. To give the user this permissions for all buckets use
analytics_manager[*]. To give the permissions for a bucket \fIdefault\fP then
specify the role as analytics_manager[default]. If the user needs the permissions
for a subset of buckets \fIbucket1\fP and \fIbucket2\fP then set their role as
analytics_manager[bucket1],analytics_manager[bucket2].
.RE
.sp
analytics_reader
.RS 4
Allows the user to query datasets. This user can access the web console and
read some data.
.RE
.sp
analytics_select[...]
.RS 4
Allows user to query datasets on a given bucket, scope or collection. This user
can access the web console and read some data. To give a user access to a bucket
\fIdefault\fP use the role analytics_select[default]. This gives access to the
bucket and all underlying scopes and collections. To give access to only a
specific collection then use the following role
analytics_select[default:scope0:collection0].
.RE
.sp
.B Mobile roles
.br
.sp
mobile_sync_gateway[...]
.RS 4
Gives user full access to bucket data as required by Sync Gateway. This user
cannot access the web console and is intended only for use by Sync Gateway.
This user can read and write data, manage indexes and views, and read some cluster
information. To give this role for all buckets use mobile_sync_gateway[*], for a
specific bucket \fIdefault\fP use the role mobile_sync_gateway[default] and for multiple
buckets \fIdefault\fP and \fIapp\fP give the roles
mobile_sync_gateway[default],mobile_sync_gateway[app].
.RE
.sp
.B XDCR roles
.br
.sp
replication_admin
.RS 4
Allows the user to administer XDCR features, create cluster references and
replication streams of the cluster. This user can access the console and read
some data.
.RE
.sp
replication_target[...]
.RS 4
Allows the user to create XDCR streams into a given bucket. This user cannot
access the  web console or read any data. To allow the user to create XDCR
streams into all buckets  set their roles as replication_target[*]. To allow
the user to create XDCR streams into  bucket \fIdefault\fP set their roles as
replication_target[default]. To allow the user to create XDCR streams to bucket
\fIdefault\fP and \fIapp\fP set their roles as
replication_target[default],replication_target[app]
.RE
.sp
.B Eventing roles
.br
.sp
eventing_admin
.RS 4
Allows the user to create and manage eventing functions. This user can access
the console.
.RE
.SH "EXAMPLES"
.sp
To create an local RBAC user profile for a user named "John Doe" with username
\f(CRjdoe\fP and password \f(CRcbpass\fP with roles to manage the \fIdefault\fP bucket and all
XDCR replication run the following command
.sp
.if n .RS 4
.nf
.fam C
$ couchbase\-cli user\-manage \-c 127.0.0.1:8091 \-u Administrator \(rs
 \-p password \-\-set \-\-rbac\-username jdoe \-\-rbac\-password cbpass \(rs
 \-\-rbac\-name "John Doe" \-\-roles bucket_admin[default],replication_admin \(rs
 \-\-auth\-domain local
.fam
.fi
.if n .RE
.sp
If you have external user source setup in your cluster and you want to add a
user "John Doe" with username \f(CRjdoe\fP who should have the ability to manage only
views for all bucket run the following command
.sp
.if n .RS 4
.nf
.fam C
$ couchbase\-cli user\-manage \-c 127.0.0.1:8091 \-u Administrator \(rs
 \-p password \-\-set \-\-rbac\-username jdoe \-\-rbac\-name "John Doe" \(rs
<<<<<<< HEAD
 \-\-roles view_admin[*] \-\-auth\-domain external
=======
 \-\-roles views_admin[*] \-\-auth\-domain external
>>>>>>> 1815522f
.fam
.fi
.if n .RE
.sp
To list the current RBAC user profiles run the following command.
.sp
.if n .RS 4
.nf
.fam C
$ couchbase\-cli user\-manage \-c 127.0.0.1:8091 \-u Administrator \(rs
 \-p password \-\-list
.fam
.fi
.if n .RE
.sp
To delete an external user named \f(CRjdoe\fP run the following command.
.sp
.if n .RS 4
.nf
.fam C
$ couchbase\-cli user\-manage \-c 127.0.0.1:8091 \-u Administrator \(rs
 \-p password \-\-delete \-\-rbac\-username jdoe \-\-auth\-domain external
.fam
.fi
.if n .RE
.sp
To delete a local user named \f(CRjdoe\fP run the following command.
.sp
.if n .RS 4
.nf
.fam C
$ couchbase\-cli user\-manage \-c 127.0.0.1:8091 \-u Administrator \(rs
 \-p password \-\-delete \-\-rbac\-username jdoe \-\-auth\-domain local
.fam
.fi
.if n .RE
.sp
To see the user profile for a user with the username \f(CRjdoe\fP and password \f(CRcbpass\fP
run the following command.
.sp
.if n .RS 4
.nf
.fam C
$ couchbase\-cli user\-manage \-c 127.0.0.1:8091 \-u jdoe \-p cbpass \(rs
 \-\-my\-roles
.fam
.fi
.if n .RE
.sp
To create a user group with name \f(CRadmins\fP and roles \f(CRadmin\fP and reference to and
LDAP group reference \f(CRadmins\fP run the following command.
.sp
.if n .RS 4
.nf
.fam C
$ couchbase\-cli user\-manage \-c 127.0.0.1:8091 \-u Administrator \(rs
 \-p password \-\-set\-group \-\-group\-name admins \-\-roles admin \(rs
 \-\-group\-description "CB admins" \-\-ldap\-ref admins
.fam
.fi
.if n .RE
.sp
To delete a user group \f(CRadmins\fP you have to run the following command.
.sp
.if n .RS 4
.nf
.fam C
$ couchbase\-cli user\-manage \-c 127.0.0.1:8091 \-u Administrator \(rs
  \-p password \-\-delete\-group \-\-group\-name admins
.fam
.fi
.if n .RE
.sp
To get a user group \f(CRadmins\fP you have to run the following command. This
will show the associated roles.
.sp
.if n .RS 4
.nf
.fam C
$ couchbase\-cli user\-manage \-c 127.0.0.1:8091 \-u Administrator \(rs
  \-p password \-\-get\-group \-\-group\-name admins
.fam
.fi
.if n .RE
.sp
To add or remove roles a user group \f(CRadmins\fP you have to first get the current
roles using the previous command and then use the set command bellow giving it
an amended version of the roles.
.sp
.if n .RS 4
.nf
.fam C
$ couchbase\-cli user\-manage \-c 127.0.0.1:8091 \-u Administrator \(rs
 \-p password \-\-set\-group \-\-group\-name admins \-\-roles admin \(rs
 \-\-group\-description "CB admins" \-\-ldap\-ref ro_admin
.fam
.fi
.if n .RE
.SH "ENVIRONMENT AND CONFIGURATION VARIABLES"
.sp
CB_REST_USERNAME
.RS 4
Specifies the username to use when executing the command. This environment
variable allows you to specify a default argument for the \-u/\-\-username
argument on the command line.
.RE
.sp
CB_REST_PASSWORD
.RS 4
Specifies the password of the user executing the command. This environment
variable allows you to specify a default argument for the \-p/\-\-password
argument on the command line. It also allows the user to ensure that their
password are not cached in their command line history.
.RE
.sp
CB_CLIENT_CERT
.RS 4
The path to a client certificate used to authenticate when connecting to a
cluster. May be supplied with \f(CRCB_CLIENT_KEY\fP as an alternative to the
\f(CRCB_USERNAME\fP and \f(CRCB_PASSWORD\fP variables. See the CERTIFICATE AUTHENTICATION
section for more information.
.RE
.sp
CB_CLIENT_CERT_PASSWORD
.RS 4
The password for the certificate provided to the \f(CRCB_CLIENT_CERT\fP variable,
when using this variable, the certificate/key pair is expected to be in the
PKCS#12 format. See the CERTIFICATE AUTHENTICATION section for more
information.
.RE
.sp
CB_CLIENT_KEY
.RS 4
The path to the client private key whose public key is contained in the
certificate provided to the \f(CRCB_CLIENT_CERT\fP variable. May be supplied with
\f(CRCB_CLIENT_CERT\fP as an alternative to the \f(CRCB_USERNAME\fP and \f(CRCB_PASSWORD\fP
variables. See the CERTIFICATE AUTHENTICATION section for more information.
.RE
.sp
CB_CLIENT_KEY_PASSWORD
.RS 4
The password for the key provided to the \f(CRCB_CLIENT_KEY\fP variable, when using
this variable, the key is expected to be in the PKCS#8 format.  See the
CERTIFICATE AUTHENTICATION section for more information.
.RE
.SH "SEE ALSO"
.sp
\fBcouchbase\-cli\-setting\-ldap\fP(1)
.SH "COUCHBASE\-CLI"
.sp
Part of the \fBcouchbase\-cli\fP(1) suite
.SH "AUTHOR"
.sp
Couchbase<|MERGE_RESOLUTION|>--- conflicted
+++ resolved
@@ -735,11 +735,7 @@
 .fam C
 $ couchbase\-cli user\-manage \-c 127.0.0.1:8091 \-u Administrator \(rs
  \-p password \-\-set \-\-rbac\-username jdoe \-\-rbac\-name "John Doe" \(rs
-<<<<<<< HEAD
- \-\-roles view_admin[*] \-\-auth\-domain external
-=======
  \-\-roles views_admin[*] \-\-auth\-domain external
->>>>>>> 1815522f
 .fam
 .fi
 .if n .RE

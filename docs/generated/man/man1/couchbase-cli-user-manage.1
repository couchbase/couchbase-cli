'\" t
.\"     Title: couchbase-cli-user-manage
.\"    Author: Couchbase
<<<<<<< HEAD
.\" Generator: Asciidoctor 1.5.7.1
.\"      Date: 2018-08-29
=======
.\" Generator: Asciidoctor 2.0.9
.\"      Date: 2019-06-12
>>>>>>> 5be01a57
.\"    Manual: Couchbase CLI Manual
.\"    Source: Couchbase CLI 1.0.0
.\"  Language: English
.\"
<<<<<<< HEAD
.TH "COUCHBASE\-CLI\-USER\-MANAGE" "1" "2018-08-29" "Couchbase CLI 1.0.0" "Couchbase CLI Manual"
=======
.TH "COUCHBASE\-CLI\-USER\-MANAGE" "1" "2019-06-12" "Couchbase CLI 1.0.0" "Couchbase CLI Manual"
>>>>>>> 5be01a57
.ie \n(.g .ds Aq \(aq
.el       .ds Aq '
.ss \n[.ss] 0
.nh
.ad l
.de URL
\fI\\$2\fP <\\$1>\\$3
..
.als MTO URL
.if \n[.g] \{\
.  mso www.tmac
.  am URL
.    ad l
.  .
.  am MTO
.    ad l
.  .
.  LINKSTYLE blue R < >
.\}
.SH "NAME"
couchbase\-cli\-user\-manage \- Manage RBAC users
.SH "SYNOPSIS"
.sp
.sp
.nf
\fIcouchbase\-cli user\-manage\fP [\-\-cluster <url>] [\-\-username <user>]
    [\-\-password <password>] [\-\-delete] [\-\-list] [\-\-my\-roles] [\-\-set]
    [\-\-rbac\-username <username>] [\-\-rbac\-password <password>]
    [\-\-rbac\-name <name>] [\-\-roles <roles_list>] [\-\-auth_domain <domain>]
.fi
.br
.SH "DESCRIPTION"
.sp
This command allows administrators to assign and manage roles to different users
in their organization. Users can either be managed locally by Couchbase or
externally through the use of an external domain.
.SH "OPTIONS"
.sp
\-c, \-\-cluster
.RS 4
Specifies the hostname of a node in the cluster. See the HOST FORMATS
section for more information on specifying a hostname.
.RE
.sp
\-u, \-\-user <username>
.RS 4
Specifies the username of the user executing the command. If you do not have
a user account with permission to execute the command then it will fail with
an unauthorized error.
.RE
.sp
\-p, \-\-password <password>
.RS 4
Specifies the password of the user executing the command. If you do not have
a user account with permission to execute the command then it will fail with
an unauthorized error. If this argument is specified, but no password is
given then the command will prompt the user for a password through
non\-echoed stdin. You may also specify your password by using the
environment variable CB_REST_PASSWORD.
.RE
.sp
\-\-delete
.RS 4
Deletes an RBAC user profile from the cluster. You must have full
administrator privileges in order to delete a user profile.
.RE
.sp
\-\-list
.RS 4
Lists all RBAC user profiles in the cluster and show their roles. You must
have full administrator privileges in order to list all user profiles.
.RE
.sp
\-\-my\-roles
.RS 4
Shows the current users RBAC user profile.
.RE
.sp
\-\-set
.RS 4
Creates or updates an RBAC user profile. You must have full administrator
privileges in order to create or update a user profile.
.RE
.sp
\-\-rbac\-username <username>
.RS 4
Specifies the username of the RBAC user to modify. This option is used when
deleting, creating, or updating an RBAC user profile.
.RE
.sp
\-\-rbac\-password <password>
.RS 4
Specifies the password to be used for an RBAC user profile. This option is
used only when creating or updating a \fIlocal\fP RBAC user profile. Couchbase
does not store password for \fIexternal\fP RBAC roles.
.RE
.sp
\-\-rbac\-name <name>
.RS 4
Specifies the name to be used for an RBAC user profile. This option is used
when creating or updating an RBAC user profile and it is recommanded that
this option be set to the users full name.
.RE
.sp
\-\-roles <roles_list>
.RS 4
Specifies the roles to be given to an RBAC user profile. This option is used
when creating or updating an RBAC user profile and it is specified as a
comma separated list of roles. See the ROLES section for more details on the
available roles in Couchbase.
.RE
.sp
\-\-auth\-domain <domain>
.RS 4
Specifies the auth_domain to used for an RBAC user profile. This option is
used when deleting, creating or updating an RBAC user profile and it if may
be set to either \fIlocal\fP or \fIexternal\fP. Loacl users are users that are
managed directly by the Couchbase cluster. External users are users
managed by an external source suchas LDAP.
.RE
.SH "HOST FORMATS"
.sp
When specifying a host for the couchbase\-cli command the following formats are expected:
.sp
.RS 4
.ie n \{\
\h'-04'\(bu\h'+03'\c
.\}
.el \{\
.  sp -1
.  IP \(bu 2.3
.\}
\f(CRcouchbase://<addr>\fP
.RE
.sp
.RS 4
.ie n \{\
\h'-04'\(bu\h'+03'\c
.\}
.el \{\
.  sp -1
.  IP \(bu 2.3
.\}
\f(CR<addr>:<port>\fP
.RE
.sp
.RS 4
.ie n \{\
\h'-04'\(bu\h'+03'\c
.\}
.el \{\
.  sp -1
.  IP \(bu 2.3
.\}
\f(CRhttp://<addr>:<port>\fP
.RE
.sp
It is recommended to use the couchbase://<addr> format for standard
installations. The other two formats allow an option to take a port number which
is needed for non\-default installations where the admin port has been set up on
a port other that 8091.
.SS "ROLES"
.sp
.B Cluster\-Wide Roles:
.br
.sp
admin
.RS 4
Give the user permissions to manage all Couchbase configuration settings,
and read and write all data in the cluster. This user can make changes to
anything in the cluster.
.RE
.sp
bucket_admin[...]
.RS 4
Gives the user permissions to manage bucket settings. This role can be
assigned globally to all buckets or to a particular bucket. For XDCR
operations, the user can start/stop replication for the buckets they
administer, but they cannot set up the XDCR cluster references. To give
a user the ability to manage all bucket settings set their role to
bucket_admin[*]. To give the user permission to manage bucket settings on a
single bucket named \fIdefault\fP then specify the role as
bucket_admin[default]. If the user needs to be manage multiple buckets, for
example \fIdefault\fP and \fIapp\fP, then set the role as bucket[default],bucket[app].
.RE
.sp
cluster_admin
.RS 4
Gives the user permissions to read, write and manage all cluster\-level
settings except security.
.RE
.sp
replication_admin
.RS 4
Allows the user to configure XDCR topology and manage XDCR replications.
.RE
.sp
ro_admin
.RS 4
Gives the user read\-only access and cannot make any changes to the system.
This user has read\-only access to cluster overview, design documents
(without the ability to create or query views), bucket summaries (without
the ability to create or view documents), XDCR cluster references, XDCR
replications, and cluster settings.
.RE
.sp
view_admin[...]
.RS 4
Gives the user privileges to define views and then run these views on data
to ensure that views are defined properly. This applies both to the
map\-reduce and spatial views. To give a user the ability to manage views on
all buckets set their role to views_admin[*]. To give the user permission to
manage views on a single bucket named \fIdefault\fP then specify the role as
views_admin[default]. If the user needs to be manage views for multiple
buckets, for example \fIdefault\fP and \fIapp\fP, then set the role as
views_admin[default],views_admin[app].
.RE
.sp
.B Data Service Roles:
.br
.sp
data_reader[...]
.RS 4
Gives the user permission to read data through Couchbases key\-value APIs.
To give a user read\-only access for all buckets set their role to
data_reader[*]. To give the user read\-only access to data on a single
bucket named \fIdefault\fP then specify their role as data_reader[default].
If the user needs read\-only access to data for multiple buckets, for example
\fIdefault\fP and \fIapp\fP, then set their role as
data_reader[default],data_reader[app].
.RE
.sp
data_writer[...]
.RS 4
Gives the user permission to read and write data through Couchbases
key\-value APIs. The user cannot however modify the settings of a bucket.
To give a user read\-write access for all buckets set their role to
data_writer[*]. To give the user read\-write access to data on a single
bucket named \fIdefault\fP then specify their role as data_writer[default].
If the user needs read\-write access to data for multiple buckets, for
example \fIdefault\fP and \fIapp\fP, then set their role as
data_writer[default,app].
.RE
.sp
data_dcp_reader[...]
.RS 4
Gives the user permission to create Couchbase DCP connections. To give a
user the ability to create DCP connections for all buckets set their role to
data_dcp_reader[*]. To give the user the ability to create DCP connections
on a single bucket named \fIdefault\fP then specify their role as
data_dcp_reader[default]. If the user needs to be able to create DCP
connections for multiple buckets, for example \fIdefault\fP and \fIapp\fP, then set
their role as data_dcp_reader[default],data_dcp_reader[app].
.RE
.sp
data_backup[...]
.RS 4
Gives the user permission to backup and restore data in Couchbase. To give a
user the ability to backup and restore data for all buckets set their role
to data_backup[*]. To give the user the ability to backup and restore data
on a single bucket named \fIdefault\fP then specify their role as
data_backup[default]. If the user needs to be able to backup and restore
data for multiple buckets, for example \fIdefault\fP and \fIapp\fP, then set their
role as data_backup[default],data_backup[app].
.RE
.sp
data_monitoring[...]
.RS 4
Gives the user permission to read monitoring data related to the data
service in Couchbase. To give a user the ability to monitor data for all
buckets set their role to data_monitoring[*]. To give the user the ability
to monitor data on a single bucket named \fIdefault\fP then specify their role
as data_monitoring[default]. If the user needs to be able to monitor data
for multiple buckets, for example \fIdefault\fP and \fIapp\fP, then set their role
as data_monitoring[default],data_monitoring[app].
.RE
.sp
.B Full Text Service Roles:
.br
.sp
fts_admin[...]
.RS 4
Gives the user full administrator access for the Full Text Indexing service
for the specified buckets. To give a user full administrator access for FTS
on all buckets set their role to fts_admin[*]. To give the user full
administrator access for FTS on a single bucket named \fIdefault\fP then specify
their role as fts_admin[default]. If the user needs full administrator
access for FTS for multiple buckets, for example \fIdefault\fP and \fIapp\fP, then
set their role as fts_admin[default],fts_admin[app].
.RE
.sp
fts_searcher[...]
.RS 4
Allows the user to query full text indexes for the specified buckets. To
give a user the ability to query full text indexes on all buckets set their
role to fts_searcher[*]. To give the ability to query FTS indexes on a
single bucket named \fIdefault\fP then specify their role as
fts_searcher[default]. If the user needs to query FTS indexes on multiple
multiple buckets, for example \fIdefault\fP and \fIapp\fP, then set their role as
fts_searcher[default],fts_searcher[app].
.RE
.sp
.B Query Service Roles:
.br
.sp
manage_index[...]
.RS 4
Allows the user to create and delete indexes on the specified buckets. To
give a user the ability to create and delete indexes on all buckets set
their role to manage_index[*]. To give the user permission to create and
delete indexes on a single bucket named \fIdefault\fP then specify their role
as manage_index[default]. If the user needs to be create and delete indexes
for multiple buckets, for example \fIdefault\fP and \fIapp\fP, then set their role
as manage_index[default],manage_index[app].
.RE
.sp
query_delete[...]
.RS 4
Allows the user to execute DELETE query statements on the specified buckets.
To give a user the ability execute DELETE statements on all buckets set
their role to query_delete[*]. To give the user permission to execute
DELETE statements on a single bucket named \fIdefault\fP then specify their role
as query_delete[default]. If the user needs to be execute DELETE statements
for multiple buckets, for example \fIdefault\fP and \fIapp\fP, then set their role
as query_delete[default],query_delete[app].
.RE
.sp
query_insert[...]
.RS 4
Allows the user to execute INSERT query statements on the specified buckets.
To give a user the ability execute INSERT statements on all buckets set
their role to query_insert[*]. To give the user permission to execute
INSERT statements on a single bucket named \fIdefault\fP then specify their role
as query_insert[default]. If the user needs to be execute INSERT statements
for multiple buckets, for example \fIdefault\fP and \fIapp\fP, then set their role
as query_insert[default],query_insert[app].
.RE
.sp
query_select[...]
.RS 4
Allows the user to execute SELECT query statements on the specified buckets.
To give a user the ability execute SELECT statements on all buckets set
their role to query_select[*]. To give the user permission to execute
SELECT statements on a single bucket named \fIdefault\fP then specify their role
as query_select[default]. If the user needs to be execute SELECT statements
for multiple buckets, for example \fIdefault\fP and \fIapp\fP, then set their role
as query_select[default],query_select[app].
.RE
.sp
query_update[...]
.RS 4
Allows the user to execute UPDATE query statements on the specified buckets.
To give a user the ability execute UPDATE statements on all buckets set
their role to query_update[*]. To give the user permission to execute
UPDATE statements on a single bucket named \fIdefault\fP then specify their role
as query_update[default]. If the user needs to be execute UPDATE statements
for multiple buckets, for example \fIdefault\fP and \fIapp\fP, then set their role
as query_update[default],query_update[app].
.RE
.sp
system_catalog[...]
.RS 4
Allows the users to run queries against the system catalog on the specified
buckets. To give a user the ability to run queries against the system
catalog on all buckets set their role to system_catalog[*]. To give the user
permission to run queries against the system catalog on a single bucket
named \fIdefault\fP then specify their role as system_catalog[default]. If the
user needs to be run queries against the system catalog for multiple
buckets, for example \fIdefault\fP and \fIapp\fP, then set their role as
system_catalog[default],system_catalog[app].
.RE
.SH "EXAMPLES"
.sp
To create an local RBAC user profile for a user named "John Doe" with username
jdoe and password cbpass with roles to manage the \fIdefault\fP bucket and all
XDCR replication run the following command
.sp
.if n .RS 4
.nf
$ couchbase\-cli user\-manage \-c 127.0.0.1:8091 \-u Administrator \(rs
 \-p password \-\-set \-\-rbac\-username jdoe \-\-rbac\-password cbpass \(rs
 \-\-rbac\-name "John Doe" \-\-roles bucket_admin[default],replication_admin \(rs
 \-\-auth\-domain local
.fi
.if n .RE
.sp
If you have external user source setup in your cluster and you want to add a
user "John Doe" with username jdoe who should have the ability to manage only
views for all bucket run the following command
.sp
.if n .RS 4
.nf
$ couchbase\-cli user\-manage \-c 127.0.0.1:8091 \-u Administrator \(rs
 \-p password \-\-set \-\-rbac\-username jdoe \-\-rbac\-name "John Doe" \(rs
 \-\-roles view_admin[*] \-\-auth\-domain external
.fi
.if n .RE
.sp
To list the current RBAC user profiles run the following command.
.sp
.if n .RS 4
.nf
$ couchbase\-cli user\-manage \-c 127.0.0.1:8091 \-u Administrator \(rs
 \-p password \-\-list
.fi
.if n .RE
.sp
To delete an external user named jdoe run the following command.
.sp
.if n .RS 4
.nf
$ couchbase\-cli user\-manage \-c 127.0.0.1:8091 \-u Administrator \(rs
 \-p password \-\-delete \-\-rbac\-username jdoe \-\-auth\-domain external
.fi
.if n .RE
.sp
To delete a local user named jdoe run the following command.
.sp
.if n .RS 4
.nf
$ couchbase\-cli user\-manage \-c 127.0.0.1:8091 \-u Administrator \(rs
 \-p password \-\-delete \-\-rbac\-username jdoe \-\-auth\-domain local
.fi
.if n .RE
.sp
To see the user profile for a user with the username jdoe and password cbpass
run the following command.
.sp
.if n .RS 4
.nf
$ couchbase\-cli user\-manage \-c 127.0.0.1:8091 \-u jdoe \-p cbpass \(rs
 \-\-my\-roles
.fi
.if n .RE
.SH "ENVIRONMENT AND CONFIGURATION VARIABLES"
.sp
CB_REST_USERNAME
.RS 4
Specifies the username to use when executing the command. This environment
variable allows you to specify a default argument for the \-u/\-\-username
argument on the command line.
.RE
.sp
CB_REST_PASSWORD
.RS 4
Specifies the password of the user executing the command. This environment
variable allows you to specify a default argument for the \-p/\-\-password
argument on the command line. It also allows the user to ensure that their
password are not cached in their command line history.
.RE
.SH "SEE ALSO"
.sp
\fBcouchbase\-cli\-setting\-ldap\fP(1)
.SH "COUCHBASE\-CLI"
.sp
Part of the \fBcouchbase\-cli\fP(1) suite
.SH "AUTHOR"
.sp
Couchbase<|MERGE_RESOLUTION|>--- conflicted
+++ resolved
@@ -1,22 +1,13 @@
 '\" t
 .\"     Title: couchbase-cli-user-manage
 .\"    Author: Couchbase
-<<<<<<< HEAD
-.\" Generator: Asciidoctor 1.5.7.1
-.\"      Date: 2018-08-29
-=======
 .\" Generator: Asciidoctor 2.0.9
-.\"      Date: 2019-06-12
->>>>>>> 5be01a57
+.\"      Date: 2019-06-14
 .\"    Manual: Couchbase CLI Manual
 .\"    Source: Couchbase CLI 1.0.0
 .\"  Language: English
 .\"
-<<<<<<< HEAD
-.TH "COUCHBASE\-CLI\-USER\-MANAGE" "1" "2018-08-29" "Couchbase CLI 1.0.0" "Couchbase CLI Manual"
-=======
-.TH "COUCHBASE\-CLI\-USER\-MANAGE" "1" "2019-06-12" "Couchbase CLI 1.0.0" "Couchbase CLI Manual"
->>>>>>> 5be01a57
+.TH "COUCHBASE\-CLI\-USER\-MANAGE" "1" "2019-06-14" "Couchbase CLI 1.0.0" "Couchbase CLI Manual"
 .ie \n(.g .ds Aq \(aq
 .el       .ds Aq '
 .ss \n[.ss] 0

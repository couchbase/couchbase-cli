--- conflicted
+++ resolved
@@ -150,19 +150,11 @@
 .sp
 \-\-auth\-domain <domain>
 .RS 4
-<<<<<<< HEAD
-Specifies the auth domain to used for an RBAC user profile. This option is
-used when deleting, creating or updating an RBAC user profile and it if may
-be set to either \fIlocal\fP or \fIexternal\fP. Local users are users that are
-managed directly by the Couchbase cluster. External users are users
-managed by an external source such as LDAP.
-=======
 Specifies the auth_domain to use for a RBAC user profile. This option is
 used when deleting, creating or updating a RBAC user profile and it may be
 set to either \fIlocal\fP or \fIexternal\fP. Local users are users that are managed
 directly by the Couchbase cluster. External users are users managed by an
 external source such as LDAP.
->>>>>>> 5890df98
 .RE
 .sp
 \-\-user\-groups <groups>

--- conflicted
+++ resolved
@@ -2,20 +2,12 @@
 .\"     Title: couchbase-cli-user-manage
 .\"    Author: Couchbase
 .\" Generator: Asciidoctor 2.0.10
-<<<<<<< HEAD
-.\"      Date: 2019-07-22
-=======
 .\"      Date: 2019-07-25
->>>>>>> 6777168a
 .\"    Manual: Couchbase CLI Manual
 .\"    Source: Couchbase CLI 1.0.0
 .\"  Language: English
 .\"
-<<<<<<< HEAD
-.TH "COUCHBASE\-CLI\-USER\-MANAGE" "1" "2019-07-22" "Couchbase CLI 1.0.0" "Couchbase CLI Manual"
-=======
 .TH "COUCHBASE\-CLI\-USER\-MANAGE" "1" "2019-07-25" "Couchbase CLI 1.0.0" "Couchbase CLI Manual"
->>>>>>> 6777168a
 .ie \n(.g .ds Aq \(aq
 .el       .ds Aq '
 .ss \n[.ss] 0

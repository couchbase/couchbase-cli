--- conflicted
+++ resolved
@@ -1,22 +1,13 @@
 '\" t
 .\"     Title: couchbase-cli-setting-xdcr
 .\"    Author: Couchbase
-<<<<<<< HEAD
 .\" Generator: Asciidoctor 2.0.10
 .\"      Date: 2021-04-22
-=======
-.\" Generator: Asciidoctor 1.5.8
-.\"      Date: 2021-05-20
->>>>>>> 78d67977
 .\"    Manual: Couchbase CLI Manual
 .\"    Source: Couchbase CLI 1.0.0
 .\"  Language: English
 .\"
-<<<<<<< HEAD
 .TH "COUCHBASE\-CLI\-SETTING\-XDCR" "1" "2021-04-22" "Couchbase CLI 1.0.0" "Couchbase CLI Manual"
-=======
-.TH "COUCHBASE\-CLI\-SETTING\-XDCR" "1" "2021-05-20" "Couchbase CLI 1.0.0" "Couchbase CLI Manual"
->>>>>>> 78d67977
 .ie \n(.g .ds Aq \(aq
 .el       .ds Aq '
 .ss \n[.ss] 0

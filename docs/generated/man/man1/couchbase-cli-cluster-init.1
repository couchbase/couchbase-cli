'\" t
.\"     Title: couchbase-cli-cluster-init
.\"    Author: Couchbase
<<<<<<< HEAD
.\" Generator: Asciidoctor 1.5.7.1
.\"      Date: 2018-08-29
=======
.\" Generator: Asciidoctor 2.0.10
.\"      Date: 2020-02-10
>>>>>>> 24119ef9
.\"    Manual: Couchbase CLI Manual
.\"    Source: Couchbase CLI 1.0.0
.\"  Language: English
.\"
<<<<<<< HEAD
.TH "COUCHBASE\-CLI\-CLUSTER\-INIT" "1" "2018-08-29" "Couchbase CLI 1.0.0" "Couchbase CLI Manual"
=======
.TH "COUCHBASE\-CLI\-CLUSTER\-INIT" "1" "2020-02-10" "Couchbase CLI 1.0.0" "Couchbase CLI Manual"
>>>>>>> 24119ef9
.ie \n(.g .ds Aq \(aq
.el       .ds Aq '
.ss \n[.ss] 0
.nh
.ad l
.de URL
\fI\\$2\fP <\\$1>\\$3
..
.als MTO URL
.if \n[.g] \{\
.  mso www.tmac
.  am URL
.    ad l
.  .
.  am MTO
.    ad l
.  .
.  LINKSTYLE blue R < >
.\}
.SH "NAME"
couchbase\-cli\-cluster\-init \- Initializes a Couchbase Server cluster
.SH "SYNOPSIS"
.sp
.sp
.nf
\fIcouchbase\-cli cluster\-init\fP [\-\-cluster <url>] [\-\-cluster\-username <username>]
    [\-\-cluster\-password <password>] [\-\-cluster\-port <port>]
    [\-\-cluster\-ramsize <megabytes>] [\-\-cluster\-name <name>]
    [\-\-cluster\-index\-ramsize <megabytes>] [\-\-cluster\-fts\-ramsize <megabytes>]
    [\-\-cluster\-eventing\-ramsize <megabytes>]
    [\-\-cluster\-analytics\-ramsize <megabytes>]
    [\-\-index\-storage\-setting <setting>] [\-\-services <services>]
.fi
.br
.SH "DESCRIPTION"
.sp
Initializes the first node in a Couchbase Server cluster. Before initializing a
cluster you need to decide which services you will be running on this node as
well as the memory quota for each service you are starting. Services started
with cluster\-init will be running on this server only. Future servers that are
added to this cluster may be configured with different services
running on them. Note that the data service is always required on the first
node. Memory quotas for each service are global settings and will apply to each
node added to the cluster. The memory quota for a service only applies if that
service is running on a given server. You may also define the index storage mode
which will determine how the global secondary indexes (GSI) are stored.
.SH "OPTIONS"
.sp
\-c, \-\-cluster
.RS 4
Specifies the hostname of the cluster to initialize. By default, this
parameter is set to localhost:8091 for this command. See the HOST FORMATS
section for more information on specifying a hostname.
.RE
.sp
\-\-cluster\-username
.RS 4
When starting a new cluster you need to create the Couchbase Server built\-in
administrator user for the cluster. This user will be able to access the
Couchbase Server Administration Console as well as be used for data access
and future configuration. This option specifies the username for the
administrator user.
.RE
.sp
\-\-cluster\-password
.RS 4
When starting a new cluster you need to create the Couchbase Server built\-in
administrator user for the cluster. This user will be able to access the
Couchbase Server Administration Console as well as be used for data access
and future configuration. This option specifies the password for the
administrator user.
.RE
.sp
\-\-cluster\-ramsize
.RS 4
Specifies the data services memory quota (in MB). This quota will be assigned
to all future nodes added to the cluster with the data service.
.RE
.sp
\-\-cluster\-fts\-ramsize
.RS 4
Sets the full\-text service memory quota (in MB). This parameter is required
if the full\-text service is specified in the \-\-services option. This quota will
be assigned to all future nodes added to the cluster with the full\-text
service.
.RE
.sp
\-\-cluster\-index\-ramsize
.RS 4
Sets the index service memory quota (in MB). This parameter is required if
the index service is specified in the \-\-services option. This quota will be
assigned to all future nodes added to the cluster with the index service.
.RE
.sp
\-\-cluster\-eventing\-ramsize
.RS 4
Sets the Eventing service memory quota (in MB). This parameter is required
if the Eventing service is specified in the \-\-services option. This quota
will be assigned to all future nodes added to the cluster with the eventing
service.
.RE
.sp
\-\-cluster\-analytics\-ramsize
.RS 4
Sets the Analytics service memory quota (in MB). This parameter is required
if the Analytics service is specified in the \-\-services option. This quota
will be assigned to all future nodes added to the cluster with the
analytics service.
.RE
.sp
\-\-cluster\-name
.RS 4
Sets the name for this cluster. Naming clusters is useful when you have
multiple Couchbase Server clusters in your deployment.
.RE
.sp
\-\-cluster\-port
.RS 4
Specifies the port for the Couchbase Administration Console. Defaults to
port 8091.
.RE
.sp
\-\-index\-storage\-setting
.RS 4
Specifies the index storage mode for the index service. Accepted storage
modes are "default" for the standard index backend or "memopt" for memory
optimized indexes. If the index service is specified to be started with the
\-\-services command then this parameter defaults to "default". If the index
service is not specified to be started then the index storage mode will not
be set. You will then be required to set the index storage mode when the
first index service is started on a server in the cluster. You may also
define the index storage mode even if an index service is not started on the
first node and it will be remembered when the first index service is added
in the future. You may not change this parameter while there are index nodes
in the cluster.
.RE
.sp
\-\-services
.RS 4
Specifies the services to start on this cluster. You may not change the
services running on this node once the cluster has been initialized. This
options takes a comma separated list of services. Accepted services are
"data", "index", "query", "fts", "eventing" and "analytics" specified as a
comma\-separated list. This parameter defaults to "data".
.RE
.SH "HOST FORMATS"
.sp
When specifying a host for the couchbase\-cli command the following formats are expected:
.sp
.RS 4
.ie n \{\
\h'-04'\(bu\h'+03'\c
.\}
.el \{\
.  sp -1
.  IP \(bu 2.3
.\}
\f(CRcouchbase://<addr>\fP
.RE
.sp
.RS 4
.ie n \{\
\h'-04'\(bu\h'+03'\c
.\}
.el \{\
.  sp -1
.  IP \(bu 2.3
.\}
\f(CR<addr>:<port>\fP
.RE
.sp
.RS 4
.ie n \{\
\h'-04'\(bu\h'+03'\c
.\}
.el \{\
.  sp -1
.  IP \(bu 2.3
.\}
\f(CRhttp://<addr>:<port>\fP
.RE
.sp
It is recommended to use the couchbase://<addr> format for standard
installations. The other two formats allow an option to take a port number which
is needed for non\-default installations where the admin port has been set up on
a port other that 8091.
.SH "EXAMPLES"
.sp
To create a Couchbase Server cluster with only the data service on the first node
and a memory quota of 4096MB run the following command.
.sp
.if n .RS 4
.nf
$ couchbase\-cli cluster\-init \-c 127.0.0.1 \-\-cluster\-username Administrator \(rs
 \-\-cluster\-password password \-\-services data \-\-cluster\-ramsize 4096
.fi
.if n .RE
.sp
To create a Couchbase Server cluster with the data and index service then you
also need to set the memory quotas for each service as well as the index storage
mode since you are starting the index service.
.sp
To create a cluster with an index memory quota of 1024MB, a data service memory
quota of 2048MB and a memory optimized index storage mode run the following
command.
.sp
.if n .RS 4
.nf
$ couchbase\-cli cluster\-init \-c 127.0.0.1 \-\-cluster\-username Administrator \(rs
 \-\-cluster\-password password \-\-services data,index \-\-cluster\-ramsize 2048 \(rs
 \-\-cluster\-index\-ramsize 1024 \-\-index\-storage\-setting memopt
.fi
.if n .RE
.sp
To create a Couchbase Server cluster with all services then you need to set
the memory quotas for the Data, Index, Full\-Text, Eventing and Analytics
service. The quotas are set to 2048MB, 1024MB, 1024MB, 1024MB and 1024MB
respectively. A quota is not set for the query service since it does not have
a memory quota. You also need to set the index storage mode for the index
service, which will be set to "default" since the service is started on the
first node.
.sp
.if n .RS 4
.nf
$ couchbase\-cli cluster\-init \-c 127.0.0.1 \-\-cluster\-username Administrator \(rs
 \-\-cluster\-password password \-\-services data,index,query,fts,analytics \(rs
 \-\-cluster\-ramsize 2048 \-\-cluster\-index\-ramsize 1024 \(rs
<<<<<<< HEAD
 \-\-cluster\-eventing\-ramsize 1024\(rs \-\-cluster\-fts\-ramsize 1024 \(rs
 \-\-cluster\-analytics\-ramsize 1024\(rs \-\-cluster\-fts\-ramsize 1024 \(rs
 \-\-index\-storage\-setting default
=======
 \-\-cluster\-eventing\-ramsize 1024 \-\-cluster\-fts\-ramsize 1024 \(rs
\-\-index\-storage\-setting default
>>>>>>> 24119ef9
.fi
.if n .RE
.sp
If you want to set the port number you can do so with the \-\-cluster\-port
option. In the example below, a cluster is setup on port 5000 and starts
only the data service. The memory quota of the data service is set to 2048MB.
.sp
.if n .RS 4
.nf
$ couchbase\-cli cluster\-init \-c 127.0.0.1 \-\-cluster\-username Administrator \(rs
 \-\-cluster\-password password \-\-services data \-\-cluster\-ramsize 2048 \(rs
 \-\-cluster\-port 5000
.fi
.if n .RE
.SH "DISCUSSION"
.sp
The cluster\-init subcommand sets up the first node on a Couchbase cluster. To
set per node settings such as the data storage directory, index storage
directory, or hostname see the \fBcouchbase\-cli\-node\-init\fP(1) command. To
add nodes to a currently initialized cluster use the
\fBcouchbase\-cli\-server\-add\fP(1) command. Some cluster settings may be
changed after a cluster is initialized. Use the
\fBcouchbase\-cli\-setting\-cluster\fP(1) command to edit these settings.
.SH "ENVIRONMENT AND CONFIGURATION VARIABLES"
.sp
CB_REST_USERNAME
.RS 4
Specifies the username to use when executing the command. This environment
variable allows you to specify a default argument for the \-u/\-\-username
argument on the command line.
.RE
.sp
CB_REST_PASSWORD
.RS 4
Specifies the password of the user executing the command. This environment
variable allows you to specify a default argument for the \-p/\-\-password
argument on the command line. It also allows the user to ensure that their
password are not cached in their command line history.
.RE
.SH "SEE ALSO"
.sp
\fBcouchbase\-cli\-cluster\-edit\fP(1),
\fBcouchbase\-cli\-node\-init\fP(1),
\fBcouchbase\-cli\-server\-add\fP(1)
.SH "COUCHBASE\-CLI"
.sp
Part of the \fBcouchbase\-cli\fP(1) suite
.SH "AUTHOR"
.sp
Couchbase<|MERGE_RESOLUTION|>--- conflicted
+++ resolved
@@ -1,22 +1,13 @@
 '\" t
 .\"     Title: couchbase-cli-cluster-init
 .\"    Author: Couchbase
-<<<<<<< HEAD
-.\" Generator: Asciidoctor 1.5.7.1
-.\"      Date: 2018-08-29
-=======
 .\" Generator: Asciidoctor 2.0.10
 .\"      Date: 2020-02-10
->>>>>>> 24119ef9
 .\"    Manual: Couchbase CLI Manual
 .\"    Source: Couchbase CLI 1.0.0
 .\"  Language: English
 .\"
-<<<<<<< HEAD
-.TH "COUCHBASE\-CLI\-CLUSTER\-INIT" "1" "2018-08-29" "Couchbase CLI 1.0.0" "Couchbase CLI Manual"
-=======
 .TH "COUCHBASE\-CLI\-CLUSTER\-INIT" "1" "2020-02-10" "Couchbase CLI 1.0.0" "Couchbase CLI Manual"
->>>>>>> 24119ef9
 .ie \n(.g .ds Aq \(aq
 .el       .ds Aq '
 .ss \n[.ss] 0
@@ -244,14 +235,9 @@
 $ couchbase\-cli cluster\-init \-c 127.0.0.1 \-\-cluster\-username Administrator \(rs
  \-\-cluster\-password password \-\-services data,index,query,fts,analytics \(rs
  \-\-cluster\-ramsize 2048 \-\-cluster\-index\-ramsize 1024 \(rs
-<<<<<<< HEAD
- \-\-cluster\-eventing\-ramsize 1024\(rs \-\-cluster\-fts\-ramsize 1024 \(rs
- \-\-cluster\-analytics\-ramsize 1024\(rs \-\-cluster\-fts\-ramsize 1024 \(rs
+ \-\-cluster\-eventing\-ramsize 1024 \-\-cluster\-fts\-ramsize 1024 \(rs
+ \-\-cluster\-analytics\-ramsize 1024 \-\-cluster\-fts\-ramsize 1024 \(rs
  \-\-index\-storage\-setting default
-=======
- \-\-cluster\-eventing\-ramsize 1024 \-\-cluster\-fts\-ramsize 1024 \(rs
-\-\-index\-storage\-setting default
->>>>>>> 24119ef9
 .fi
 .if n .RE
 .sp

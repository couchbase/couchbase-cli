'\" t
.\"     Title: couchbase-cli-setting-index
.\"    Author: Couchbase
.\" Generator: Asciidoctor 2.0.10
<<<<<<< HEAD
.\"      Date: 2020-05-22
=======
.\"      Date: 2020-11-06
>>>>>>> e5475835
.\"    Manual: Couchbase CLI Manual
.\"    Source: Couchbase CLI 1.0.0
.\"  Language: English
.\"
<<<<<<< HEAD
.TH "COUCHBASE\-CLI\-SETTING\-INDEX" "1" "2020-05-22" "Couchbase CLI 1.0.0" "Couchbase CLI Manual"
=======
.TH "COUCHBASE\-CLI\-SETTING\-INDEX" "1" "2020-11-06" "Couchbase CLI 1.0.0" "Couchbase CLI Manual"
>>>>>>> e5475835
.ie \n(.g .ds Aq \(aq
.el       .ds Aq '
.ss \n[.ss] 0
.nh
.ad l
.de URL
\fI\\$2\fP <\\$1>\\$3
..
.als MTO URL
.if \n[.g] \{\
.  mso www.tmac
.  am URL
.    ad l
.  .
.  am MTO
.    ad l
.  .
.  LINKSTYLE blue R < >
.\}
.SH "NAME"
couchbase\-cli\-setting\-index \- Modifies index settings
.SH "SYNOPSIS"
.sp
.sp
.nf
\fIcouchbase\-cli setting\-index\fP [\-\-cluster <url>] [\-\-username <user>]
    [\-\-password <password>] [\-\-index\-max\-rollback\-points <num>]
    [\-\-index\-stable\-snapshot\-interval <seconds>]
    [\-\-index\-memory\-snapshot\-interval <milliseconds>]
    [\-\-index\-storage\-setting <type>] [\-\-index\-threads <num>]
    [\-\-index\-log\-level <level>]
.fi
.br
.SH "DESCRIPTION"
.sp
This command sets various advanced settings for the index service.
.SH "OPTIONS"
.sp
\-c, \-\-cluster
.RS 4
Specifies the hostname of a node in the cluster. See the HOST FORMATS
section for more information on specifying a hostname.
.RE
.sp
\-u, \-\-user <username>
.RS 4
Specifies the username of the user executing the command. If you do not have
a user account with permission to execute the command then it will fail with
an unauthorized error.
.RE
.sp
\-p, \-\-password <password>
.RS 4
Specifies the password of the user executing the command. If you do not have
a user account with permission to execute the command then it will fail with
an unauthorized error. If this argument is specified, but no password is
given then the command will prompt the user for a password through
non\-echoed stdin. You may also specify your password by using the
environment variable CB_REST_PASSWORD.
.RE
.sp
\-\-index\-max\-rollback\-points <num>
.RS 4
The maximum number of rollback points. The value of this option must be
greater than or equal to 1. If this option is not specified it defaults
to 2.
.RE
.sp
\-\-index\-stable\-snapshot\-interval <seconds>
.RS 4
Specifies the frequency of persisted snapshots for recovery in seconds. This
means that in the event of a failover this is the farthest back we may have
to rebuild the index from. This value of this parameter must be greater than 1.
If this option is not specified it defaults to 5000 seconds.
.RE
.sp
\-\-index\-memory\-snapshot\-interval <milliseconds>
.RS 4
Specifies the frequency of in\-memory snapshots in milliseconds. This
determines the earliest possibility of a scan seeing a given KV mutation.
This value of this parameter must be greater than 1. This parameter defaults
to 200 if it is not specified.
.RE
.sp
\-\-index\-storage\-setting <type>
.RS 4
Sets the index storage mode for all indexes in this cluster. This parameter
may only be changed if there are no nodes running the index service. To
specify the disk based forestdb index backend set this parameter to
"default". To set the storage mode to use memory optimized indexes set this
<<<<<<< HEAD
parameter to \f(CRmemopt\fP.
=======
parameter to "memopt". This option does not have a default value if not set.
>>>>>>> e5475835
.RE
.sp
\-\-index\-threads <num>
.RS 4
Sets the number of CPUs that can be used by the indexer. The value of this
option must be between 0 and 1024. If this option is not set then it
default to 0.
.RE
.sp
\-\-index\-log\-level <level>
.RS 4
Sets the log level for the index service. Valid log levels include "debug",
"silent", "fatal", "error", "warn", "info", "verbose", "timing", and
"trace". If this option is not specified it defaults to "info".
.RE
.SH "HOST FORMATS"
.sp
When specifying a host for the couchbase\-cli command the following formats are expected:
.sp
.RS 4
.ie n \{\
\h'-04'\(bu\h'+03'\c
.\}
.el \{\
.  sp -1
.  IP \(bu 2.3
.\}
\f(CRcouchbase://<addr>\fP
.RE
.sp
.RS 4
.ie n \{\
\h'-04'\(bu\h'+03'\c
.\}
.el \{\
.  sp -1
.  IP \(bu 2.3
.\}
\f(CR<addr>:<port>\fP
.RE
.sp
.RS 4
.ie n \{\
\h'-04'\(bu\h'+03'\c
.\}
.el \{\
.  sp -1
.  IP \(bu 2.3
.\}
\f(CRhttp://<addr>:<port>\fP
.RE
.sp
It is recommended to use the couchbase://<addr> format for standard
installations. The other two formats allow an option to take a port number which
is needed for non\-default installations where the admin port has been set up on
a port other that 8091.
.SH "EXAMPLES"
.sp
To set the max index rollback points to 8, the index stable snapshot interval to
40000 seconds, the index memory snapshot interval to 150 milliseconds, the index
thread count to 8 and in the index log level to info run the following command.
.sp
.if n .RS 4
.nf
$ couchbase\-cli setting\-index \-c 127.0.0.1:8091 \-u Administrator \(rs
 \-p password \-\-index\-max\-rollback\-points 8 \-\-index\-threads 8 \(rs
   \-\-index\-log\-level info \-\-index\-stable\-snapshot\-interval 40000 \(rs
   \-\-index\-memory\-snapshot\-interval 150 \(rs
.fi
.if n .RE
.SH "ENVIRONMENT AND CONFIGURATION VARIABLES"
.sp
CB_REST_USERNAME
.RS 4
Specifies the username to use when executing the command. This environment
variable allows you to specify a default argument for the \-u/\-\-username
argument on the command line.
.RE
.sp
CB_REST_PASSWORD
.RS 4
Specifies the password of the user executing the command. This environment
variable allows you to specify a default argument for the \-p/\-\-password
argument on the command line. It also allows the user to ensure that their
password are not cached in their command line history.
.RE
.SH "SEE ALSO"
.sp
\fBcouchbase\-cli\-setting\-cluster\fP(1)
.SH "COUCHBASE\-CLI"
.sp
Part of the \fBcouchbase\-cli\fP(1) suite
.SH "AUTHOR"
.sp
Couchbase<|MERGE_RESOLUTION|>--- conflicted
+++ resolved
@@ -2,20 +2,12 @@
 .\"     Title: couchbase-cli-setting-index
 .\"    Author: Couchbase
 .\" Generator: Asciidoctor 2.0.10
-<<<<<<< HEAD
-.\"      Date: 2020-05-22
-=======
-.\"      Date: 2020-11-06
->>>>>>> e5475835
+.\"      Date: 2020-11-10
 .\"    Manual: Couchbase CLI Manual
 .\"    Source: Couchbase CLI 1.0.0
 .\"  Language: English
 .\"
-<<<<<<< HEAD
-.TH "COUCHBASE\-CLI\-SETTING\-INDEX" "1" "2020-05-22" "Couchbase CLI 1.0.0" "Couchbase CLI Manual"
-=======
-.TH "COUCHBASE\-CLI\-SETTING\-INDEX" "1" "2020-11-06" "Couchbase CLI 1.0.0" "Couchbase CLI Manual"
->>>>>>> e5475835
+.TH "COUCHBASE\-CLI\-SETTING\-INDEX" "1" "2020-11-10" "Couchbase CLI 1.0.0" "Couchbase CLI Manual"
 .ie \n(.g .ds Aq \(aq
 .el       .ds Aq '
 .ss \n[.ss] 0
@@ -106,11 +98,7 @@
 may only be changed if there are no nodes running the index service. To
 specify the disk based forestdb index backend set this parameter to
 "default". To set the storage mode to use memory optimized indexes set this
-<<<<<<< HEAD
-parameter to \f(CRmemopt\fP.
-=======
-parameter to "memopt". This option does not have a default value if not set.
->>>>>>> e5475835
+parameter to \f(CRmemopt\fP. This option does not have a default value if not set.
 .RE
 .sp
 \-\-index\-threads <num>

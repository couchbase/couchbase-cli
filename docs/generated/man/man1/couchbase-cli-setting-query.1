--- conflicted
+++ resolved
@@ -2,20 +2,12 @@
 .\"     Title: couchbase-cli-setting-query
 .\"    Author: Couchbase
 .\" Generator: Asciidoctor 2.0.10
-<<<<<<< HEAD
-.\"      Date: 2020-09-07
-=======
 .\"      Date: 2020-11-06
->>>>>>> 1b18feeb
 .\"    Manual: Couchbase CLI Manual
 .\"    Source: Couchbase CLI 1.0.0
 .\"  Language: English
 .\"
-<<<<<<< HEAD
-.TH "COUCHBASE\-CLI\-SETTING\-QUERY" "1" "2020-09-07" "Couchbase CLI 1.0.0" "Couchbase CLI Manual"
-=======
 .TH "COUCHBASE\-CLI\-SETTING\-QUERY" "1" "2020-11-06" "Couchbase CLI 1.0.0" "Couchbase CLI Manual"
->>>>>>> 1b18feeb
 .ie \n(.g .ds Aq \(aq
 .el       .ds Aq '
 .ss \n[.ss] 0

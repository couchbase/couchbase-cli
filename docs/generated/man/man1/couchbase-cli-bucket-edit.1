--- conflicted
+++ resolved
@@ -2,20 +2,12 @@
 .\"     Title: couchbase-cli-bucket-edit
 .\"    Author: Couchbase
 .\" Generator: Asciidoctor 2.0.10
-<<<<<<< HEAD
-.\"      Date: 2020-06-16
-=======
 .\"      Date: 2020-11-06
->>>>>>> e5475835
 .\"    Manual: Couchbase CLI Manual
 .\"    Source: Couchbase CLI 1.0.0
 .\"  Language: English
 .\"
-<<<<<<< HEAD
-.TH "COUCHBASE\-CLI\-BUCKET\-EDIT" "1" "2020-06-16" "Couchbase CLI 1.0.0" "Couchbase CLI Manual"
-=======
 .TH "COUCHBASE\-CLI\-BUCKET\-EDIT" "1" "2020-11-06" "Couchbase CLI 1.0.0" "Couchbase CLI Manual"
->>>>>>> e5475835
 .ie \n(.g .ds Aq \(aq
 .el       .ds Aq '
 .ss \n[.ss] 0

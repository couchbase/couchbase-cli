'\" t
.\"     Title: couchbase-cli-master-password
.\"    Author: Couchbase
.\" Generator: Asciidoctor 2.0.10
<<<<<<< HEAD
.\"      Date: 2020-10-07
=======
.\"      Date: 2021-02-17
>>>>>>> 645c4559
.\"    Manual: Couchbase CLI Manual
.\"    Source: Couchbase CLI 1.0.0
.\"  Language: English
.\"
.TH "COUCHBASE\-CLI\-MASTER\-PASSWORD" "1" "2021-02-17" "Couchbase CLI 1.0.0" "Couchbase CLI Manual"
.ie \n(.g .ds Aq \(aq
.el       .ds Aq '
.ss \n[.ss] 0
.nh
.ad l
.de URL
\fI\\$2\fP <\\$1>\\$3
..
.als MTO URL
.if \n[.g] \{\
.  mso www.tmac
.  am URL
.    ad l
.  .
.  am MTO
.    ad l
.  .
.  LINKSTYLE blue R < >
.\}
.SH "NAME"
couchbase\-cli\-master\-password \- Sends the Couchbase master password
.SH "SYNOPSIS"
.sp
.sp
.nf
\fIcouchbase\-cli master\-password\fP [\-\-new\-password <password>] [\-\-rotate\-data\-key]
.fi
.br
.SH "DESCRIPTION"
.sp
Couchbase Server Enterprise Edition has a "Secret Management" feature, which
allows users to securely encrypt passwords and other sensitive configuration
information that is stored on disk. These secrets must be stored in a secure
way, and access must be controlled to reduce the risk of accidental exposure.
By using Secret Management in Couchbase Server, secrets are written to disk
in encrypted format. To decrypt these secrets, Couchbase requires the
entering of  a "master password", which is supplied by the user during server
startup. This master password can be passed to the server using this command.
.sp
By default the Secret Management feature is disabled. To enable the feature,
you must first set the master password. Once a master password is set, the
user is required to enter it when the server starts up. This can be done by
setting the environment variable CB_MASTER_PASSWORD=<password> during server
startup. Alternatively, you can set the environment variable
CB_WAIT_FOR_MASTER_PASSWORD=true, and then enter the master password using the
couchbase\-cli master\-password command. This command must be run locally on the
node that needs to be unlocked.
.SH "OPTIONS"
.sp
\-\-new\-password
.RS 4
Sends the master password to the server that is waiting to start up.
.RE
.sp
\-\-rotate\-data\-key
.RS 4
If provided it will rotate the master password data key. This option cannot
be provided together with \f(CR\-\-new\-password\fP.
.RE
.SH "EXAMPLES"
.sp
To use the Secret Management feature, the first thing you need to do is set a
password on each node of the cluster. To do this, install and start Couchbase,
but don\(cqt go through the setup process or initialize the cluster. Once
Couchbase has started, run the following command to set the master password
for your server.
.sp
.if n .RS 4
.nf
$ couchbase\-cli setting\-master\-password \-c 127.0.0.1 \-u Administrator \(rs
  \-p password \-\-new\-password password
.fi
.if n .RE
.sp
Once the master password has been set, you need to set the server environment
variable CB_WAIT_FOR_MASTER_PASSWORD=true. You can do this by running the
command below or by setting the variable in your .bashrc file.
.sp
.if n .RS 4
.nf
$ export CB_WAIT_FOR_MASTER_PASSWORD=true
.fi
.if n .RE
.sp
This environment variable will cause Couchbase to wait for the master password
before starting up. Once it is set, you need to restart your cluster. Upon
restarting the cluster you will notice that the server doesn\(cqt fully start.
This is because it is waiting for you to enter the master password. You can do
this by running the command below. The master\-password subcommand has to be
run locally on the node that is waiting for the master password.
.sp
.if n .RS 4
.nf
$ couchbase\-cli master\-password \-\-send\-password password
.fi
.if n .RE
.SH "ENVIRONMENT AND CONFIGURATION VARIABLES"
.sp
CB_REST_USERNAME
.RS 4
Specifies the username to use when executing the command. This environment
variable allows you to specify a default argument for the \-u/\-\-username
argument on the command line.
.RE
.sp
CB_REST_PASSWORD
.RS 4
Specifies the password of the user executing the command. This environment
variable allows you to specify a default argument for the \-p/\-\-password
argument on the command line. It also allows the user to ensure that their
password are not cached in their command line history.
.RE
.SH "SEE ALSO"
.sp
\fBcouchbase\-cli\-setting\-master\-password\fP(1),
\fBcouchbase\-cli\-cluster\-init\fP(1),
\fBcouchbase\-cli\-server\-add\fP(1)
.SH "COUCHBASE\-CLI"
.sp
Part of the \fBcouchbase\-cli\fP(1) suite
.SH "AUTHOR"
.sp
Couchbase<|MERGE_RESOLUTION|>--- conflicted
+++ resolved
@@ -2,11 +2,7 @@
 .\"     Title: couchbase-cli-master-password
 .\"    Author: Couchbase
 .\" Generator: Asciidoctor 2.0.10
-<<<<<<< HEAD
-.\"      Date: 2020-10-07
-=======
 .\"      Date: 2021-02-17
->>>>>>> 645c4559
 .\"    Manual: Couchbase CLI Manual
 .\"    Source: Couchbase CLI 1.0.0
 .\"  Language: English

'\" t
.\"     Title: couchbase-cli-master-password
.\"    Author: Couchbase
.\" Generator: Asciidoctor 2.0.10
.\"      Date: 2020-10-07
.\"    Manual: Couchbase CLI Manual
.\"    Source: Couchbase CLI 1.0.0
.\"  Language: English
.\"
<<<<<<< HEAD
.TH "COUCHBASE\-CLI\-MASTER\-PASSWORD" "1" "2020-10-07" "Couchbase CLI 1.0.0" "Couchbase CLI Manual"
=======
.TH "COUCHBASE\-CLI\-MASTER\-PASSWORD" "1" "2021-01-29" "Couchbase CLI 1.0.0" "Couchbase CLI Manual"
>>>>>>> e1efff20
.ie \n(.g .ds Aq \(aq
.el       .ds Aq '
.ss \n[.ss] 0
.nh
.ad l
.de URL
\fI\\$2\fP <\\$1>\\$3
..
.als MTO URL
.if \n[.g] \{\
.  mso www.tmac
.  am URL
.    ad l
.  .
.  am MTO
.    ad l
.  .
.  LINKSTYLE blue R < >
.\}
.SH "NAME"
couchbase\-cli\-master\-password \- Sends the Couchbase master password
.SH "SYNOPSIS"
.sp
.sp
.nf
\fIcouchbase\-cli master\-password\fP [\-\-new\-password <password>] [\-\-rotate\-data\-key]
.fi
.br
.SH "DESCRIPTION"
.sp
Couchbase Server Enterprise Edition has a "Secret Management" feature, which
allows users to securely encrypt passwords and other sensitive configuration
information that is stored on disk. These secrets must be stored in a secure
way, and access must be controlled to reduce the risk of accidental exposure.
By using Secret Management in Couchbase Server, secrets are written to disk
in encrypted format. To decrypt these secrets, Couchbase requires the
entering of  a "master password", which is supplied by the user during server
startup. This master password can be passed to the server using this command.
.sp
By default the Secret Management feature is disabled. To enable the feature,
you must first set the master password. Once a master password is set, the
user is required to enter it when the server starts up. This can be done by
setting the environment variable CB_MASTER_PASSWORD=<password> during server
startup. Alternatively, you can set the environment variable
CB_WAIT_FOR_MASTER_PASSWORD=true, and then enter the master password using the
couchbase\-cli master\-password command. This command must be run locally on the
node that needs to be unlocked.
.SH "OPTIONS"
.sp
\-\-new\-password
.RS 4
Sends the master password to the server that is waiting to start up.
.RE
.sp
\-\-rotate\-data\-key
.RS 4
If provided it will rotate the master password data key. This option cannot
be provided together with \f(CR\-\-new\-password\fP.
.RE
.SH "EXAMPLES"
.sp
To use the Secret Management feature, the first thing you need to do is set a
password on each node of the cluster. To do this, install and start Couchbase,
but don\(cqt go through the setup process or initialize the cluster. Once
Couchbase has started, run the following command to set the master password
for your server.
.sp
.if n .RS 4
.nf
$ couchbase\-cli setting\-master\-password \-c 127.0.0.1 \-u Administrator \(rs
  \-p password \-\-new\-password password
.fi
.if n .RE
.sp
Once the master password has been set, you need to set the server environment
variable CB_WAIT_FOR_MASTER_PASSWORD=true. You can do this by running the
command below or by setting the variable in your .bashrc file.
.sp
.if n .RS 4
.nf
$ export CB_WAIT_FOR_MASTER_PASSWORD=true
.fi
.if n .RE
.sp
This environment variable will cause Couchbase to wait for the master password
before starting up. Once it is set, you need to restart your cluster. Upon
restarting the cluster you will notice that the server doesn\(cqt fully start.
This is because it is waiting for you to enter the master password. You can do
this by running the command below. The master\-password subcommand has to be
run locally on the node that is waiting for the master password.
.sp
.if n .RS 4
.nf
$ couchbase\-cli master\-password \-\-send\-password password
.fi
.if n .RE
.SH "ENVIRONMENT AND CONFIGURATION VARIABLES"
.sp
CB_REST_USERNAME
.RS 4
Specifies the username to use when executing the command. This environment
variable allows you to specify a default argument for the \-u/\-\-username
argument on the command line.
.RE
.sp
CB_REST_PASSWORD
.RS 4
Specifies the password of the user executing the command. This environment
variable allows you to specify a default argument for the \-p/\-\-password
argument on the command line. It also allows the user to ensure that their
password are not cached in their command line history.
.RE
.SH "SEE ALSO"
.sp
\fBcouchbase\-cli\-setting\-master\-password\fP(1),
\fBcouchbase\-cli\-cluster\-init\fP(1),
\fBcouchbase\-cli\-server\-add\fP(1)
.SH "COUCHBASE\-CLI"
.sp
Part of the \fBcouchbase\-cli\fP(1) suite
.SH "AUTHOR"
.sp
Couchbase<|MERGE_RESOLUTION|>--- conflicted
+++ resolved
@@ -7,11 +7,7 @@
 .\"    Source: Couchbase CLI 1.0.0
 .\"  Language: English
 .\"
-<<<<<<< HEAD
-.TH "COUCHBASE\-CLI\-MASTER\-PASSWORD" "1" "2020-10-07" "Couchbase CLI 1.0.0" "Couchbase CLI Manual"
-=======
 .TH "COUCHBASE\-CLI\-MASTER\-PASSWORD" "1" "2021-01-29" "Couchbase CLI 1.0.0" "Couchbase CLI Manual"
->>>>>>> e1efff20
 .ie \n(.g .ds Aq \(aq
 .el       .ds Aq '
 .ss \n[.ss] 0

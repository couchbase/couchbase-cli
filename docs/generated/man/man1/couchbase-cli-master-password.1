'\" t
.\"     Title: couchbase-cli-master-password
.\"    Author: Couchbase
<<<<<<< HEAD
.\" Generator: Asciidoctor 2.0.10
.\"      Date: 2021-02-17
=======
.\" Generator: Asciidoctor 1.5.8
.\"      Date: 2021-06-15
>>>>>>> 1ab9da1c
.\"    Manual: Couchbase CLI Manual
.\"    Source: Couchbase CLI 1.0.0
.\"  Language: English
.\"
<<<<<<< HEAD
.TH "COUCHBASE\-CLI\-MASTER\-PASSWORD" "1" "2021-02-17" "Couchbase CLI 1.0.0" "Couchbase CLI Manual"
=======
.TH "COUCHBASE\-CLI\-MASTER\-PASSWORD" "1" "2021-06-15" "Couchbase CLI 1.0.0" "Couchbase CLI Manual"
>>>>>>> 1ab9da1c
.ie \n(.g .ds Aq \(aq
.el       .ds Aq '
.ss \n[.ss] 0
.nh
.ad l
.de URL
\fI\\$2\fP <\\$1>\\$3
..
.als MTO URL
.if \n[.g] \{\
.  mso www.tmac
.  am URL
.    ad l
.  .
.  am MTO
.    ad l
.  .
.  LINKSTYLE blue R < >
.\}
.SH "NAME"
couchbase\-cli\-master\-password \- Sends the Couchbase master password
.SH "SYNOPSIS"
.sp
.nf
\fIcouchbase\-cli master\-password\fP [\-\-send\-password <password>]
.fi
.br
.SH "DESCRIPTION"
.sp
Couchbase Server Enterprise Edition has a "Secret Management" feature, which
allows users to securely encrypt passwords and other sensitive configuration
information that is stored on disk. These secrets must be stored in a secure
way, and access must be controlled to reduce the risk of accidental exposure.
By using Secret Management in Couchbase Server, secrets are written to disk
in encrypted format. To decrypt these secrets, Couchbase requires the
entering of  a "master password", which is supplied by the user during server
startup. This master password can be passed to the server using this command.
.sp
By default the Secret Management feature is disabled. To enable the feature,
you must first set the master password. Once a master password is set, the
user is required to enter it when the server starts up. This can be done by
setting the environment variable CB_MASTER_PASSWORD=<password> during server
startup or by using this command to send the password to the node. This
command must be run locally on the node that needs to be unlocked.
.SH "OPTIONS"
.sp
\-\-send\-password
.RS 4
Sends the master password to the server that is waiting to start up.
.RE
.SH "EXAMPLES"
.sp
To use the Secret Management feature, the first thing you need to do is set a
password on each node of the cluster. To do this, install, start and initialize
Couchbase. Once Couchbase has started, run the following command to set the master
password for your server.
.sp
.if n .RS 4
.nf
$ couchbase\-cli setting\-master\-password \-c 127.0.0.1 \-u Administrator \(rs
  \-p password \-\-new\-password password
.fi
.if n .RE
.sp
Once the master password is configured restart the server. Upon restarting the
cluster you will notice that the server doesn\(cqt fully start. This is because it
is waiting for you to enter the master password. You can do this by running the
command below. The master\-password subcommand has to be  run locally on the node
that is waiting for the master password.
.sp
.if n .RS 4
.nf
$ couchbase\-cli master\-password \-\-send\-password password
.fi
.if n .RE
.SH "ENVIRONMENT AND CONFIGURATION VARIABLES"
.sp
CB_REST_USERNAME
.RS 4
Specifies the username to use when executing the command. This environment
variable allows you to specify a default argument for the \-u/\-\-username
argument on the command line.
.RE
.sp
CB_REST_PASSWORD
.RS 4
Specifies the password of the user executing the command. This environment
variable allows you to specify a default argument for the \-p/\-\-password
argument on the command line. It also allows the user to ensure that their
password are not cached in their command line history.
.RE
.SH "SEE ALSO"
.sp
\fBcouchbase\-cli\-setting\-master\-password\fP(1),
\fBcouchbase\-cli\-cluster\-init\fP(1),
\fBcouchbase\-cli\-server\-add\fP(1)
.SH "COUCHBASE\-CLI"
.sp
Part of the \fBcouchbase\-cli\fP(1) suite
.SH "AUTHOR"
.sp
Couchbase<|MERGE_RESOLUTION|>--- conflicted
+++ resolved
@@ -1,22 +1,13 @@
 '\" t
 .\"     Title: couchbase-cli-master-password
 .\"    Author: Couchbase
-<<<<<<< HEAD
 .\" Generator: Asciidoctor 2.0.10
 .\"      Date: 2021-02-17
-=======
-.\" Generator: Asciidoctor 1.5.8
-.\"      Date: 2021-06-15
->>>>>>> 1ab9da1c
 .\"    Manual: Couchbase CLI Manual
 .\"    Source: Couchbase CLI 1.0.0
 .\"  Language: English
 .\"
-<<<<<<< HEAD
-.TH "COUCHBASE\-CLI\-MASTER\-PASSWORD" "1" "2021-02-17" "Couchbase CLI 1.0.0" "Couchbase CLI Manual"
-=======
 .TH "COUCHBASE\-CLI\-MASTER\-PASSWORD" "1" "2021-06-15" "Couchbase CLI 1.0.0" "Couchbase CLI Manual"
->>>>>>> 1ab9da1c
 .ie \n(.g .ds Aq \(aq
 .el       .ds Aq '
 .ss \n[.ss] 0

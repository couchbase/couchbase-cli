'\" t
.\"     Title: couchbase-cli-master-password
.\"    Author: Couchbase
.\" Generator: Asciidoctor 2.0.10
<<<<<<< HEAD
.\"      Date: 2020-06-17
=======
.\"      Date: 2020-10-07
>>>>>>> a869b558
.\"    Manual: Couchbase CLI Manual
.\"    Source: Couchbase CLI 1.0.0
.\"  Language: English
.\"
<<<<<<< HEAD
.TH "COUCHBASE\-CLI\-MASTER\-PASSWORD" "1" "2020-06-17" "Couchbase CLI 1.0.0" "Couchbase CLI Manual"
=======
.TH "COUCHBASE\-CLI\-MASTER\-PASSWORD" "1" "2020-10-07" "Couchbase CLI 1.0.0" "Couchbase CLI Manual"
>>>>>>> a869b558
.ie \n(.g .ds Aq \(aq
.el       .ds Aq '
.ss \n[.ss] 0
.nh
.ad l
.de URL
\fI\\$2\fP <\\$1>\\$3
..
.als MTO URL
.if \n[.g] \{\
.  mso www.tmac
.  am URL
.    ad l
.  .
.  am MTO
.    ad l
.  .
.  LINKSTYLE blue R < >
.\}
.SH "NAME"
couchbase\-cli\-master\-password \- Sends the Couchbase master password
.SH "SYNOPSIS"
.sp
.sp
.nf
\fIcouchbase\-cli master\-password\fP [\-\-new\-password <password>]
.fi
.br
.SH "DESCRIPTION"
.sp
Couchbase Server Enterprise Edition has a "Secret Management" feature, which
allows users to securely encrypt passwords and other sensitive configuration
information that is stored on disk. These secrets must be stored in a secure
way, and access must be controlled to reduce the risk of accidental exposure.
By using Secret Management in Couchbase Server, secrets are written to disk
in encrypted format. To decrypt these secrets, Couchbase requires the
entering of  a "master password", which is supplied by the user during server
startup. This master password can be passed to the server using this command.
.sp
By default the Secret Management feature is disabled. To enable the feature,
you must first set the master password. Once a master password is set, the
user is required to enter it when the server starts up. This can be done by
setting the environment variable CB_MASTER_PASSWORD=<password> during server
startup. Alternatively, you can enter the master password using the
couchbase\-cli \f(CRmaster\-password\fP command. This command must be run locally on
the node that needs to be unlocked and the user running the command must be
a member of the \f(CRcouchbase\fP group (or be root.)
.SH "OPTIONS"
.sp
\-\-send\-password
.RS 4
Sends the master password to the server that is waiting to start up.
.RE
.SH "EXAMPLES"
.sp
To use the Secret Management feature, the first thing you need to do is set a
password on each node of the cluster. To do this, install and start Couchbase,
but don\(cqt go through the setup process or initialize the cluster. Once
Couchbase has started, run the following command to set the master password
for your server.
.sp
.if n .RS 4
.nf
$ couchbase\-cli setting\-master\-password \-c 127.0.0.1 \-u Administrator \(rs
  \-p password \-\-new\-password password
.fi
.if n .RE
.sp
<<<<<<< HEAD
This will cause Couchbase Server to wait for the master password before
starting up. When your cluster is restarted, you will notice that the server
doesn’t fully come up as it is now waiting for the master password to be
entered. You can do this by running the command below. The master\-password
subcommand has to be run locally on the node that is waiting for the master
password and as the user must have be able to read files in the \f(CRcouchbase\fP
group.
=======
Once the master password has been set, you need to set the server environment
variable CB_WAIT_FOR_MASTER_PASSWORD=true. You can do this by running the
command below or by setting the variable in your .bashrc file.
.sp
.if n .RS 4
.nf
$ export CB_WAIT_FOR_MASTER_PASSWORD=true
.fi
.if n .RE
.sp
This environment variable will cause Couchbase to wait for the master password
before starting up. Once it is set, you need to restart your cluster. Upon
restarting the cluster you will notice that the server doesn\(cqt fully start.
This is because it is waiting for you to enter the master password. You can do
this by running the command below. The master\-password subcommand has to be
run locally on the node that is waiting for the master password.
>>>>>>> a869b558
.sp
.if n .RS 4
.nf
$ couchbase\-cli master\-password \-\-send\-password password
.fi
.if n .RE
.SH "ENVIRONMENT AND CONFIGURATION VARIABLES"
.sp
CB_REST_USERNAME
.RS 4
Specifies the username to use when executing the command. This environment
variable allows you to specify a default argument for the \-u/\-\-username
argument on the command line.
.RE
.sp
CB_REST_PASSWORD
.RS 4
Specifies the password of the user executing the command. This environment
variable allows you to specify a default argument for the \-p/\-\-password
argument on the command line. It also allows the user to ensure that their
password are not cached in their command line history.
.RE
.SH "SEE ALSO"
.sp
\fBcouchbase\-cli\-setting\-master\-password\fP(1),
\fBcouchbase\-cli\-cluster\-init\fP(1),
\fBcouchbase\-cli\-server\-add\fP(1)
.SH "COUCHBASE\-CLI"
.sp
Part of the \fBcouchbase\-cli\fP(1) suite
.SH "AUTHOR"
.sp
Couchbase<|MERGE_RESOLUTION|>--- conflicted
+++ resolved
@@ -2,20 +2,12 @@
 .\"     Title: couchbase-cli-master-password
 .\"    Author: Couchbase
 .\" Generator: Asciidoctor 2.0.10
-<<<<<<< HEAD
-.\"      Date: 2020-06-17
-=======
-.\"      Date: 2020-10-07
->>>>>>> a869b558
+.\"      Date: 2020-10-08
 .\"    Manual: Couchbase CLI Manual
 .\"    Source: Couchbase CLI 1.0.0
 .\"  Language: English
 .\"
-<<<<<<< HEAD
-.TH "COUCHBASE\-CLI\-MASTER\-PASSWORD" "1" "2020-06-17" "Couchbase CLI 1.0.0" "Couchbase CLI Manual"
-=======
-.TH "COUCHBASE\-CLI\-MASTER\-PASSWORD" "1" "2020-10-07" "Couchbase CLI 1.0.0" "Couchbase CLI Manual"
->>>>>>> a869b558
+.TH "COUCHBASE\-CLI\-MASTER\-PASSWORD" "1" "2020-10-08" "Couchbase CLI 1.0.0" "Couchbase CLI Manual"
 .ie \n(.g .ds Aq \(aq
 .el       .ds Aq '
 .ss \n[.ss] 0
@@ -84,7 +76,6 @@
 .fi
 .if n .RE
 .sp
-<<<<<<< HEAD
 This will cause Couchbase Server to wait for the master password before
 starting up. When your cluster is restarted, you will notice that the server
 doesn’t fully come up as it is now waiting for the master password to be
@@ -92,24 +83,6 @@
 subcommand has to be run locally on the node that is waiting for the master
 password and as the user must have be able to read files in the \f(CRcouchbase\fP
 group.
-=======
-Once the master password has been set, you need to set the server environment
-variable CB_WAIT_FOR_MASTER_PASSWORD=true. You can do this by running the
-command below or by setting the variable in your .bashrc file.
-.sp
-.if n .RS 4
-.nf
-$ export CB_WAIT_FOR_MASTER_PASSWORD=true
-.fi
-.if n .RE
-.sp
-This environment variable will cause Couchbase to wait for the master password
-before starting up. Once it is set, you need to restart your cluster. Upon
-restarting the cluster you will notice that the server doesn\(cqt fully start.
-This is because it is waiting for you to enter the master password. You can do
-this by running the command below. The master\-password subcommand has to be
-run locally on the node that is waiting for the master password.
->>>>>>> a869b558
 .sp
 .if n .RS 4
 .nf

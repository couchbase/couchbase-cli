--- conflicted
+++ resolved
@@ -540,19 +540,11 @@
 </dd>
 <dt class="hdlist1">--auth-domain &lt;domain&gt;</dt>
 <dd>
-<<<<<<< HEAD
-<p>Specifies the auth_domain to used for an RBAC user profile. This option is
-used when deleting, creating or updating an RBAC user profile and it if may
-be set to either <em>local</em> or <em>external</em>. Local users are users that are
-managed directly by the Couchbase cluster. External users are users
-managed by an external source such as LDAP.</p>
-=======
 <p>Specifies the auth_domain to use for a RBAC user profile. This option is
 used when deleting, creating or updating a RBAC user profile and it may be
 set to either <em>local</em> or <em>external</em>. Local users are users that are managed
 directly by the Couchbase cluster. External users are users managed by an
 external source such as LDAP.</p>
->>>>>>> 7dccf354
 </dd>
 </dl>
 </div>

--- conflicted
+++ resolved
@@ -487,12 +487,8 @@
 </dd>
 <dt class="hdlist1">--disable-http-ui</dt>
 <dd>
-<<<<<<< HEAD
 <p>Disables the Couchbase Administration Console over HTTP. This will not
 disable the HTTPS UI.</p>
-=======
-<p>Disables the Couchbase Administration Console over HTTP.</p>
->>>>>>> 80840d6a
 </dd>
 </dl>
 </div>

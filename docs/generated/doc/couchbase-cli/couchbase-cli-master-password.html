<!DOCTYPE html>
<html lang="en">
<head>
<meta charset="UTF-8">
<!--[if IE]><meta http-equiv="X-UA-Compatible" content="IE=edge"><![endif]-->
<meta name="viewport" content="width=device-width, initial-scale=1.0">
<<<<<<< HEAD
<meta name="generator" content="Asciidoctor 2.0.10">
<meta name="description" content="Sends the Couchbase master password">
=======
<meta name="generator" content="Asciidoctor 1.5.8">
>>>>>>> 9433e356
<meta name="author" content="Couchbase">
<title>couchbase-cli-master-password(1)</title>
<link rel="stylesheet" href="https://fonts.googleapis.com/css?family=Open+Sans:300,300italic,400,400italic,600,600italic%7CNoto+Serif:400,400italic,700,700italic%7CDroid+Sans+Mono:400,700">
<style>
/* Asciidoctor default stylesheet | MIT License | http://asciidoctor.org */
/* Uncomment @import statement below to use as custom stylesheet */
/*@import "https://fonts.googleapis.com/css?family=Open+Sans:300,300italic,400,400italic,600,600italic%7CNoto+Serif:400,400italic,700,700italic%7CDroid+Sans+Mono:400,700";*/
article,aside,details,figcaption,figure,footer,header,hgroup,main,nav,section,summary{display:block}
audio,canvas,video{display:inline-block}
audio:not([controls]){display:none;height:0}
script{display:none!important}
html{font-family:sans-serif;-ms-text-size-adjust:100%;-webkit-text-size-adjust:100%}
a{background:transparent}
a:focus{outline:thin dotted}
a:active,a:hover{outline:0}
h1{font-size:2em;margin:.67em 0}
abbr[title]{border-bottom:1px dotted}
b,strong{font-weight:bold}
dfn{font-style:italic}
hr{-moz-box-sizing:content-box;box-sizing:content-box;height:0}
mark{background:#ff0;color:#000}
code,kbd,pre,samp{font-family:monospace;font-size:1em}
pre{white-space:pre-wrap}
q{quotes:"\201C" "\201D" "\2018" "\2019"}
small{font-size:80%}
sub,sup{font-size:75%;line-height:0;position:relative;vertical-align:baseline}
sup{top:-.5em}
sub{bottom:-.25em}
img{border:0}
svg:not(:root){overflow:hidden}
figure{margin:0}
fieldset{border:1px solid silver;margin:0 2px;padding:.35em .625em .75em}
legend{border:0;padding:0}
button,input,select,textarea{font-family:inherit;font-size:100%;margin:0}
button,input{line-height:normal}
button,select{text-transform:none}
button,html input[type="button"],input[type="reset"],input[type="submit"]{-webkit-appearance:button;cursor:pointer}
button[disabled],html input[disabled]{cursor:default}
input[type="checkbox"],input[type="radio"]{box-sizing:border-box;padding:0}
button::-moz-focus-inner,input::-moz-focus-inner{border:0;padding:0}
textarea{overflow:auto;vertical-align:top}
table{border-collapse:collapse;border-spacing:0}
*,*::before,*::after{-moz-box-sizing:border-box;-webkit-box-sizing:border-box;box-sizing:border-box}
html,body{font-size:100%}
body{background:#fff;color:rgba(0,0,0,.8);padding:0;margin:0;font-family:"Noto Serif","DejaVu Serif",serif;font-weight:400;font-style:normal;line-height:1;position:relative;cursor:auto;tab-size:4;-moz-osx-font-smoothing:grayscale;-webkit-font-smoothing:antialiased}
a:hover{cursor:pointer}
img,object,embed{max-width:100%;height:auto}
object,embed{height:100%}
img{-ms-interpolation-mode:bicubic}
.left{float:left!important}
.right{float:right!important}
.text-left{text-align:left!important}
.text-right{text-align:right!important}
.text-center{text-align:center!important}
.text-justify{text-align:justify!important}
.hide{display:none}
img,object,svg{display:inline-block;vertical-align:middle}
textarea{height:auto;min-height:50px}
select{width:100%}
.center{margin-left:auto;margin-right:auto}
.stretch{width:100%}
.subheader,.admonitionblock td.content>.title,.audioblock>.title,.exampleblock>.title,.imageblock>.title,.listingblock>.title,.literalblock>.title,.stemblock>.title,.openblock>.title,.paragraph>.title,.quoteblock>.title,table.tableblock>.title,.verseblock>.title,.videoblock>.title,.dlist>.title,.olist>.title,.ulist>.title,.qlist>.title,.hdlist>.title{line-height:1.45;color:#7a2518;font-weight:400;margin-top:0;margin-bottom:.25em}
div,dl,dt,dd,ul,ol,li,h1,h2,h3,#toctitle,.sidebarblock>.content>.title,h4,h5,h6,pre,form,p,blockquote,th,td{margin:0;padding:0;direction:ltr}
a{color:#2156a5;text-decoration:underline;line-height:inherit}
a:hover,a:focus{color:#1d4b8f}
a img{border:none}
p{font-family:inherit;font-weight:400;font-size:1em;line-height:1.6;margin-bottom:1.25em;text-rendering:optimizeLegibility}
p aside{font-size:.875em;line-height:1.35;font-style:italic}
h1,h2,h3,#toctitle,.sidebarblock>.content>.title,h4,h5,h6{font-family:"Open Sans","DejaVu Sans",sans-serif;font-weight:300;font-style:normal;color:#ba3925;text-rendering:optimizeLegibility;margin-top:1em;margin-bottom:.5em;line-height:1.0125em}
h1 small,h2 small,h3 small,#toctitle small,.sidebarblock>.content>.title small,h4 small,h5 small,h6 small{font-size:60%;color:#e99b8f;line-height:0}
h1{font-size:2.125em}
h2{font-size:1.6875em}
h3,#toctitle,.sidebarblock>.content>.title{font-size:1.375em}
h4,h5{font-size:1.125em}
h6{font-size:1em}
hr{border:solid #dddddf;border-width:1px 0 0;clear:both;margin:1.25em 0 1.1875em;height:0}
em,i{font-style:italic;line-height:inherit}
strong,b{font-weight:bold;line-height:inherit}
small{font-size:60%;line-height:inherit}
code{font-family:"Droid Sans Mono","DejaVu Sans Mono",monospace;font-weight:400;color:rgba(0,0,0,.9)}
ul,ol,dl{font-size:1em;line-height:1.6;margin-bottom:1.25em;list-style-position:outside;font-family:inherit}
ul,ol{margin-left:1.5em}
ul li ul,ul li ol{margin-left:1.25em;margin-bottom:0;font-size:1em}
ul.square li ul,ul.circle li ul,ul.disc li ul{list-style:inherit}
ul.square{list-style-type:square}
ul.circle{list-style-type:circle}
ul.disc{list-style-type:disc}
ol li ul,ol li ol{margin-left:1.25em;margin-bottom:0}
dl dt{margin-bottom:.3125em;font-weight:bold}
dl dd{margin-bottom:1.25em}
abbr,acronym{text-transform:uppercase;font-size:90%;color:rgba(0,0,0,.8);border-bottom:1px dotted #ddd;cursor:help}
abbr{text-transform:none}
blockquote{margin:0 0 1.25em;padding:.5625em 1.25em 0 1.1875em;border-left:1px solid #ddd}
blockquote cite{display:block;font-size:.9375em;color:rgba(0,0,0,.6)}
blockquote cite::before{content:"\2014 \0020"}
blockquote cite a,blockquote cite a:visited{color:rgba(0,0,0,.6)}
blockquote,blockquote p{line-height:1.6;color:rgba(0,0,0,.85)}
@media screen and (min-width:768px){h1,h2,h3,#toctitle,.sidebarblock>.content>.title,h4,h5,h6{line-height:1.2}
h1{font-size:2.75em}
h2{font-size:2.3125em}
h3,#toctitle,.sidebarblock>.content>.title{font-size:1.6875em}
h4{font-size:1.4375em}}
table{background:#fff;margin-bottom:1.25em;border:solid 1px #dedede}
table thead,table tfoot{background:#f7f8f7}
table thead tr th,table thead tr td,table tfoot tr th,table tfoot tr td{padding:.5em .625em .625em;font-size:inherit;color:rgba(0,0,0,.8);text-align:left}
table tr th,table tr td{padding:.5625em .625em;font-size:inherit;color:rgba(0,0,0,.8)}
table tr.even,table tr.alt,table tr:nth-of-type(even){background:#f8f8f7}
table thead tr th,table tfoot tr th,table tbody tr td,table tr td,table tfoot tr td{display:table-cell;line-height:1.6}
h1,h2,h3,#toctitle,.sidebarblock>.content>.title,h4,h5,h6{line-height:1.2;word-spacing:-.05em}
h1 strong,h2 strong,h3 strong,#toctitle strong,.sidebarblock>.content>.title strong,h4 strong,h5 strong,h6 strong{font-weight:400}
.clearfix::before,.clearfix::after,.float-group::before,.float-group::after{content:" ";display:table}
.clearfix::after,.float-group::after{clear:both}
*:not(pre)>code{font-size:.9375em;font-style:normal!important;letter-spacing:0;padding:.1em .5ex;word-spacing:-.15em;background-color:#f7f7f8;-webkit-border-radius:4px;border-radius:4px;line-height:1.45;text-rendering:optimizeSpeed;word-wrap:break-word}
*:not(pre)>code.nobreak{word-wrap:normal}
*:not(pre)>code.nowrap{white-space:nowrap}
pre,pre>code{line-height:1.45;color:rgba(0,0,0,.9);font-family:"Droid Sans Mono","DejaVu Sans Mono",monospace;font-weight:400;text-rendering:optimizeSpeed}
em em{font-style:normal}
strong strong{font-weight:400}
.keyseq{color:rgba(51,51,51,.8)}
kbd{font-family:"Droid Sans Mono","DejaVu Sans Mono",monospace;display:inline-block;color:rgba(0,0,0,.8);font-size:.65em;line-height:1.45;background-color:#f7f7f7;border:1px solid #ccc;-webkit-border-radius:3px;border-radius:3px;-webkit-box-shadow:0 1px 0 rgba(0,0,0,.2),0 0 0 .1em white inset;box-shadow:0 1px 0 rgba(0,0,0,.2),0 0 0 .1em #fff inset;margin:0 .15em;padding:.2em .5em;vertical-align:middle;position:relative;top:-.1em;white-space:nowrap}
.keyseq kbd:first-child{margin-left:0}
.keyseq kbd:last-child{margin-right:0}
.menuseq,.menuref{color:#000}
.menuseq b:not(.caret),.menuref{font-weight:inherit}
.menuseq{word-spacing:-.02em}
.menuseq b.caret{font-size:1.25em;line-height:.8}
.menuseq i.caret{font-weight:bold;text-align:center;width:.45em}
b.button::before,b.button::after{position:relative;top:-1px;font-weight:400}
b.button::before{content:"[";padding:0 3px 0 2px}
b.button::after{content:"]";padding:0 2px 0 3px}
p a>code:hover{color:rgba(0,0,0,.9)}
#header,#content,#footnotes,#footer{width:100%;margin-left:auto;margin-right:auto;margin-top:0;margin-bottom:0;max-width:62.5em;*zoom:1;position:relative;padding-left:.9375em;padding-right:.9375em}
#header::before,#header::after,#content::before,#content::after,#footnotes::before,#footnotes::after,#footer::before,#footer::after{content:" ";display:table}
#header::after,#content::after,#footnotes::after,#footer::after{clear:both}
#content{margin-top:1.25em}
#content::before{content:none}
#header>h1:first-child{color:rgba(0,0,0,.85);margin-top:2.25rem;margin-bottom:0}
#header>h1:first-child+#toc{margin-top:8px;border-top:1px solid #dddddf}
#header>h1:only-child,body.toc2 #header>h1:nth-last-child(2){border-bottom:1px solid #dddddf;padding-bottom:8px}
#header .details{border-bottom:1px solid #dddddf;line-height:1.45;padding-top:.25em;padding-bottom:.25em;padding-left:.25em;color:rgba(0,0,0,.6);display:-ms-flexbox;display:-webkit-flex;display:flex;-ms-flex-flow:row wrap;-webkit-flex-flow:row wrap;flex-flow:row wrap}
#header .details span:first-child{margin-left:-.125em}
#header .details span.email a{color:rgba(0,0,0,.85)}
#header .details br{display:none}
#header .details br+span::before{content:"\00a0\2013\00a0"}
#header .details br+span.author::before{content:"\00a0\22c5\00a0";color:rgba(0,0,0,.85)}
#header .details br+span#revremark::before{content:"\00a0|\00a0"}
#header #revnumber{text-transform:capitalize}
#header #revnumber::after{content:"\00a0"}
#content>h1:first-child:not([class]){color:rgba(0,0,0,.85);border-bottom:1px solid #dddddf;padding-bottom:8px;margin-top:0;padding-top:1rem;margin-bottom:1.25rem}
#toc{border-bottom:1px solid #e7e7e9;padding-bottom:.5em}
#toc>ul{margin-left:.125em}
#toc ul.sectlevel0>li>a{font-style:italic}
#toc ul.sectlevel0 ul.sectlevel1{margin:.5em 0}
#toc ul{font-family:"Open Sans","DejaVu Sans",sans-serif;list-style-type:none}
#toc li{line-height:1.3334;margin-top:.3334em}
#toc a{text-decoration:none}
#toc a:active{text-decoration:underline}
#toctitle{color:#7a2518;font-size:1.2em}
@media screen and (min-width:768px){#toctitle{font-size:1.375em}
body.toc2{padding-left:15em;padding-right:0}
#toc.toc2{margin-top:0!important;background-color:#f8f8f7;position:fixed;width:15em;left:0;top:0;border-right:1px solid #e7e7e9;border-top-width:0!important;border-bottom-width:0!important;z-index:1000;padding:1.25em 1em;height:100%;overflow:auto}
#toc.toc2 #toctitle{margin-top:0;margin-bottom:.8rem;font-size:1.2em}
#toc.toc2>ul{font-size:.9em;margin-bottom:0}
#toc.toc2 ul ul{margin-left:0;padding-left:1em}
#toc.toc2 ul.sectlevel0 ul.sectlevel1{padding-left:0;margin-top:.5em;margin-bottom:.5em}
body.toc2.toc-right{padding-left:0;padding-right:15em}
body.toc2.toc-right #toc.toc2{border-right-width:0;border-left:1px solid #e7e7e9;left:auto;right:0}}
@media screen and (min-width:1280px){body.toc2{padding-left:20em;padding-right:0}
#toc.toc2{width:20em}
#toc.toc2 #toctitle{font-size:1.375em}
#toc.toc2>ul{font-size:.95em}
#toc.toc2 ul ul{padding-left:1.25em}
body.toc2.toc-right{padding-left:0;padding-right:20em}}
#content #toc{border-style:solid;border-width:1px;border-color:#e0e0dc;margin-bottom:1.25em;padding:1.25em;background:#f8f8f7;-webkit-border-radius:4px;border-radius:4px}
#content #toc>:first-child{margin-top:0}
#content #toc>:last-child{margin-bottom:0}
#footer{max-width:100%;background-color:rgba(0,0,0,.8);padding:1.25em}
#footer-text{color:rgba(255,255,255,.8);line-height:1.44}
#content{margin-bottom:.625em}
.sect1{padding-bottom:.625em}
@media screen and (min-width:768px){#content{margin-bottom:1.25em}
.sect1{padding-bottom:1.25em}}
.sect1:last-child{padding-bottom:0}
.sect1+.sect1{border-top:1px solid #e7e7e9}
#content h1>a.anchor,h2>a.anchor,h3>a.anchor,#toctitle>a.anchor,.sidebarblock>.content>.title>a.anchor,h4>a.anchor,h5>a.anchor,h6>a.anchor{position:absolute;z-index:1001;width:1.5ex;margin-left:-1.5ex;display:block;text-decoration:none!important;visibility:hidden;text-align:center;font-weight:400}
#content h1>a.anchor::before,h2>a.anchor::before,h3>a.anchor::before,#toctitle>a.anchor::before,.sidebarblock>.content>.title>a.anchor::before,h4>a.anchor::before,h5>a.anchor::before,h6>a.anchor::before{content:"\00A7";font-size:.85em;display:block;padding-top:.1em}
#content h1:hover>a.anchor,#content h1>a.anchor:hover,h2:hover>a.anchor,h2>a.anchor:hover,h3:hover>a.anchor,#toctitle:hover>a.anchor,.sidebarblock>.content>.title:hover>a.anchor,h3>a.anchor:hover,#toctitle>a.anchor:hover,.sidebarblock>.content>.title>a.anchor:hover,h4:hover>a.anchor,h4>a.anchor:hover,h5:hover>a.anchor,h5>a.anchor:hover,h6:hover>a.anchor,h6>a.anchor:hover{visibility:visible}
#content h1>a.link,h2>a.link,h3>a.link,#toctitle>a.link,.sidebarblock>.content>.title>a.link,h4>a.link,h5>a.link,h6>a.link{color:#ba3925;text-decoration:none}
#content h1>a.link:hover,h2>a.link:hover,h3>a.link:hover,#toctitle>a.link:hover,.sidebarblock>.content>.title>a.link:hover,h4>a.link:hover,h5>a.link:hover,h6>a.link:hover{color:#a53221}
.audioblock,.imageblock,.literalblock,.listingblock,.stemblock,.videoblock{margin-bottom:1.25em}
.admonitionblock td.content>.title,.audioblock>.title,.exampleblock>.title,.imageblock>.title,.listingblock>.title,.literalblock>.title,.stemblock>.title,.openblock>.title,.paragraph>.title,.quoteblock>.title,table.tableblock>.title,.verseblock>.title,.videoblock>.title,.dlist>.title,.olist>.title,.ulist>.title,.qlist>.title,.hdlist>.title{text-rendering:optimizeLegibility;text-align:left;font-family:"Noto Serif","DejaVu Serif",serif;font-size:1rem;font-style:italic}
table.tableblock.fit-content>caption.title{white-space:nowrap;width:0}
.paragraph.lead>p,#preamble>.sectionbody>[class="paragraph"]:first-of-type p{font-size:1.21875em;line-height:1.6;color:rgba(0,0,0,.85)}
table.tableblock #preamble>.sectionbody>[class="paragraph"]:first-of-type p{font-size:inherit}
.admonitionblock>table{border-collapse:separate;border:0;background:none;width:100%}
.admonitionblock>table td.icon{text-align:center;width:80px}
.admonitionblock>table td.icon img{max-width:none}
.admonitionblock>table td.icon .title{font-weight:bold;font-family:"Open Sans","DejaVu Sans",sans-serif;text-transform:uppercase}
.admonitionblock>table td.content{padding-left:1.125em;padding-right:1.25em;border-left:1px solid #dddddf;color:rgba(0,0,0,.6)}
.admonitionblock>table td.content>:last-child>:last-child{margin-bottom:0}
.exampleblock>.content{border-style:solid;border-width:1px;border-color:#e6e6e6;margin-bottom:1.25em;padding:1.25em;background:#fff;-webkit-border-radius:4px;border-radius:4px}
.exampleblock>.content>:first-child{margin-top:0}
.exampleblock>.content>:last-child{margin-bottom:0}
.sidebarblock{border-style:solid;border-width:1px;border-color:#e0e0dc;margin-bottom:1.25em;padding:1.25em;background:#f8f8f7;-webkit-border-radius:4px;border-radius:4px}
.sidebarblock>:first-child{margin-top:0}
.sidebarblock>:last-child{margin-bottom:0}
.sidebarblock>.content>.title{color:#7a2518;margin-top:0;text-align:center}
.exampleblock>.content>:last-child>:last-child,.exampleblock>.content .olist>ol>li:last-child>:last-child,.exampleblock>.content .ulist>ul>li:last-child>:last-child,.exampleblock>.content .qlist>ol>li:last-child>:last-child,.sidebarblock>.content>:last-child>:last-child,.sidebarblock>.content .olist>ol>li:last-child>:last-child,.sidebarblock>.content .ulist>ul>li:last-child>:last-child,.sidebarblock>.content .qlist>ol>li:last-child>:last-child{margin-bottom:0}
.literalblock pre,.listingblock pre:not(.highlight),.listingblock pre[class="highlight"],.listingblock pre[class^="highlight "],.listingblock pre.CodeRay,.listingblock pre.prettyprint{background:#f7f7f8}
.sidebarblock .literalblock pre,.sidebarblock .listingblock pre:not(.highlight),.sidebarblock .listingblock pre[class="highlight"],.sidebarblock .listingblock pre[class^="highlight "],.sidebarblock .listingblock pre.CodeRay,.sidebarblock .listingblock pre.prettyprint{background:#f2f1f1}
.literalblock pre,.literalblock pre[class],.listingblock pre,.listingblock pre[class]{-webkit-border-radius:4px;border-radius:4px;word-wrap:break-word;overflow-x:auto;padding:1em;font-size:.8125em}
@media screen and (min-width:768px){.literalblock pre,.literalblock pre[class],.listingblock pre,.listingblock pre[class]{font-size:.90625em}}
@media screen and (min-width:1280px){.literalblock pre,.literalblock pre[class],.listingblock pre,.listingblock pre[class]{font-size:1em}}
.literalblock pre.nowrap,.literalblock pre.nowrap pre,.listingblock pre.nowrap,.listingblock pre.nowrap pre{white-space:pre;word-wrap:normal}
.literalblock.output pre{color:#f7f7f8;background-color:rgba(0,0,0,.9)}
.listingblock pre.highlightjs{padding:0}
.listingblock pre.highlightjs>code{padding:1em;-webkit-border-radius:4px;border-radius:4px}
.listingblock pre.prettyprint{border-width:0}
.listingblock>.content{position:relative}
.listingblock code[data-lang]::before{display:none;content:attr(data-lang);position:absolute;font-size:.75em;top:.425rem;right:.5rem;line-height:1;text-transform:uppercase;color:#999}
.listingblock:hover code[data-lang]::before{display:block}
.listingblock.terminal pre .command::before{content:attr(data-prompt);padding-right:.5em;color:#999}
.listingblock.terminal pre .command:not([data-prompt])::before{content:"$"}
table.pyhltable{border-collapse:separate;border:0;margin-bottom:0;background:none}
table.pyhltable td{vertical-align:top;padding-top:0;padding-bottom:0;line-height:1.45}
table.pyhltable td.code{padding-left:.75em;padding-right:0}
pre.pygments .lineno,table.pyhltable td:not(.code){color:#999;padding-left:0;padding-right:.5em;border-right:1px solid #dddddf}
pre.pygments .lineno{display:inline-block;margin-right:.25em}
table.pyhltable .linenodiv{background:none!important;padding-right:0!important}
.quoteblock{margin:0 1em 1.25em 1.5em;display:table}
.quoteblock>.title{margin-left:-1.5em;margin-bottom:.75em}
.quoteblock blockquote,.quoteblock p{color:rgba(0,0,0,.85);font-size:1.15rem;line-height:1.75;word-spacing:.1em;letter-spacing:0;font-style:italic;text-align:justify}
.quoteblock blockquote{margin:0;padding:0;border:0}
.quoteblock blockquote::before{content:"\201c";float:left;font-size:2.75em;font-weight:bold;line-height:.6em;margin-left:-.6em;color:#7a2518;text-shadow:0 1px 2px rgba(0,0,0,.1)}
.quoteblock blockquote>.paragraph:last-child p{margin-bottom:0}
.quoteblock .attribution{margin-top:.75em;margin-right:.5ex;text-align:right}
.verseblock{margin:0 1em 1.25em}
.verseblock pre{font-family:"Open Sans","DejaVu Sans",sans;font-size:1.15rem;color:rgba(0,0,0,.85);font-weight:300;text-rendering:optimizeLegibility}
.verseblock pre strong{font-weight:400}
.verseblock .attribution{margin-top:1.25rem;margin-left:.5ex}
.quoteblock .attribution,.verseblock .attribution{font-size:.9375em;line-height:1.45;font-style:italic}
.quoteblock .attribution br,.verseblock .attribution br{display:none}
.quoteblock .attribution cite,.verseblock .attribution cite{display:block;letter-spacing:-.025em;color:rgba(0,0,0,.6)}
.quoteblock.abstract blockquote::before,.quoteblock.excerpt blockquote::before,.quoteblock .quoteblock blockquote::before{display:none}
.quoteblock.abstract blockquote,.quoteblock.abstract p,.quoteblock.excerpt blockquote,.quoteblock.excerpt p,.quoteblock .quoteblock blockquote,.quoteblock .quoteblock p{line-height:1.6;word-spacing:0}
.quoteblock.abstract{margin:0 1em 1.25em;display:block}
.quoteblock.abstract>.title{margin:0 0 .375em;font-size:1.15em;text-align:center}
.quoteblock.excerpt,.quoteblock .quoteblock{margin:0 0 1.25em;padding:0 0 .25em 1em;border-left:.25em solid #dddddf}
.quoteblock.excerpt blockquote,.quoteblock.excerpt p,.quoteblock .quoteblock blockquote,.quoteblock .quoteblock p{color:inherit;font-size:1.0625rem}
.quoteblock.excerpt .attribution,.quoteblock .quoteblock .attribution{color:inherit;text-align:left;margin-right:0}
table.tableblock{max-width:100%;border-collapse:separate}
p.tableblock:last-child{margin-bottom:0}
td.tableblock>.content{margin-bottom:-1.25em}
table.tableblock,th.tableblock,td.tableblock{border:0 solid #dedede}
table.grid-all>thead>tr>.tableblock,table.grid-all>tbody>tr>.tableblock{border-width:0 1px 1px 0}
table.grid-all>tfoot>tr>.tableblock{border-width:1px 1px 0 0}
table.grid-cols>*>tr>.tableblock{border-width:0 1px 0 0}
table.grid-rows>thead>tr>.tableblock,table.grid-rows>tbody>tr>.tableblock{border-width:0 0 1px}
table.grid-rows>tfoot>tr>.tableblock{border-width:1px 0 0}
table.grid-all>*>tr>.tableblock:last-child,table.grid-cols>*>tr>.tableblock:last-child{border-right-width:0}
table.grid-all>tbody>tr:last-child>.tableblock,table.grid-all>thead:last-child>tr>.tableblock,table.grid-rows>tbody>tr:last-child>.tableblock,table.grid-rows>thead:last-child>tr>.tableblock{border-bottom-width:0}
table.frame-all{border-width:1px}
table.frame-sides{border-width:0 1px}
table.frame-topbot,table.frame-ends{border-width:1px 0}
table.stripes-all tr,table.stripes-odd tr:nth-of-type(odd){background:#f8f8f7}
table.stripes-none tr,table.stripes-odd tr:nth-of-type(even){background:none}
th.halign-left,td.halign-left{text-align:left}
th.halign-right,td.halign-right{text-align:right}
th.halign-center,td.halign-center{text-align:center}
th.valign-top,td.valign-top{vertical-align:top}
th.valign-bottom,td.valign-bottom{vertical-align:bottom}
th.valign-middle,td.valign-middle{vertical-align:middle}
table thead th,table tfoot th{font-weight:bold}
tbody tr th{display:table-cell;line-height:1.6;background:#f7f8f7}
tbody tr th,tbody tr th p,tfoot tr th,tfoot tr th p{color:rgba(0,0,0,.8);font-weight:bold}
p.tableblock>code:only-child{background:none;padding:0}
p.tableblock{font-size:1em}
td>div.verse{white-space:pre}
ol{margin-left:1.75em}
ul li ol{margin-left:1.5em}
dl dd{margin-left:1.125em}
dl dd:last-child,dl dd:last-child>:last-child{margin-bottom:0}
ol>li p,ul>li p,ul dd,ol dd,.olist .olist,.ulist .ulist,.ulist .olist,.olist .ulist{margin-bottom:.625em}
ul.checklist,ul.none,ol.none,ul.no-bullet,ol.no-bullet,ol.unnumbered,ul.unstyled,ol.unstyled{list-style-type:none}
ul.no-bullet,ol.no-bullet,ol.unnumbered{margin-left:.625em}
ul.unstyled,ol.unstyled{margin-left:0}
ul.checklist{margin-left:.625em}
ul.checklist li>p:first-child>.fa-square-o:first-child,ul.checklist li>p:first-child>.fa-check-square-o:first-child{width:1.25em;font-size:.8em;position:relative;bottom:.125em}
ul.checklist li>p:first-child>input[type="checkbox"]:first-child{margin-right:.25em}
ul.inline{display:-ms-flexbox;display:-webkit-box;display:flex;-ms-flex-flow:row wrap;-webkit-flex-flow:row wrap;flex-flow:row wrap;list-style:none;margin:0 0 .625em -1.25em}
ul.inline>li{margin-left:1.25em}
.unstyled dl dt{font-weight:400;font-style:normal}
ol.arabic{list-style-type:decimal}
ol.decimal{list-style-type:decimal-leading-zero}
ol.loweralpha{list-style-type:lower-alpha}
ol.upperalpha{list-style-type:upper-alpha}
ol.lowerroman{list-style-type:lower-roman}
ol.upperroman{list-style-type:upper-roman}
ol.lowergreek{list-style-type:lower-greek}
.hdlist>table,.colist>table{border:0;background:none}
.hdlist>table>tbody>tr,.colist>table>tbody>tr{background:none}
td.hdlist1,td.hdlist2{vertical-align:top;padding:0 .625em}
td.hdlist1{font-weight:bold;padding-bottom:1.25em}
.literalblock+.colist,.listingblock+.colist{margin-top:-.5em}
.colist td:not([class]):first-child{padding:.4em .75em 0;line-height:1;vertical-align:top}
.colist td:not([class]):first-child img{max-width:none}
.colist td:not([class]):last-child{padding:.25em 0}
.thumb,.th{line-height:0;display:inline-block;border:solid 4px #fff;-webkit-box-shadow:0 0 0 1px #ddd;box-shadow:0 0 0 1px #ddd}
.imageblock.left{margin:.25em .625em 1.25em 0}
.imageblock.right{margin:.25em 0 1.25em .625em}
.imageblock>.title{margin-bottom:0}
.imageblock.thumb,.imageblock.th{border-width:6px}
.imageblock.thumb>.title,.imageblock.th>.title{padding:0 .125em}
.image.left,.image.right{margin-top:.25em;margin-bottom:.25em;display:inline-block;line-height:0}
.image.left{margin-right:.625em}
.image.right{margin-left:.625em}
a.image{text-decoration:none;display:inline-block}
a.image object{pointer-events:none}
sup.footnote,sup.footnoteref{font-size:.875em;position:static;vertical-align:super}
sup.footnote a,sup.footnoteref a{text-decoration:none}
sup.footnote a:active,sup.footnoteref a:active{text-decoration:underline}
#footnotes{padding-top:.75em;padding-bottom:.75em;margin-bottom:.625em}
#footnotes hr{width:20%;min-width:6.25em;margin:-.25em 0 .75em;border-width:1px 0 0}
#footnotes .footnote{padding:0 .375em 0 .225em;line-height:1.3334;font-size:.875em;margin-left:1.2em;margin-bottom:.2em}
#footnotes .footnote a:first-of-type{font-weight:bold;text-decoration:none;margin-left:-1.05em}
#footnotes .footnote:last-of-type{margin-bottom:0}
#content #footnotes{margin-top:-.625em;margin-bottom:0;padding:.75em 0}
.gist .file-data>table{border:0;background:#fff;width:100%;margin-bottom:0}
.gist .file-data>table td.line-data{width:99%}
div.unbreakable{page-break-inside:avoid}
.big{font-size:larger}
.small{font-size:smaller}
.underline{text-decoration:underline}
.overline{text-decoration:overline}
.line-through{text-decoration:line-through}
.aqua{color:#00bfbf}
.aqua-background{background-color:#00fafa}
.black{color:#000}
.black-background{background-color:#000}
.blue{color:#0000bf}
.blue-background{background-color:#0000fa}
.fuchsia{color:#bf00bf}
.fuchsia-background{background-color:#fa00fa}
.gray{color:#606060}
.gray-background{background-color:#7d7d7d}
.green{color:#006000}
.green-background{background-color:#007d00}
.lime{color:#00bf00}
.lime-background{background-color:#00fa00}
.maroon{color:#600000}
.maroon-background{background-color:#7d0000}
.navy{color:#000060}
.navy-background{background-color:#00007d}
.olive{color:#606000}
.olive-background{background-color:#7d7d00}
.purple{color:#600060}
.purple-background{background-color:#7d007d}
.red{color:#bf0000}
.red-background{background-color:#fa0000}
.silver{color:#909090}
.silver-background{background-color:#bcbcbc}
.teal{color:#006060}
.teal-background{background-color:#007d7d}
.white{color:#bfbfbf}
.white-background{background-color:#fafafa}
.yellow{color:#bfbf00}
.yellow-background{background-color:#fafa00}
span.icon>.fa{cursor:default}
a span.icon>.fa{cursor:inherit}
.admonitionblock td.icon [class^="fa icon-"]{font-size:2.5em;text-shadow:1px 1px 2px rgba(0,0,0,.5);cursor:default}
.admonitionblock td.icon .icon-note::before{content:"\f05a";color:#19407c}
.admonitionblock td.icon .icon-tip::before{content:"\f0eb";text-shadow:1px 1px 2px rgba(155,155,0,.8);color:#111}
.admonitionblock td.icon .icon-warning::before{content:"\f071";color:#bf6900}
.admonitionblock td.icon .icon-caution::before{content:"\f06d";color:#bf3400}
.admonitionblock td.icon .icon-important::before{content:"\f06a";color:#bf0000}
.conum[data-value]{display:inline-block;color:#fff!important;background-color:rgba(0,0,0,.8);-webkit-border-radius:100px;border-radius:100px;text-align:center;font-size:.75em;width:1.67em;height:1.67em;line-height:1.67em;font-family:"Open Sans","DejaVu Sans",sans-serif;font-style:normal;font-weight:bold}
.conum[data-value] *{color:#fff!important}
.conum[data-value]+b{display:none}
.conum[data-value]::after{content:attr(data-value)}
pre .conum[data-value]{position:relative;top:-.125em}
b.conum *{color:inherit!important}
.conum:not([data-value]):empty{display:none}
dt,th.tableblock,td.content,div.footnote{text-rendering:optimizeLegibility}
h1,h2,p,td.content,span.alt{letter-spacing:-.01em}
p strong,td.content strong,div.footnote strong{letter-spacing:-.005em}
p,blockquote,dt,td.content,span.alt{font-size:1.0625rem}
p{margin-bottom:1.25rem}
.sidebarblock p,.sidebarblock dt,.sidebarblock td.content,p.tableblock{font-size:1em}
.exampleblock>.content{background-color:#fffef7;border-color:#e0e0dc;-webkit-box-shadow:0 1px 4px #e0e0dc;box-shadow:0 1px 4px #e0e0dc}
.print-only{display:none!important}
@page{margin:1.25cm .75cm}
@media print{*{-webkit-box-shadow:none!important;box-shadow:none!important;text-shadow:none!important}
html{font-size:80%}
a{color:inherit!important;text-decoration:underline!important}
a.bare,a[href^="#"],a[href^="mailto:"]{text-decoration:none!important}
a[href^="http:"]:not(.bare)::after,a[href^="https:"]:not(.bare)::after{content:"(" attr(href) ")";display:inline-block;font-size:.875em;padding-left:.25em}
abbr[title]::after{content:" (" attr(title) ")"}
pre,blockquote,tr,img,object,svg{page-break-inside:avoid}
thead{display:table-header-group}
svg{max-width:100%}
p,blockquote,dt,td.content{font-size:1em;orphans:3;widows:3}
h2,h3,#toctitle,.sidebarblock>.content>.title{page-break-after:avoid}
#toc,.sidebarblock,.exampleblock>.content{background:none!important}
#toc{border-bottom:1px solid #dddddf!important;padding-bottom:0!important}
body.book #header{text-align:center}
body.book #header>h1:first-child{border:0!important;margin:2.5em 0 1em}
body.book #header .details{border:0!important;display:block;padding:0!important}
body.book #header .details span:first-child{margin-left:0!important}
body.book #header .details br{display:block}
body.book #header .details br+span::before{content:none!important}
body.book #toc{border:0!important;text-align:left!important;padding:0!important;margin:0!important}
body.book #toc,body.book #preamble,body.book h1.sect0,body.book .sect1>h2{page-break-before:always}
.listingblock code[data-lang]::before{display:block}
#footer{padding:0 .9375em}
.hide-on-print{display:none!important}
.print-only{display:block!important}
.hide-for-print{display:none!important}
.show-for-print{display:inherit!important}}
@media print,amzn-kf8{#header>h1:first-child{margin-top:1.25rem}
.sect1{padding:0!important}
.sect1+.sect1{border:0}
#footer{background:none}
#footer-text{color:rgba(0,0,0,.6);font-size:.9em}}
@media amzn-kf8{#header,#content,#footnotes,#footer{padding:0}}
</style>
</head>
<body class="manpage">
<div id="header">
<h1>couchbase-cli-master-password(1) Manual Page</h1>
<h2 id="_name">NAME</h2>
<div class="sectionbody">
<p>couchbase-cli-master-password - Sends the Couchbase master password</p>
</div>
</div>
<div id="content">
<div class="sect1">
<h2 id="_synopsis">SYNOPSIS</h2>
<div class="sectionbody">
<div class="verseblock">
<pre class="content"><em>couchbase-cli master-password</em> [--send-password &lt;password&gt;]</pre>
</div>
</div>
</div>
<div class="sect1">
<h2 id="_description">DESCRIPTION</h2>
<div class="sectionbody">
<div class="paragraph">
<p>Couchbase Server Enterprise Edition has a "Secret Management" feature, which
allows users to securely encrypt passwords and other sensitive configuration
information that is stored on disk. These secrets must be stored in a secure
way, and access must be controlled to reduce the risk of accidental exposure.
By using Secret Management in Couchbase Server, secrets are written to disk
in encrypted format. To decrypt these secrets, Couchbase requires the
entering of  a "master password", which is supplied by the user during server
startup. This master password can be passed to the server using this command.</p>
</div>
<div class="paragraph">
<p>By default the Secret Management feature is disabled. To enable the feature,
you must first set the master password. Once a master password is set, the
user is required to enter it when the server starts up. This can be done by
setting the environment variable CB_MASTER_PASSWORD=&lt;password&gt; during server
<<<<<<< HEAD
startup. Alternatively, you can enter the master password using the
couchbase-cli <code>master-password</code> command. This command must be run locally on
the node that needs to be unlocked and the user running the command must be
a member of the <code>couchbase</code> group (or be root.)</p>
=======
startup or by using this command to send the password to the node. This
command must be run locally on the node that needs to be unlocked.</p>
>>>>>>> 9433e356
</div>
</div>
</div>
<div class="sect1">
<h2 id="_options">OPTIONS</h2>
<div class="sectionbody">
<div class="dlist">
<dl>
<dt class="hdlist1">--send-password</dt>
<dd>
<p>Sends the master password to the server that is waiting to start up.</p>
</dd>
</dl>
</div>
</div>
</div>
<div class="sect1">
<h2 id="_examples">EXAMPLES</h2>
<div class="sectionbody">
<div class="paragraph">
<p>To use the Secret Management feature, the first thing you need to do is set a
password on each node of the cluster. To do this, install, start and initialize
Couchbase. Once Couchbase has started, run the following command to set the master
password for your server.</p>
</div>
<div class="literalblock">
<div class="content">
<pre>$ couchbase-cli setting-master-password -c 127.0.0.1 -u Administrator \
  -p password --new-password password</pre>
</div>
</div>
<div class="paragraph">
<<<<<<< HEAD
<p>This will cause Couchbase Server to wait for the master password before
starting up. When your cluster is restarted, you will notice that the server
doesn’t fully come up as it is now waiting for the master password to be
entered. You can do this by running the command below. The master-password
subcommand has to be run locally on the node that is waiting for the master
password and as the user must have be able to read files in the <code>couchbase</code>
group.</p>
=======
<p>Once the master password is configured restart the server. Upon restarting the
cluster you will notice that the server doesn&#8217;t fully start. This is because it
is waiting for you to enter the master password. You can do this by running the
command below. The master-password subcommand has to be  run locally on the node
that is waiting for the master password.</p>
>>>>>>> 9433e356
</div>
<div class="literalblock">
<div class="content">
<pre>$ couchbase-cli master-password --send-password password</pre>
</div>
</div>
</div>
</div>
<div class="sect1">
<h2 id="_environment_and_configuration_variables">ENVIRONMENT AND CONFIGURATION VARIABLES</h2>
<div class="sectionbody">
<div class="dlist">
<dl>
<dt class="hdlist1">CB_REST_USERNAME</dt>
<dd>
<p>Specifies the username to use when executing the command. This environment
variable allows you to specify a default argument for the -u/--username
argument on the command line.</p>
</dd>
<dt class="hdlist1">CB_REST_PASSWORD</dt>
<dd>
<p>Specifies the password of the user executing the command. This environment
variable allows you to specify a default argument for the -p/--password
argument on the command line. It also allows the user to ensure that their
password are not cached in their command line history.</p>
</dd>
</dl>
</div>
</div>
</div>
<div class="sect1">
<h2 id="_see_also">SEE ALSO</h2>
<div class="sectionbody">
<div class="paragraph">
<p><a href="couchbase-cli-setting-master-password.html">couchbase-cli-setting-master-password(1)</a>,
<a href="couchbase-cli-cluster-init.html">couchbase-cli-cluster-init(1)</a>,
<a href="couchbase-cli-server-add.html">couchbase-cli-server-add(1)</a></p>
</div>
</div>
</div>
<div class="sect1">
<h2 id="_couchbase_cli">COUCHBASE-CLI</h2>
<div class="sectionbody">
<div class="paragraph">
<p>Part of the <a href="couchbase-cli.html">couchbase-cli(1)</a> suite</p>
</div>
</div>
</div>
</div>
</body>
</html><|MERGE_RESOLUTION|>--- conflicted
+++ resolved
@@ -4,12 +4,8 @@
 <meta charset="UTF-8">
 <!--[if IE]><meta http-equiv="X-UA-Compatible" content="IE=edge"><![endif]-->
 <meta name="viewport" content="width=device-width, initial-scale=1.0">
-<<<<<<< HEAD
-<meta name="generator" content="Asciidoctor 2.0.10">
+<meta name="generator" content="Asciidoctor 1.5.8">
 <meta name="description" content="Sends the Couchbase master password">
-=======
-<meta name="generator" content="Asciidoctor 1.5.8">
->>>>>>> 9433e356
 <meta name="author" content="Couchbase">
 <title>couchbase-cli-master-password(1)</title>
 <link rel="stylesheet" href="https://fonts.googleapis.com/css?family=Open+Sans:300,300italic,400,400italic,600,600italic%7CNoto+Serif:400,400italic,700,700italic%7CDroid+Sans+Mono:400,700">
@@ -471,15 +467,10 @@
 you must first set the master password. Once a master password is set, the
 user is required to enter it when the server starts up. This can be done by
 setting the environment variable CB_MASTER_PASSWORD=&lt;password&gt; during server
-<<<<<<< HEAD
 startup. Alternatively, you can enter the master password using the
 couchbase-cli <code>master-password</code> command. This command must be run locally on
 the node that needs to be unlocked and the user running the command must be
 a member of the <code>couchbase</code> group (or be root.)</p>
-=======
-startup or by using this command to send the password to the node. This
-command must be run locally on the node that needs to be unlocked.</p>
->>>>>>> 9433e356
 </div>
 </div>
 </div>
@@ -512,21 +503,12 @@
 </div>
 </div>
 <div class="paragraph">
-<<<<<<< HEAD
-<p>This will cause Couchbase Server to wait for the master password before
-starting up. When your cluster is restarted, you will notice that the server
-doesn’t fully come up as it is now waiting for the master password to be
-entered. You can do this by running the command below. The master-password
-subcommand has to be run locally on the node that is waiting for the master
-password and as the user must have be able to read files in the <code>couchbase</code>
-group.</p>
-=======
 <p>Once the master password is configured restart the server. Upon restarting the
 cluster you will notice that the server doesn&#8217;t fully start. This is because it
 is waiting for you to enter the master password. You can do this by running the
-command below. The master-password subcommand has to be  run locally on the node
-that is waiting for the master password.</p>
->>>>>>> 9433e356
+command below. The master-password subcommand has to be run locally on the node
+that is waiting for the master password and as the user must have be able to
+read files in the <code>couchbase</code> group.</p>
 </div>
 <div class="literalblock">
 <div class="content">

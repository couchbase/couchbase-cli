--- conflicted
+++ resolved
@@ -471,10 +471,7 @@
 access information do not access it. By default auditing is disabled in
 Couchbase. The setting-audit command can be used to enable and disable auditing,
 set the auditing log path, and change the auditing log rotation interval;
-<<<<<<< HEAD
-=======
 in Couchbase Server 6.5.1 and later,
->>>>>>> a869b558
 the command can also be used to retrieve the current auditing configuration,
 retrieve the auditable events and descriptions,
 and disable auditing for certain users and events.</p>
@@ -678,8 +675,6 @@
 <div class="paragraph">
 <p>To enable auditing on a cluster and set the audit log to the default logs folder
 on a Linux installation with a log rotate size of 20MB, run the command below.</p>
-<<<<<<< HEAD
-=======
 </div>
 <div class="paragraph">
 <p><em>Couchbase Server 6.5:</em></p>
@@ -693,7 +688,6 @@
 </div>
 <div class="paragraph">
 <p><em>Couchbase Server 6.5.1 and later:</em></p>
->>>>>>> a869b558
 </div>
 <div class="literalblock">
 <div class="content">

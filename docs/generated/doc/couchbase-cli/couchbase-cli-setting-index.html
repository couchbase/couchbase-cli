--- conflicted
+++ resolved
@@ -521,11 +521,7 @@
 may only be changed if there are no nodes running the index service. To
 specify the disk based forestdb index backend set this parameter to
 "default". To set the storage mode to use memory optimized indexes set this
-<<<<<<< HEAD
-parameter to <code>memopt</code>.</p>
-=======
-parameter to "memopt". This option does not have a default value if not set.</p>
->>>>>>> e5475835
+parameter to <code>memopt</code>. This option does not have a default value if not set.</p>
 </dd>
 <dt class="hdlist1">--index-threads &lt;num&gt;</dt>
 <dd>

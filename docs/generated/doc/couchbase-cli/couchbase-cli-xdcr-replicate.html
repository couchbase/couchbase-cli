--- conflicted
+++ resolved
@@ -543,15 +543,6 @@
 <dd>
 <p>The name of the cluster reference to replicate to.</p>
 </dd>
-<<<<<<< HEAD
-=======
-<dt class="hdlist1">--xdcr-replication-mode &lt;mode&gt;</dt>
-<dd>
-<p>The XDCR replication protocol to use. This can be set to either <code>capi</code> or
-<code>xmem</code>. This flag is deprecated and should no longer be used. XDCR will now
-always use <code>xmem</code>.</p>
-</dd>
->>>>>>> 1b18feeb
 <dt class="hdlist1">--filter-expression &lt;regex&gt;</dt>
 <dd>
 <p>A regular expression used to filter the replication stream.</p>
@@ -706,15 +697,9 @@
 <div class="sectionbody">
 <div class="paragraph">
 <p>To create a new XDCR replication from the "default" bucket to the "apps" bucket
-<<<<<<< HEAD
 on a remote cluster called "east". You can run the following command below.
 Note that if you have not setup a remote cluster reference then you need to
 do this first by running the <a href="couchbase-cli-xdcr-setup.html">couchbase-cli-xdcr-setup(1)</a>.</p>
-=======
-on a remote cluster called "east". You can run the following command below. Note
-that if you have not setup a remote cluster reference then you need to do this first
-by running the <a href="couchbase-cli-xdcr-setup.html">couchbase-cli-xdcr-setup(1)</a>.</p>
->>>>>>> 1b18feeb
 </div>
 <div class="listingblock">
 <div class="content">

--- conflicted
+++ resolved
@@ -389,12 +389,6 @@
         if username:
             params["username"] = username
         if password:
-<<<<<<< HEAD
-            if len(password) > MAX_LEN_PASSWORD:
-                return None, [f'Password length {len(password)!s} exceeds maximum length of {MAX_LEN_PASSWORD} '
-                              f'characters']
-=======
->>>>>>> 0ee8f4ce
             params["password"] = password
         if port:
             params["port"] = port

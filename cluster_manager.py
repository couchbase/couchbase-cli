"""Management API's for Couchbase Cluster"""

import json
import os
import re
import sys
import time
import urllib.error
import urllib.parse
import urllib.request
from enum import Enum, auto
from pathlib import Path
from typing import Any, Dict, List, Optional
from urllib.parse import urlparse

import requests
import urllib3

from x509_adapter import X509Adapter, X509AdapterFactory
import couchbaseConstants

N1QL_SERVICE = 'n1ql'
INDEX_SERVICE = 'index'
MGMT_SERVICE = 'mgmt'
FTS_SERVICE = 'fts'
EVENT_SERVICE = 'eventing'
CBAS_SERVICE = 'cbas'
BACKUP_SERVICE = 'backup'

ERR_AUTH = 'unable to access the REST API - please check your username (-u) and password (-p)'
ERR_INTERNAL = 'Internal server error, please retry your request'

DEFAULT_REQUEST_TIMEOUT = 60

try:
    from cb_version import VERSION
except ImportError:
    VERSION = '0.0.0-0000'


def one_zero_boolean_to_string(value: str) -> str:
    """Helper function to convert arguments with 1/0 string values to true or false"""
    return 'true' if value == '1' else 'false'


# Remove this once we can verify SSL certificates
urllib3.disable_warnings()


def request(f):
    def g(*args, **kwargs):
        cm = args[0]
        url = args[1]
        try:
            return f(*args, **kwargs)
        except requests.exceptions.ConnectionError as e:
            if '[SSL: CERTIFICATE_VERIFY_FAILED]' in str(e):
                return None, ['Certificate verification failed.\n' +
                              'If you are using self-signed certificates you can re-run this command with\n' +
                              'the --no-ssl-verify flag. Note however that disabling ssl verification\n' +
                              'means that couchbase-cli will be vulnerable to man-in-the-middle attacks.\n\n' +
                              'For the most secure access to Couchbase make sure that you have X.509\n' +
                              'certificates set up in your cluster and use the --cacert flag to specify\n' +
                              'your client certificate.']
            elif str(e).startswith('[SSL]'):
                return None, [f'Unable to connect with the given CA certificate: {str(e)}']
            return None, [f'Unable to connect to host at {cm.hostname}: {str(e)}']
        except requests.exceptions.ReadTimeout:
            return None, [f'Request to host `{url}` timed out after {cm.timeout} seconds']
    return g


class ServiceNotAvailableException(Exception):
    """An exception raised when a service does not exist in the target cluster"""

    def __init__(self, service):
        Exception.__init__(self, f'Service {service} not available in target cluster')


class ClusterManager(object):
    """A set of REST API's for managing a Couchbase cluster"""

    def __init__(self, hostname, username, password, ssl_flag=False, verify_cert=True, ca_cert=True, debug=False,
                 timeout=DEFAULT_REQUEST_TIMEOUT, client_ca: Optional[Path] = None,
                 client_ca_password: Optional[str] = None,
                 client_pk: Optional[Path] = None, client_pk_password: Optional[str] = None):
        hostname = hostname.replace("couchbase://", "http://", 1)
        hostname = hostname.replace("couchbases://", "https://", 1)

        self.hostname = hostname
        # verify argument on Request functions can take boolean or a path to a CA if
        # a path is not provide but the cert still needs to be verified it should use
        # the system provided CAs
        self.verify_cert = verify_cert
        self.ca_cert = ca_cert
        if not verify_cert:
            self.ca_cert = False

        parsed = urllib.parse.urlparse(hostname)
        if ssl_flag:
            if parsed.scheme == 'http://':
                if parsed.port == 8091:
                    self.hostname = f'https://{parsed.hostname}:18091'
                else:
                    self.hostname = f'https://{parsed.hostname}:{parsed.port}'

            # Certificates and verification are not used when the ssl flag is
            # specified.
            self.verify_cert = False
            self.ca_cert = False

        self.username = username.encode('utf-8').decode('latin1') if username is not None else ""
        self.password = password.encode('utf-8').decode('latin1') if password is not None else ""
        self.timeout = timeout
        self.ssl = self.hostname.startswith("https://")
        self.debug = debug
        self.headers = requests.utils.default_headers()
        self.headers.update(
            {
                'User-Agent': f'{os.path.basename(sys.argv[0])}  {VERSION}',
            }
        )

        self.session = requests.Session()

        adapter = self._generate_x509_adapter(hostname, client_ca, client_ca_password, client_pk, client_pk_password)
        if adapter:
            self.session.mount("https://", adapter)

    @classmethod
    def _generate_x509_adapter(cls,
                               hostname: str,
                               client_ca: Optional[Path] = None,
                               client_ca_password: Optional[str] = None,
                               client_pk: Optional[Path] = None,
                               client_pk_password: Optional[str] = None) -> Optional[X509Adapter]:
        if client_ca is None:
            return None

        password = client_pk_password if client_pk_password is not None else client_ca_password
        password = password if password is not None else ""

        return X509AdapterFactory(hostname, client_ca, client_pk=client_pk, password=password).generate()

    def restore_index_metadata(self, bucket, index_defs):
        hosts, errors = self.get_hostnames_for_service(INDEX_SERVICE)
        if errors:
            return None, errors

        if not hosts:
            raise ServiceNotAvailableException(INDEX_SERVICE)

        url = f'{hosts[0]}/restoreIndexMetadata?bucket={bucket}'
        return self._post_json(url, index_defs)

    def get_index_metadata(self, bucket):
        hosts, errors = self.get_hostnames_for_service(INDEX_SERVICE)
        if errors:
            return None, errors

        if not hosts:
            raise ServiceNotAvailableException(INDEX_SERVICE)

        url = f'{hosts[0]}/getIndexMetadata?bucket={bucket}'
        return self._get(url)

    def restore_fts_index_metadata(self, index_defs):
        hosts, errors = self.get_hostnames_for_service(FTS_SERVICE)
        if errors:
            return None, errors

        if not hosts:
            raise ServiceNotAvailableException(FTS_SERVICE)

        for index_def in index_defs:
            url = f'{hosts[0]}/api/index/{index_def["name"]}?prevIndexUUID=*'
            if "sourceUUID" in index_def:
                del index_def["sourceUUID"]
            _, errors = self._put_json(url, index_def)
            if errors:
                return None, errors

        return None, None

    def get_fts_index_alias(self):
        hosts, errors = self.get_hostnames_for_service(FTS_SERVICE)
        if errors:
            return None, errors

        if not hosts:
            raise ServiceNotAvailableException(FTS_SERVICE)

        url = f'{hosts[0]}/api/index'
        result, errors = self._get(url)
        if errors:
            return None, errors

        index_defs = []
        if "indexDefs" in result and result["indexDefs"] is not None:
            for _, index in result['indexDefs']['indexDefs'].items():
                if index['type'] == 'fulltext-alias':
                    index_defs.append(index)

        return index_defs, None

    def get_fts_index_metadata(self, bucket):
        hosts, errors = self.get_hostnames_for_service(FTS_SERVICE)
        if errors:
            return None, errors

        if not hosts:
            raise ServiceNotAvailableException(FTS_SERVICE)

        url = f'{hosts[0]}/api/index'
        result, errors = self._get(url)
        if errors:
            return None, errors

        bucket_index_defs = []
        if "indexDefs" in result and result["indexDefs"] is not None:
            for _, index_def in result["indexDefs"]["indexDefs"].items():
                if index_def["type"] == "fulltext-index" and index_def["sourceName"] == bucket:
                    bucket_index_defs.append(index_def)
        return bucket_index_defs, None

    def n1ql_query(self, stmt, args=None):
        """Sends a N1QL query

        Sends a N1QL query and returns the result of the query. Raises a
        ServiceNotAvailable exception if the target cluster is no running the n1ql
        service."""

        hosts, errors = self.get_hostnames_for_service(N1QL_SERVICE)
        if errors:
            return None, errors

        if not hosts:
            raise ServiceNotAvailableException(N1QL_SERVICE)

        url = f'{hosts[0]}/query/service'
        body = {'statement': str(stmt)}

        if args:
            body['args'] = str(args)

        result, errors = self._post_form_encoded(url, body)
        if errors:
            return None, errors

        return result, None

    def is_cluster_initialized(self):
        data, errors = self.pools()
        if (errors and len(errors) == 1 and errors[0] == ERR_AUTH) or \
                (data and data['pools'] and len(data['pools']) > 0):
            return True, None
        return False, errors

    def is_enterprise(self):
        data, errors = self.pools()
        if errors:
            return None, errors
        return data["isEnterprise"], None

    def get_hostnames_for_service(self, service_name):
        """ Gets all hostnames that run a service

        Gets all hostnames for specified service and returns a list of strings
        in the form "http://hostname:port". If the ClusterManager is configured
        to use SSL/TLS then "https://" is prefixed to each name instead of
        "http://"."""
        url = f'{self.hostname}/pools/default/nodeServices'
        data, errors = self._get(url)
        if errors:
            return None, errors

        # this block of code will check if we are using internal or external address
        # first get the host being used to get the node services info
        used_host = urllib.parse.urlparse(self.hostname).hostname
        use_alt = False
        # next check if its external or internal
        for node in data['nodesExt']:
            if 'hostname' not in node and used_host in ['127.0.0.1', 'localhost']:
                use_alt = False
                break
            if 'hostname' in node and used_host == node['hostname']:
                use_alt = False
                break
            if 'alternateAddresses' in node and node['alternateAddresses']['external']['hostname'] == used_host:
                use_alt = True
                break

        hosts = []
        for node in data['nodesExt']:
            # Single node cluster will not have a hostname, default to the hostname specified
            # to work with remote clusters
            node_host = used_host
            if 'hostname' in node:
                node_host = node['hostname']

            # Check for Raw IPv6 address
            if ':' in node_host:
                node_host = '[' + node_host + ']'

            http_prefix = 'http://'
            fts_port_name = 'fts'
            n1ql_port_name = 'n1ql'
            mgmt_port_name = 'mgmt'
            index_port_name = 'indexHttp'
            event_port_name = 'eventingAdminPort'
            cbas_port_name = 'cbas'
            backup_port_name = 'backupAPI'

            if self.ssl:
                http_prefix = 'https://'
                n1ql_port_name = 'n1qlSSL'
                mgmt_port_name = 'mgmtSSL'
                event_port_name = 'eventingSSL'
                index_port_name = 'indexHttps'
                fts_port_name = 'ftsSSL'
                cbas_port_name = 'cbasSSL'
                backup_port_name = 'backupAPIHTTPS'

            services = node['services']

            if use_alt and 'alternateAddresses' not in node:
                continue

            if 'alternateAddresses' in node and use_alt:
                alt_node_host = node['alternateAddresses']['external']['hostname']
                # Check for Raw IPv6 address
                if ':' in alt_node_host:
                    alt_node_host = '[' + alt_node_host + ']'
                node_host = alt_node_host
                services = node['alternateAddresses']['external']['ports']

            if service_name == MGMT_SERVICE and mgmt_port_name in services:
                hosts.append(http_prefix + node_host + ':' + str(services[mgmt_port_name]))

            if service_name == N1QL_SERVICE and n1ql_port_name in services:
                hosts.append(http_prefix + node_host + ':' + str(services[n1ql_port_name]))

            if service_name == INDEX_SERVICE and index_port_name in services:
                hosts.append(http_prefix + node_host + ':' + str(services[index_port_name]))

            if service_name == FTS_SERVICE and fts_port_name in services:
                hosts.append(http_prefix + node_host + ':' + str(services[fts_port_name]))

            if service_name == EVENT_SERVICE and event_port_name in services:
                hosts.append(http_prefix + node_host + ':' + str(services[event_port_name]))

            if service_name == CBAS_SERVICE and cbas_port_name in services:
                hosts.append(http_prefix + node_host + ':' + str(services[cbas_port_name]))

            if service_name == BACKUP_SERVICE and backup_port_name in services:
                hosts.append(f'{http_prefix}{node_host}:{services[backup_port_name]}')

        return hosts, None

    def pools(self, pool=None):
        """ Retrieves information about Couchbase management pools

        Returns Couchbase pools data"""
        url = f'{self.hostname}/pools'
        if pool:
            url += '/' + pool
        return self._get(url)

    def set_admin_password(self, password):
        url = f'{self.hostname}/controller/resetAdminPassword'
        params = {"password": password}

        return self._post_form_encoded(url, params)

    def regenerate_admin_password(self):
        url = f'{self.hostname}/controller/resetAdminPassword?generate=1'

        return self._post_form_encoded(url, None)

    def rotate_master_pwd(self):
        url = f'{self.hostname}/node/controller/rotateDataKey'
        return self._post_form_encoded(url, None)

    def set_master_pwd(self, password):
        url = f'{self.hostname}/node/controller/changeMasterPassword'
        params = {"newPassword": password}
        return self._post_form_encoded(url, params)

    def user_change_passsword(self, new_password):
        url = f'{self.hostname}/controller/changePassword'
        params = {'password': new_password}
        return self._post_form_encoded(url, params)

    def set_pools_default(self, data_ramsize, index_ramsize, fts_ramsize, cbas_ramsize, eventing_ramsize, cluster_name):
        """ Sets Couchbase RAM Quotas for various services

        Options:
        data_ramsize - An integer denoting the size in MiB, None skips the parameter
        index_ramsize - An integer denoting the size in MiB, None skips the parameter
        fts_ramsize - An integer denoting the size in MiB, None skips the parameter
        cbas_ramsize - An integer denoting the size in MiB, None skips the parameter
        eventing_ramsize - An integer denoting the size in MiB, None skips the parameter
        cluster_name - Sets a name for the cluster, None skips the parameter
        """
        url = f'{self.hostname}/pools/default'
        params = {}
        if data_ramsize:
            params["memoryQuota"] = data_ramsize
        if index_ramsize:
            params["indexMemoryQuota"] = index_ramsize
        if fts_ramsize:
            params["ftsMemoryQuota"] = fts_ramsize
        if cbas_ramsize:
            params["cbasMemoryQuota"] = cbas_ramsize
        if eventing_ramsize:
            params["eventingMemoryQuota"] = eventing_ramsize
        if cluster_name:
            params["clusterName"] = cluster_name

        return self._post_form_encoded(url, params)

    def set_admin_credentials(self, username, password, port):
        """Sets the admin credentials and port for a cluster

        Options:
        username - The username for the cluster
        password - The password for the cluster
        port - The port number for the admin console to listen on. If set to
               None then the port is kept the same as it currently is.
        """
        url = f'{self.hostname}/settings/web'
        params = {}

        if username:
            params["username"] = username
        if password:
            params["password"] = password
        if port:
            params["port"] = port
        else:
            params["port"] = "SAME"

        return self._post_form_encoded(url, params)

    def enable_notifications(self, enable):
        url = f'{self.hostname}/settings/stats'
        params = {"sendStats": "false"}

        if enable:
            params["sendStats"] = "true"

        return self._post_form_encoded(url, params)

    def get_server_groups(self):
        url = f'{self.hostname}/pools/default/serverGroups'
        return self._get(url)

    def get_server_group(self, group_name):
        groups, errors = self.get_server_groups()
        if errors:
            return None, errors

        if not groups or not groups["groups"] or groups["groups"] == 0:
            return None, ["No server groups found"]

        for group in groups["groups"]:
            if group["name"] == group_name:
                return group, None

        return None, [f'Group `{group_name}` not found']

    def get_add_node_uri(self, group_name):
        # Not given a group, use the default 'addNode' API; this avoids using the 'serverGroups' API on CE. See MB-51094
        # for more information.
        if group_name is None or group_name == "":
            return f"{self.hostname}/controller/addNode", None

        group, errors = self.get_server_group(group_name)
        if errors:
            return None, errors

        return f'{self.hostname}{group["addNodeURI"]}', None

    def add_server(self, add_server, group_name, username, password, services):
        uri, errors = self.get_add_node_uri(group_name)
        if errors:
            return None, errors

        return self._post_form_encoded(
            uri,
            {"hostname": add_server, "user": username, "password": password, "services": services},
        )

    def readd_server(self, server):
        all_cluster_nodes_info, errors = self._get_all_cluster_nodes_info()
        if errors:
            return None, errors

        readd, errors = self._get_otp_names_of_matched_nodes(all_cluster_nodes_info, [server])
        if errors:
            return None, errors

        if len(readd) != 1:
            return None, ["Server not found %s" % server]

        url = f'{self.hostname}/controller/reAddNode'
        params = {"otpNode": readd[0]}

        return self._post_form_encoded(url, params)

    def get_tasks(self):
        url = f'{self.hostname}/pools/default/tasks'
        return self._get(url)

    def collect_logs_start(self, servers, redaction_level, salt, log_dir, tmp_dir, upload, upload_host, upload_proxy,
                           upload_customer, upload_ticket):
        url = f'{self.hostname}/controller/startLogsCollection'
        params = dict()

        if servers == "*":
            params["nodes"] = servers
        else:
            nodes = servers.split(",")

            all_cluster_nodes_info, errors = self._get_all_cluster_nodes_info()
            if errors:
                return None, errors

            readd, errors = self._get_otp_names_of_matched_nodes(all_cluster_nodes_info, nodes)
            if errors:
                return None, errors

            if len(nodes) != len(readd):
                return None, ["Servers list contains invalid servers"]

            params["nodes"] = ",".join(readd)

        if redaction_level:
            params["logRedactionLevel"] = redaction_level
        if log_dir:
            params["logDir"] = log_dir
        if tmp_dir:
            params["tmpDir"] = tmp_dir
        if salt:
            params["logRedactionSalt"] = salt

        if upload:
            if upload_host:
                params["uploadHost"] = upload_host
            if upload_proxy:
                params["uploadProxy"] = upload_proxy
            if upload_customer:
                params["customer"] = upload_customer
            if upload_ticket:
                params["ticket"] = upload_ticket

        return self._post_form_encoded(url, params)

    def collect_logs_stop(self):
        url = f'{self.hostname}/controller/cancelLogsCollection'
        return self._post_form_encoded(url, dict())

    def failover(self, servers_to_failover, hard, force):
        all_cluster_nodes_info, errors = self._get_all_cluster_nodes_info()
        if errors:
            return None, errors

        failover, errors = self._get_otp_names_of_matched_nodes(all_cluster_nodes_info, servers_to_failover)
        if errors:
            return None, errors

        if len(failover) != len(servers_to_failover):
            if len(servers_to_failover) == 1:
                return None, [f"Server {servers_to_failover[0]} can't be failed over because it's not part of the "
                              "cluster"]
            return None, ["Some nodes specified to be failed over are not part of the cluster"]

        failover_with_statuses, errors = self._get_nodes_to_failover_statuses_by_otp(all_cluster_nodes_info, failover,
                                                                                     get_inactive=force)
        if errors:
            return None, errors

        params = {"otpNode": [server for server, _ in failover_with_statuses]}

        if hard:
            if force:
                params["allowUnsafe"] = "true"
            url = f'{self.hostname}/controller/failOver'
            return self._post_form_encoded(url, params)

        for server, server_status in failover_with_statuses:
            if server_status != 'healthy':
                return None, [f"{server} can't be gracefully failed over because it is not healthy"]
        url = f'{self.hostname}/controller/startGracefulFailover'
        return self._post_form_encoded(url, params)

    def recovery(self, server, recovery_type):
        all_cluster_nodes_info, errors = self._get_all_cluster_nodes_info()
        if errors:
            return None, errors

        readd, errors = self._get_otp_names_of_matched_nodes(all_cluster_nodes_info, [server])
        if errors:
            return None, errors

        if len(readd) != 1:
            return None, [f'Server not found {server}']

        url = f'{self.hostname}/controller/setRecoveryType'
        params = {"otpNode": readd[0],
                  "recoveryType": recovery_type}

        return self._post_form_encoded(url, params)

    def rebalance(self, remove_nodes):
        all_cluster_nodes_info, errors = self._get_all_cluster_nodes_info()
        if errors:
            return None, errors

        all_nodes, errors = self._get_all_nodes_otp_names(all_cluster_nodes_info)
        if errors:
            return None, errors

        eject, errors = self._get_otp_names_of_matched_nodes(all_cluster_nodes_info, remove_nodes)
        if errors:
            return None, errors

        if len(eject) != len(remove_nodes):
            return None, ["Some nodes specified to be removed are not part of the cluster"]

        url = f'{self.hostname}/controller/rebalance'
        params = {"knownNodes": ','.join(all_nodes),
                  "ejectedNodes": ','.join(eject)}

        return self._post_form_encoded(url, params)

    def get_settings_rebalance(self):
        url = f'{self.hostname}/settings/rebalance'
        return self._get(url)

    def set_settings_rebalance(self, rebalance_moves_per_node):
        url = f'{self.hostname}/settings/rebalance'
        params = {'rebalanceMovesPerNode': rebalance_moves_per_node}
        return self._post_form_encoded(url, params)

    def set_settings_rebalance_retry(self, enabled, wait_for, max_attempts):
        url = f'{self.hostname}/settings/retryRebalance'

        params = {'enabled': enabled}
        if wait_for:
            params['afterTimePeriod'] = wait_for
        if max_attempts:
            params['maxAttempts'] = max_attempts

        return self._post_form_encoded(url, params)

    def get_settings_rebalance_retry(self):
        url = f'{self.hostname}/settings/retryRebalance'
        return self._get(url)

    def cancel_rebalance_retry(self, rebalance_id):
        url = f'{self.hostname}/controller/cancelRebalanceRetry/{rebalance_id}'
        return self._post_form_encoded(url, {})

    def get_rebalance_info(self):
        url = f'{self.hostname}/pools/default/pendingRetryRebalance'
        return self._get(url)

    def rebalance_status(self):
        data, errors = self.get_tasks()
        if errors:
            return (None, None), errors

        rv = {
            "status": "unknown",
            "msg": "unknown state",
            "details": {}
        }

        for task in data:
            if task["type"] != "rebalance":
                continue

            if "errorMessage" in task:
                rv["status"] = "errored"
                rv["msg"] = task['errorMessage']
                break
            elif task["status"] == "running":
                rv["status"] = task["status"]
                rv["msg"] = "Rebalance is running"
                rv["details"]["progress"] = task["progress"]
                rv["details"]["refresh"] = task["recommendedRefreshPeriod"]
                rv["details"]["totalBuckets"] = 0
                rv["details"]["curBucket"] = 0
                rv["details"]["curBucketName"] = ""

                if "bucketsCount" in task["detailedProgress"]:
                    rv["details"]["totalBuckets"] = task["detailedProgress"]["bucketsCount"]

                if "bucketNumber" in task["detailedProgress"]:
                    rv["details"]["curBucket"] = task["detailedProgress"]["bucketNumber"]

                if "bucket" in task["detailedProgress"]:
                    rv["details"]["curBucketName"] = task["detailedProgress"]["bucket"]

                acc = 0
                if "perNode" in task["detailedProgress"]:

                    for _, node in task["detailedProgress"]["perNode"].items():
                        acc += node["ingoing"]["docsTotal"] - node["ingoing"]["docsTransferred"]
                        acc += node["outgoing"]["docsTotal"] - node["outgoing"]["docsTransferred"]

                rv["details"]["docsRemaining"] = acc
            elif task["status"] == "notRunning":
                rv["status"] = task["status"]
                rv["msg"] = "Rebalance is not running"
                if "statusIsStale" in task and (task["statusIsStale"] or task["statusIsStale"] == "true"):
                    rv["status"] = "stale"
                    rv["msg"] = "Current status is stale, please retry"
                elif "masterRequestTimedOut" in task and task["masterRequestTimedOut"]:
                    rv["status"] = "stale"
                    rv["msg"] = "Orchestrator request timed out, please retry"
            break

        return rv, None

    def _get_all_cluster_nodes_info(self):
        result, errors = self.pools('default')
        if errors:
            return None, errors

        if "nodes" not in result:
            return None, ["Could not get info about the nodes in the cluster"]

        return result["nodes"], None

    @classmethod
    def _get_all_nodes_otp_names(cls, all_cluster_nodes_info):
        all_cluster_nodes_otp_names = []

        for node in all_cluster_nodes_info:
            err = cls._check_otp_name_in_node(node)
            if err is not None:
                return None, [err]
            all_cluster_nodes_otp_names.append(node['otpNode'])

        return all_cluster_nodes_otp_names, None

    # otpNode should only be printed out or handed back to ns_server
    # It should never be used to create a connection to a node
    @classmethod
    def _get_otp_names_of_matched_nodes(cls, all_cluster_nodes_info, nodes_to_match):
        matched_nodes_otp_names = []
        nodes_to_match = cls._remove_schemes_from_nodes(nodes_to_match)

        for node in all_cluster_nodes_info:
            err = cls._check_otp_name_in_node(node)
            if err is not None:
                return None, [err]
            otp_name = node['otpNode']

            if "hostname" not in node:
                return None, [f"Unable to get the hostname of the {otp_name} node"]
            hostname = node['hostname']

            if 'ports' not in node:
                return None, [f"Unable to get the ports of the {hostname} node"]
            ports = node['ports']
            ports_to_check = []

            if 'httpsMgmt' not in ports:
                return None, [f"Unable to get the HTTPS port of the {hostname} node"]
            ports_to_check.append(ports['httpsMgmt'])

            _, otp_hostname = otp_name.split('@')
            node_hostname, node_port = cls._get_hostname_and_port(hostname)
            if node_hostname is None or node_port is None:
                return None, [f"Failed to get hostname and port of the {hostname} node"]
            ports_to_check.append(node_port)

            for port in ports_to_check:
                if f'{node_hostname}:{port}' in nodes_to_match or f'{otp_hostname}:{port}' in nodes_to_match:
                    matched_nodes_otp_names.append(otp_name)

        return matched_nodes_otp_names, None

    @classmethod
    def _check_otp_name_in_node(cls, node):
        if "otpNode" not in node:
            # Try to provide the hostname of the node to help with investigating why its Otp name could not be
            # retrieved from the default cluster management pool
            if "hostname" not in node:
                return "Unable to get the Otp name or the hostname of a cluster node"
            return f"Unable to get the Otp name of the {node['hostname']} node"
        return None

    @classmethod
    def _remove_schemes_from_nodes(cls, nodes):
        return [re.sub('.*//', '', node_url) for node_url in nodes]

    @classmethod
    def _get_hostname_and_port(cls, node):
        # We need to support node urls without schemes, prepending '//' makes urlparse() correctly identify hostnames
        if '//' not in node:
            node = f'//{node}'
        parse_result = urlparse(node)
        hostname = parse_result.hostname
        try:
            port = parse_result.port
        except ValueError:
            return None, None

        return hostname, port

    @classmethod
    def _get_nodes_to_failover_statuses_by_otp(cls, all_cluster_nodes_info, nodes_otp_names, get_inactive=False):
        nodes_otp_names_with_states = []

        for node in all_cluster_nodes_info:
            otp_name = node['otpNode']
            if otp_name in nodes_otp_names:
                valid_states = ['active', 'inactiveFailed', 'inactiveAdded'] if get_inactive else ['active']
                if node['clusterMembership'] not in valid_states:
                    return None, ["Can't failover a node that isn't in the cluster"]
                nodes_otp_names_with_states.append((otp_name, node['status']))

        return nodes_otp_names_with_states, None

    def create_bucket(self, name, bucket_type, storage_type, memory_quota,
                      durability_min_level,
                      eviction_policy, replicas, replica_indexes,
                      threads_number, conflict_resolution, flush_enabled,
                      max_ttl, compression_mode, sync, db_frag_perc, db_frag_size, view_frag_perc,
                      view_frag_size, from_hour, from_min, to_hour, to_min,
                      abort_outside, paralleldb_and_view_compact, purge_interval,
<<<<<<< HEAD
                      pitr_enabled, pitr_granularity, pitr_max_history_age, timeout=60):
=======
                      history_retention_bytes, history_retention_seconds,
                      history_retention_default, timeout=60):
>>>>>>> 38c3ce22
        url = f'{self.hostname}/pools/default/buckets'

        if name is None:
            return None, ["The bucket name is required when creating a bucket"]
        if bucket_type is None:
            return None, ["The bucket type is required when creating a bucket"]
        if memory_quota is None:
            return None, ["The bucket memory quota is required when creating a bucket"]

        params = {"name": name,
                  "bucketType": bucket_type,
                  "ramQuotaMB": memory_quota}

        if eviction_policy is not None:
            params["evictionPolicy"] = eviction_policy
        if replicas is not None:
            params["replicaNumber"] = replicas
        if replica_indexes is not None:
            params["replicaIndex"] = replica_indexes
        if threads_number is not None:
            params["threadsNumber"] = threads_number
        if conflict_resolution is not None:
            params["conflictResolutionType"] = conflict_resolution
        if flush_enabled is not None:
            params["flushEnabled"] = flush_enabled
        if max_ttl is not None:
            params["maxTTL"] = max_ttl
        if compression_mode is not None:
            params["compressionMode"] = compression_mode
        if storage_type is not None:
            params["storageBackend"] = storage_type
        if durability_min_level is not None:
            params["durabilityMinLevel"] = durability_min_level
<<<<<<< HEAD
        if pitr_enabled is not None:
            params["pitrEnabled"] = one_zero_boolean_to_string(pitr_enabled)
        if pitr_granularity is not None:
            params["pitrGranularity"] = pitr_granularity
        if pitr_max_history_age is not None:
            params["pitrMaxHistoryAge"] = pitr_max_history_age
=======
        if history_retention_bytes is not None:
            params["historyRetentionBytes"] = history_retention_bytes
        if history_retention_seconds is not None:
            params["historyRetentionSeconds"] = history_retention_seconds
        if history_retention_default is not None:
            params["historyRetentionCollectionDefault"] = one_zero_boolean_to_string(history_retention_default)
>>>>>>> 38c3ce22

        if bucket_type == "couchbase":
            if (db_frag_perc is not None or db_frag_size is not None or view_frag_perc is not None or
                    view_frag_size is not None or from_hour is not None or from_min is not None or
                    to_hour is not None or to_min is not None or abort_outside is not None or
                    paralleldb_and_view_compact is not None or purge_interval is not None):
                params["autoCompactionDefined"] = "true"
                params["parallelDBAndViewCompaction"] = "false"
            if db_frag_perc is not None:
                params["databaseFragmentationThreshold[percentage]"] = db_frag_perc
            if db_frag_size is not None:
                params["databaseFragmentationThreshold[size]"] = db_frag_size * 1024 ** 2
            if view_frag_perc is not None:
                params["viewFragmentationThreshold[percentage]"] = view_frag_perc
            if view_frag_size is not None:
                params["viewFragmentationThreshold[size]"] = view_frag_size * 1024 ** 2
            if to_min is not None:
                params["allowedTimePeriod[toMinute]"] = to_min
            if to_hour is not None:
                params["allowedTimePeriod[toHour]"] = to_hour
            if from_min is not None:
                params["allowedTimePeriod[fromMinute]"] = from_min
            if from_hour is not None:
                params["allowedTimePeriod[fromHour]"] = from_hour
            if abort_outside is not None:
                params["allowedTimePeriod[abortOutside]"] = one_zero_boolean_to_string(abort_outside)
            if paralleldb_and_view_compact is not None:
                params["parallelDBAndViewCompaction"] = one_zero_boolean_to_string(paralleldb_and_view_compact)

        if bucket_type != "memcached" and purge_interval is not None:
            params["purgeInterval"] = purge_interval

        result, errors = self._post_form_encoded(url, params)
        if errors:
            return None, errors

        if sync:
            all_node_ready = False
            start = time.time()
            while (time.time() - start) <= timeout and not all_node_ready:
                buckets, errors = self.list_buckets()
                if name not in buckets:
                    time.sleep(1)
                    continue

                url = f'{self.hostname}/pools/default/buckets/{name}'
                content, errors = self._get(url)
                if errors:
                    return None, errors

                all_node_ready = True
                for node in content["nodes"]:
                    if node["status"] != "healthy":
                        all_node_ready = False
                        break
                if not all_node_ready:
                    time.sleep(1)

            if not all_node_ready:
                return None, [f'Bucket created, but not ready after {timeout} seconds']

        return result, None

    def edit_bucket(self, name, memory_quota, durability_min_level, eviction_policy,
                    replicas, threads_number, flush_enabled, max_ttl,
                    compression_mode, remove_port, db_frag_perc, db_frag_size, view_frag_perc,
                    view_frag_size, from_hour, from_min, to_hour, to_min,
                    abort_outside, paralleldb_and_view_compact, purge_interval,
<<<<<<< HEAD
                    pitr_enabled, pitr_granularity, pitr_max_history_age, couchbase_bucket: bool = True):
=======
                    history_retention_bytes, history_retention_seconds,
                    history_retention_default, couchbase_bucket: bool = True):
>>>>>>> 38c3ce22
        url = f'{self.hostname}/pools/default/buckets/{name}'

        if name is None:
            return None, ["The bucket name is required when editing a bucket"]

        params = {}
        if memory_quota is not None:
            params["ramQuotaMB"] = memory_quota
        if eviction_policy is not None:
            params["evictionPolicy"] = eviction_policy
        if replicas is not None:
            params["replicaNumber"] = replicas
        if threads_number is not None:
            params["threadsNumber"] = threads_number
        if flush_enabled is not None:
            params["flushEnabled"] = flush_enabled
        if max_ttl is not None:
            params["maxTTL"] = max_ttl
        if compression_mode is not None:
            params["compressionMode"] = compression_mode
        if remove_port:
            params["proxyPort"] = "none"
        if (db_frag_perc is not None or db_frag_size is not None or view_frag_perc is not None or
                view_frag_size is not None or from_hour is not None or from_min is not None or
                to_hour is not None or to_min is not None or abort_outside is not None or
                paralleldb_and_view_compact is not None or purge_interval is not None) and couchbase_bucket:
            params["autoCompactionDefined"] = "true"
            params["parallelDBAndViewCompaction"] = "false"
        if db_frag_perc is not None:
            params["databaseFragmentationThreshold[percentage]"] = db_frag_perc
        if db_frag_size is not None:
            params["databaseFragmentationThreshold[size]"] = db_frag_size * 1024 ** 2
        if view_frag_perc is not None:
            params["viewFragmentationThreshold[percentage]"] = view_frag_perc
        if view_frag_size is not None:
            params["viewFragmentationThreshold[size]"] = view_frag_size * 1024 ** 2
        if to_min is not None:
            params["allowedTimePeriod[toMinute]"] = to_min
        if to_hour is not None:
            params["allowedTimePeriod[toHour]"] = to_hour
        if from_min is not None:
            params["allowedTimePeriod[fromMinute]"] = from_min
        if from_hour is not None:
            params["allowedTimePeriod[fromHour]"] = from_hour
        if abort_outside is not None:
            params["allowedTimePeriod[abortOutside]"] = one_zero_boolean_to_string(abort_outside)
        if paralleldb_and_view_compact is not None:
            params["parallelDBAndViewCompaction"] = one_zero_boolean_to_string(paralleldb_and_view_compact)
        if purge_interval is not None:
            params["purgeInterval"] = purge_interval
        if durability_min_level is not None:
            params["durabilityMinLevel"] = durability_min_level
<<<<<<< HEAD
        if pitr_enabled is not None:
            params["pitrEnabled"] = one_zero_boolean_to_string(pitr_enabled)
        if pitr_granularity is not None:
            params["pitrGranularity"] = pitr_granularity
        if pitr_max_history_age is not None:
            params["pitrMaxHistoryAge"] = pitr_max_history_age
=======
        if history_retention_bytes is not None:
            params["historyRetentionBytes"] = history_retention_bytes
        if history_retention_seconds is not None:
            params["historyRetentionSeconds"] = history_retention_seconds
        if history_retention_default is not None:
            params["historyRetentionCollectionDefault"] = one_zero_boolean_to_string(history_retention_default)
>>>>>>> 38c3ce22

        return self._post_form_encoded(url, params)

    def delete_bucket(self, name):
        url = f'{self.hostname}/pools/default/buckets/{name}'
        return self._delete(url, None)

    def flush_bucket(self, name):
        if name is None:
            return None, ["The bucket name is required when flushing a bucket"]

        url = f'{self.hostname}/pools/default/buckets/{name}/controller/doFlush'
        return self._post_form_encoded(url, None)

    def compact_bucket(self, name, data_only, view_only):
        if data_only and not view_only:
            url = f'{self.hostname}/pools/default/buckets/{name}/controller/compactDatabases'
            return self._post_form_encoded(url, None)
        if view_only and not data_only:
            url = f'{self.hostname}/pools/default/buckets/{name}/ddocs'
            ddocs, errors = self._get(url)
            if errors:
                return None, errors

            for row in ddocs["rows"]:
                url = self.hostname + row["controllers"]["compact"]
                _, errors = self._post_form_encoded(url, None)
                if errors:
                    return None, errors
            return None, None
        if not data_only and not view_only:
            url = f'{self.hostname}/pools/default/buckets/{name}/controller/compactBucket'
            return self._post_form_encoded(url, None)

        return None, ["Cannot compact data only and view only, pick one or neither"]

    def list_buckets(self, extended=False):
        url = f'{self.hostname}/pools/default/buckets'
        result, errors = self._get(url)
        if errors:
            return None, errors

        if extended:
            return result, errors

        names = list()
        for bucket in result:
            names.append(bucket["name"])

        return names, None

    def get_bucket(self, name):
        url = f'{self.hostname}/pools/default/buckets'
        result, errors = self._get(url)
        if errors:
            return None, errors

        for bucket in result:
            if bucket["name"] == name:
                return bucket, None

        return None, ["Bucket not found"]

    def node_init(self, hostname=None, afamily=None, data_path=None,
                  index_path=None, cbas_path=None, eventing_path=None,
                  java_home=None):
        url = f'{self.hostname}/nodeInit'
        params = dict()

        if hostname is not None:
            params["hostname"] = hostname

        if afamily is not None:
            params["afamily"] = afamily

        if data_path is not None:
            params["dataPath"] = data_path

        if index_path is not None:
            params["indexPath"] = index_path

        if cbas_path is not None:
            params["analyticsPath"] = cbas_path

        if eventing_path is not None:
            params["eventingPath"] = eventing_path

        if java_home is not None:
            params["javaHome"] = java_home

        return self._post_form_encoded(url, params)

    def cluster_init(self, services=None, username=None, password=None, port=None,
                     cluster_name=None, data_ramsize=None, index_ramsize=None,
                     fts_ramsize=None, cbas_ramsize=None, eventing_ramsize=None,
                     ipfamily=None, ipfamilyonly=None, encryption=None,
                     indexer_storage_mode=None,
                     send_stats=None):
        url = f'{self.hostname}/clusterInit'
        params = dict()

        if services is not None:
            params["services"] = services

        if username is not None:
            params["username"] = username

        if password is not None:
            params["password"] = password

        if port is not None:
            params["port"] = port
        else:
            params["port"] = "SAME"

        if cluster_name is not None:
            params["clusterName"] = cluster_name

        if data_ramsize is not None:
            params["memoryQuota"] = data_ramsize

        if index_ramsize is not None:
            params["indexMemoryQuota"] = index_ramsize

        if fts_ramsize is not None:
            params["ftsMemoryQuota"] = fts_ramsize

        if cbas_ramsize is not None:
            params["cbasMemoryQuota"] = cbas_ramsize

        if eventing_ramsize is not None:
            params["eventingMemoryQuota"] = eventing_ramsize

        if ipfamily is not None:
            params["afamily"] = ipfamily

        if ipfamilyonly is not None:
            params["afamilyOnly"] = "true" if ipfamilyonly else "false"

        if encryption is not None:
            params["nodeEncryption"] = encryption

        if indexer_storage_mode is not None:
            params["indexerStorageMode"] = indexer_storage_mode

        if send_stats is not None:
            params["sendStats"] = "true" if send_stats else "false"

        return self._post_form_encoded(url, params)

    def node_info(self):
        url = f'{self.hostname}/nodes/self'
        return self._get(url)

    def get_babysitter_cookie(self):
        url = f'{self.hostname}/diag/eval'
        payload = \
            '{json, atom_to_binary(ns_server:get_babysitter_cookie(), latin1)}.'
        return self._post_form_encoded(url, payload)

    def get_ns_server_cookie(self):
        url = f'{self.hostname}/diag/eval'
        payload = \
            '{json, atom_to_binary(erlang:get_cookie(), latin1)}.'
        return self._post_form_encoded(url, payload)

    def stop_rebalance(self):
        params = {"allowUnsafe": "true"}
        url = f'{self.hostname}/controller/stopRebalance'
        return self._post_form_encoded(url, params)

    def create_server_group(self, name):
        url = f'{self.hostname}/pools/default/serverGroups'
        params = {"name": name}
        return self._post_form_encoded(url, params)

    def delete_server_group(self, name):
        uri, errors = self._get_server_group_uri(name)
        if errors:
            return None, errors

        url = self.hostname + uri
        params = {"name": name}
        return self._delete(url, params)

    def rename_server_group(self, name, new_name):
        uri, errors = self._get_server_group_uri(name)
        if errors:
            return None, errors

        url = self.hostname + uri
        params = {"name": new_name}
        return self._put(url, params)

    def move_servers_between_groups(self, servers, from_group, to_group):
        groups, errors = self.get_server_groups()
        if errors:
            return None, errors

        # Find the groups to move servers between
        move_from_group = None
        move_to_group = None
        for group in groups["groups"]:
            if from_group == group['name']:
                move_from_group = group
            if to_group == group['name']:
                move_to_group = group

        if move_from_group is None:
            return None, [f'Group to move servers from `{from_group}` not found']
        if move_to_group is None:
            return None, [f'Group to move servers to `{to_group}` not found']

        # Find the servers to move in the from group
        nodes_to_move = []
        for server in servers:
            found = False
            for node in move_from_group["nodes"]:
                if server == node["hostname"]:
                    nodes_to_move.append(node)
                    move_from_group["nodes"].remove(node)
                    found = True

            if not found:
                return None, [f"Can't move {server} because it doesn't exist in '{from_group}'"]

        # Move the servers to the to group
        for node in nodes_to_move:
            move_to_group["nodes"].append(node)

        url = self.hostname + groups["uri"]
        return self._put_json(url, groups)

    def _get_server_group_uri(self, name):
        groups, errors = self.get_server_groups()
        if errors:
            return errors

        for group in groups["groups"]:
            if name == group["name"]:
                return group["uri"], None
        return None, [f'Group `{name}` not found']

    def delete_rbac_user(self, username, auth_domain):
        url = f'{self.hostname}/settings/rbac/users/{auth_domain}/{username}'
        return self._delete(url, None)

    def list_rbac_users(self):
        url = f'{self.hostname}/settings/rbac/users'
        return self._get(url)

    def my_roles(self):
        url = f'{self.hostname}/whoami'
        return self._get(url)

    def set_rbac_user(self, username, password, name, roles, auth_domain, groups):
        if auth_domain is None:
            return None, ["The authentication type is required"]

        if username is None:
            return None, ["The username is required"]

        url = f'{self.hostname}/settings/rbac/users/{auth_domain}/{username}'

        defaults, errors = self._get(url)
        if errors and errors[0] == 'Unknown user.':
            defaults = {}
        elif errors:
            return None, errors

        params = {}
        if name is not None:
            params['name'] = name
        elif 'name' in defaults:
            params['name'] = defaults['name']
        if password is not None:
            params['password'] = password
        if roles is not None:
            params['roles'] = roles
        elif 'roles' in defaults:
            params['roles'] = self._format_user_roles(defaults['roles'])
        if groups is not None:
            params['groups'] = groups
        elif 'groups' in defaults:
            params['groups'] = ','.join(defaults['groups'])

        return self._put(url, params)

    def _format_user_roles(self, roles):
        directly_assigned = filter(lambda r: any(o for o in r['origins'] if o['type'] == 'user'), roles)
        return ",".join(self._format_role(r) for r in directly_assigned)

    def _format_role(self, role):
        return f'{role["role"]}' + (f'[{role["bucket_name"]}]' if 'bucket_name' in role else '')

    def get_user_group(self, group):
        if group is None:
            return None, ['group name is required']

        url = f'{self.hostname}/settings/rbac/groups/{group}'
        return self._get(url)

    def delete_user_group(self, group):
        if group is None:
            return None, ['group name is required']

        url = f'{self.hostname}/settings/rbac/groups/{group}'
        return self._delete(url, dict())

    def set_user_group(self, group, roles, description, ldap_ref):
        if group is None:
            return None, ['Group name is required']

        url = f'{self.hostname}/settings/rbac/groups/{group}'

        defaults, errors = self._get(url)
        if errors and errors[0] == 'Unknown group.':
            defaults = {}
        elif errors:
            return None, errors

        params = {}
        if roles is not None:
            params['roles'] = roles
        elif 'roles' in defaults:
            params['roles'] = ",".join(self._format_role(r) for r in defaults['roles'])
        if description is not None:
            params['description'] = description
        elif 'description' in defaults:
            params['description'] = defaults['description']
        if ldap_ref is not None:
            params['ldap_group_ref'] = ldap_ref
        elif 'ldap_group_ref' in defaults:
            params['ldap_group_ref'] = defaults['ldap_group_ref']

        return self._put(url, params)

    def list_user_groups(self):
        url = f'{self.hostname}/settings/rbac/groups'
        return self._get(url)

    def get_password_policy(self):
        url = f'{self.hostname}/settings/passwordPolicy'
        return self._get(url)

    def set_security_settings(self, disable_http_ui, cluster_encryption_level, tls_min_version, honor_order,
                              cipher_suites, disable_www_authenticate, hsts_max_age, hsts_preload,
                              hsts_includeSubDomains):
        url = f'{self.hostname}/settings/security'
        params = {}

        if disable_http_ui:
            params['disableUIOverHttp'] = disable_http_ui
        if cluster_encryption_level:
            params['clusterEncryptionLevel'] = cluster_encryption_level
        if tls_min_version:
            params['tlsMinVersion'] = tls_min_version
        if honor_order:
            params['honorCipherOrder'] = honor_order
        if cipher_suites:
            params['cipherSuites'] = cipher_suites
        if disable_www_authenticate:
            params['disableWWWAuthenticate'] = disable_www_authenticate

        if any([hsts_max_age, hsts_preload, hsts_includeSubDomains]):
            hsts = []
            if hsts_max_age:
                hsts.append(f'max-age={hsts_max_age}')
            if hsts_preload:
                hsts.append('preload')
            if hsts_includeSubDomains:
                hsts.append('includeSubDomains')
            params['responseHeaders'] = f'{{"Strict-Transport-Security":"{";".join(hsts)}"}}'

        return self._post_form_encoded(url, params)

    def get_security_settings(self):
        return self._get(f'{self.hostname}/settings/security')

    def set_password_policy(self, min_length, upper_case, lower_case, digit,
                            special_char):
        url = self.hostname + '/settings/passwordPolicy'

        params = dict()
        if min_length:
            params["minLength"] = min_length
        if upper_case:
            if upper_case == "1":
                params["enforceUppercase"] = "true"
            else:
                params["enforceUppercase"] = "false"
        if lower_case:
            if lower_case == "1":
                params["enforceLowercase"] = "true"
            else:
                params["enforceLowercase"] = "false"
        if digit:
            if digit == "1":
                params["enforceDigits"] = "true"
            else:
                params["enforceDigits"] = "false"
        if special_char:
            if special_char == "1":
                params["enforceSpecialChars"] = "true"
            else:
                params["enforceSpecialChars"] = "false"

        return self._post_form_encoded(url, params)

    def set_audit_settings(self, enabled, log_path, rotate_interval, rotate_size, disabled, disabled_users):
        url = f'{self.hostname}/settings/audit'

        params = dict()
        if enabled:
            params["auditdEnabled"] = one_zero_boolean_to_string(enabled)
        if log_path:
            params["logPath"] = log_path
        if rotate_interval:
            params["rotateInterval"] = rotate_interval
        if rotate_size:
            params["rotateSize"] = rotate_size
        if disabled is not None:
            params["disabled"] = disabled
        if disabled_users is not None:
            params["disabledUsers"] = disabled_users

        return self._post_form_encoded(url, params)

    def get_audit_settings(self):
        return self._get(f'{self.hostname}/settings/audit')

    def get_id_descriptors(self):
        return self._get(f'{self.hostname}/settings/audit/descriptors')

    def set_autofailover_settings(self, enabled, timeout, failover_of_server_groups, max_count,
                                  failover_on_data_disk_issues_enabled, failover_on_data_disk_issues_time_period,
                                  can_abort_rebalance):
        url = self.hostname + '/settings/autoFailover'

        params = dict()
        if enabled:
            params["enabled"] = enabled
        if timeout:
            params["timeout"] = timeout
        if failover_of_server_groups:
            params["failoverServerGroup"] = failover_of_server_groups
        if failover_on_data_disk_issues_enabled:
            params["failoverOnDataDiskIssues[enabled]"] = failover_on_data_disk_issues_enabled
        if max_count:
            params["maxCount"] = max_count
        if failover_on_data_disk_issues_time_period:
            params["failoverOnDataDiskIssues[timePeriod]"] = failover_on_data_disk_issues_time_period
        if can_abort_rebalance:
            params["canAbortRebalance"] = can_abort_rebalance

        return self._post_form_encoded(url, params)

    def set_dp_mode(self):
        url = f'{self.hostname}/settings/developerPreview'
        params = {'enabled': 'true'}
        return self._post_form_encoded(url, params)

    def set_autoreprovision_settings(self, enabled, max_nodes):
        url = self.hostname + '/settings/autoReprovision'

        params = dict()
        if enabled:
            params["enabled"] = enabled
        if max_nodes:
            params["maxNodes"] = max_nodes

        return self._post_form_encoded(url, params)

    def set_compaction_settings(self, db_frag_perc, db_frag_size, view_frag_perc, view_frag_size,
                                from_hour, from_min, to_hour, to_min, abortOutside,
                                parallel_db_and_view_compact, purge_interval, gsi_mode, gsi_perc,
                                gsi_interval, gsi_from_hour, gsi_from_min, gsi_to_hour, gsi_to_min,
                                enable_gsi_abort):
        url = f'{self.hostname}/controller/setAutoCompaction'
        params = dict()

        if db_frag_perc is not None:
            params["databaseFragmentationThreshold[percentage]"] = db_frag_perc
        if db_frag_size is not None:
            params["databaseFragmentationThreshold[size]"] = db_frag_size
        if view_frag_perc is not None:
            params["viewFragmentationThreshold[percentage]"] = view_frag_perc
        if view_frag_size is not None:
            params["viewFragmentationThreshold[size]"] = view_frag_size
        if from_hour is not None:
            params["allowedTimePeriod[fromHour]"] = from_hour
        if from_min is not None:
            params["allowedTimePeriod[fromMinute]"] = from_min
        if to_hour is not None:
            params["allowedTimePeriod[toHour]"] = to_hour
        if to_min is not None:
            params["allowedTimePeriod[toMinute]"] = to_min
        if abortOutside is not None:
            params["allowedTimePeriod[abortOutside]"] = abortOutside
        if parallel_db_and_view_compact is not None:
            params["parallelDBAndViewCompaction"] = parallel_db_and_view_compact
        if purge_interval is not None:
            params["purgeInterval"] = purge_interval
        if gsi_mode is not None:
            params["indexCompactionMode"] = gsi_mode
        if gsi_perc is not None:
            params["indexFragmentationThreshold[percentage]"] = gsi_perc
        if gsi_interval is not None:
            params["indexCircularCompaction[daysOfWeek]"] = gsi_interval
        if gsi_from_hour is not None:
            params["indexCircularCompaction[interval][fromHour]"] = gsi_from_hour
        if gsi_from_min is not None:
            params["indexCircularCompaction[interval][fromMinute]"] = gsi_from_min
        if gsi_to_hour is not None:
            params["indexCircularCompaction[interval][toHour]"] = gsi_to_hour
        if gsi_to_min is not None:
            params["indexCircularCompaction[interval][toMinute]"] = gsi_to_min
        if enable_gsi_abort is not None:
            params["indexCircularCompaction[interval][abortOutside]"] = enable_gsi_abort

        return self._post_form_encoded(url, params)

    def set_index_settings(self, storage_mode, max_rollback_points, stable_snap_interval,
                           mem_snap_interval, threads, log_level, replicas, optimize):
        """ Sets global index settings"""
        params = dict()
        if storage_mode is not None:
            params["storageMode"] = storage_mode
        if max_rollback_points is not None:
            params["maxRollbackPoints"] = max_rollback_points
        if stable_snap_interval is not None:
            params["stableSnapshotInterval"] = stable_snap_interval
        if mem_snap_interval is not None:
            params["memorySnapshotInterval"] = mem_snap_interval
        if threads is not None:
            params["indexerThreads"] = threads
        if log_level is not None:
            params["logLevel"] = log_level
        if replicas is not None:
            params["numReplica"] = replicas
        if optimize is not None:
            params["redistributeIndexes"] = one_zero_boolean_to_string(optimize)

        url = f'{self.hostname}/settings/indexes'
        return self._post_form_encoded(url, params)

    def set_alert_settings(self, enabled_email_alerts, email_recipients,
                           email_sender, email_user, email_pass, email_host,
                           email_port, email_encrypted, alerts):
        url = f'{self.hostname}/settings/alerts'
        params = dict()

        if enabled_email_alerts:
            params["enabled"] = enabled_email_alerts
        if email_recipients:
            params["recipients"] = email_recipients
        if email_sender:
            params["sender"] = email_sender
        if email_user:
            params["emailUser"] = email_user
        if email_pass:
            params["emailPass"] = email_pass
        if email_host:
            params["emailHost"] = email_host
        if email_port:
            params["emailPort"] = email_port
        if email_encrypted:
            params["emailEncrypt"] = email_encrypted
        if alerts is not None:
            params["alerts"] = alerts

        return self._post_form_encoded(url, params)

    def index_settings(self):
        """ Retrieves the index settings

            Returns a map of all global index settings"""
        url = f'{self.hostname}/settings/indexes'
        return self._get(url)

    def sasl_settings(self, enabled, read_only_admins, admins):
        """ Sets Sasl Settings

        enabled - The string "true" or "false"
        admins - A new line separated list or the string "asterisk"
        read_only_admins - A new line separated list or the string "asterisk"
        """

        url = f'{self.hostname}/settings/saslauthdAuth'
        params = {"enabled": enabled}

        if read_only_admins is not None:
            params["roAdmins"] = read_only_admins
        if admins is not None:
            params["admins"] = admins

        return self._post_form_encoded(url, params)

    def get_ldap(self):
        url = f'{self.hostname}/settings/ldap'
        return self._get(url)

    def ldap_settings(self, authentication_enabled, authorization_enabled, hosts, port, encryption, user_dn_mapping,
                      timeout, max_parallel, max_cache, cache_lifetime, query_dn, query_pass, cert, key, group_query,
                      nested_groups, nested_groups_max_depth, server_ca_ver, ca):
        url = f'{self.hostname}/settings/ldap'

        params = {}

        if authentication_enabled is not None:
            params['authenticationEnabled'] = authentication_enabled
        if authorization_enabled is not None:
            params['authorizationEnabled'] = authorization_enabled
        if hosts is not None:
            params['hosts'] = hosts
        if port is not None:
            params['port'] = port
        if encryption is not None:
            params['encryption'] = encryption
        if user_dn_mapping is not None:
            params['userDNMapping'] = user_dn_mapping
        if timeout is not None:
            params['requestTimeout'] = timeout
        if max_parallel is not None:
            params['maxParallelConnections'] = max_parallel
        if max_cache is not None:
            params['maxCacheSize'] = max_cache
        if cache_lifetime is not None:
            params['cacheValueLifetime'] = cache_lifetime
        if query_dn is not None:
            params['bindDN'] = query_dn
        if query_pass is not None:
            params['bindPass'] = query_pass
        if cert:
            params['clientTLSCert'] = cert
        if key:
            params['clientTLSKey'] = key
        if group_query is not None:
            params['groupsQuery'] = group_query
        if nested_groups is not None:
            params['nestedGroupsEnabled'] = nested_groups
        if nested_groups_max_depth is not None:
            params['nestedGroupsMaxDepth'] = nested_groups_max_depth
        if server_ca_ver is not None:
            params['serverCertValidation'] = server_ca_ver
        if ca and server_ca_ver != 'false':
            params['cacert'] = ca

        if len(params) == 0:
            return None, ['Please provide at least one option to set']

        return self._post_form_encoded(url, params)

    def retrieve_cluster_certificates(self):
        """ Retrieves the current cluster certificates"""
        url = f'{self.hostname}/pools/default/certificates'
        return self._get(url)

    def retrieve_cluster_ca(self):
        """ Retrieves the current cluster CAs"""
        url = f'{self.hostname}/pools/default/trustedCAs'
        return self._get(url)

    def load_cluster_ca(self, node):
        """ Load a CA from ./inbox/CA on a node. Making it available to all nodes in the cluster"""
        url = f'{node}/node/controller/loadTrustedCAs'
        return self._post_form_encoded(url, None)

    def delete_cluster_ca(self, ca_id):
        """ Deletes ta CA from the cluster via ID"""
        url = f'{self.hostname}/pools/default/trustedCAs/{ca_id}'
        return self._delete(url, None)

    def upload_cluster_certificate(self, certificate):
        """ Uploads a new cluster certificate, In 7.1 this endpoint is deprecated"""
        url = f'{self.hostname}/controller/uploadClusterCA'
        return self._post_form_encoded(url, certificate)

    def regenerate_cluster_certificate(self):
        """ Regenerates the cluster certificate

        Regenerates the cluster certificate and returns the new certificate."""
        url = f'{self.hostname}/controller/regenerateCertificate'
        return self._post_form_encoded(url, None)

    def retrieve_node_certificate(self, node):
        """ Retrieves the current node certificate

        Returns the current node certificate"""
        url = f'{self.hostname}/pools/default/certificate/node/{node}'
        return self._get(url)

    def set_node_certificate(self, pkey_settings):
        """Activates the current node certificate

        Grabs chain.pem and pkey.pem from the <data folder>/inbox/ directory and
        applies them to the node. chain.pem contains the chain encoded certificates
        starting from the node certificat and ending with the last intermediate
        certificate before cluster CA. pkey.pem contains the pem encoded private
        key for node certifiactes. Both files should exist on the server before
        this API is called."""
        params = {}

        if pkey_settings:
            params["privateKeyPassphrase"] = pkey_settings

        return self._post_json(f'{self.hostname}/node/controller/reloadCertificate', params)

    def set_client_cert_auth(self, config):
        """Enable/disable the client cert auth"""
        url = f'{self.hostname}/settings/clientCertAuth'
        return self._post_json(url, config)

    def retrieve_client_cert_auth(self):
        url = f'{self.hostname}/settings/clientCertAuth'
        return self._get(url)

    def create_xdcr_reference(self, name, hostname, username, password, encrypted,
                              encryption_type, certificate, client_certificate, client_key):
        return self._set_xdcr_reference(False, name, hostname, username,
                                        password, encrypted, encryption_type,
                                        certificate, client_certificate, client_key)

    def edit_xdcr_reference(self, name, hostname, username, password, encrypted,
                            encryption_type, certificate, client_certificate, client_key):
        return self._set_xdcr_reference(True, name, hostname, username,
                                        password, encrypted, encryption_type,
                                        certificate, client_certificate, client_key)

    def _set_xdcr_reference(self, edit, name, hostname, username, password,
                            encrypted, encryption_type, certificate, client_certificate, client_key):
        url = f'{self.hostname}/pools/default/remoteClusters'
        params = {}

        if edit:
            url += f'/{urllib.parse.quote(name)}'

        if name is not None:
            params["name"] = name
        if hostname is not None:
            params["hostname"] = hostname
        if username is not None:
            params["username"] = username
        if password is not None:
            params["password"] = password
        if encrypted is not None:
            params["demandEncryption"] = encrypted
        if encryption_type is not None:
            params["encryptionType"] = encryption_type
        if certificate is not None:
            params["certificate"] = certificate
        if client_certificate:
            params['clientCertificate'] = client_certificate
        if client_key:
            params['clientKey'] = client_key

        return self._post_form_encoded(url, params)

    def delete_xdcr_reference(self, name):
        url = f'{self.hostname}/pools/default/remoteClusters/{urllib.parse.quote(name)}'
        return self._delete(url, None)

    def list_xdcr_references(self):
        url = f'{self.hostname}/pools/default/remoteClusters/'
        return self._get(url)

    def get_xdcr_replicator_settings(self, replicator_id: str):
        """Retrieves the settings for a XDCR replication with id 'replicator_id'"""
        return self._get(f'{self.hostname}/settings/replications/{urllib.parse.quote_plus(replicator_id)}')

    def xdcr_replicator_settings(self, chk_interval, worker_batch_size,
                                 doc_batch_size, fail_interval, replication_thresh,
                                 src_nozzles, dst_nozzles, usage_limit, compression,
                                 log_level, stats_interval, replicator_id, filter_expression, filter_skip, priority,
                                 reset_expiry, filter_del, filter_exp, col_explicit_mappings, col_migration_mode,
                                 col_mapping_rule):

        url = f'{self.hostname}/settings/replications/{urllib.parse.quote_plus(replicator_id)}'
        params = self._get_xdcr_params(chk_interval, worker_batch_size, doc_batch_size,
                                       fail_interval, replication_thresh, src_nozzles,
                                       dst_nozzles, usage_limit, compression, log_level,
                                       stats_interval)
        if filter is not None:
            params['filterExpression'] = filter_expression
            filter_numeric = "0"
            if filter_skip:
                filter_numeric = "1"
            params['filterSkipRestream'] = filter_numeric
        if priority:
            params['priority'] = priority
        if reset_expiry:
            params['filterBypassExpiry'] = one_zero_boolean_to_string(reset_expiry)
        if filter_del:
            params['filterDeletion'] = one_zero_boolean_to_string(filter_del)
        if filter_exp:
            params['filterExpiration'] = one_zero_boolean_to_string(filter_exp)
        if col_explicit_mappings is not None:
            params['collectionsExplicitMapping'] = one_zero_boolean_to_string(col_explicit_mappings)
        if col_migration_mode is not None:
            params['collectionsMigrationMode'] = one_zero_boolean_to_string(col_migration_mode)
        if col_mapping_rule is not None:
            params['colMappingRules'] = col_mapping_rule

        return self._post_form_encoded(url, params)

    def xdcr_global_settings(self, chk_interval, worker_batch_size, doc_batch_size,
                             fail_interval, replication_threshold, src_nozzles,
                             dst_nozzles, usage_limit, compression, log_level, stats_interval, max_proc):
        url = f'{self.hostname}/settings/replications'
        params = self._get_xdcr_params(chk_interval, worker_batch_size, doc_batch_size,
                                       fail_interval, replication_threshold, src_nozzles,
                                       dst_nozzles, usage_limit, compression, log_level, stats_interval)
        if max_proc:
            params['goMaxProcs'] = max_proc

        return self._post_form_encoded(url, params)

    @staticmethod
    def _get_xdcr_params(chk_interval, worker_batch_size, doc_batch_size,
                         fail_interval, replication_threshold, src_nozzles,
                         dst_nozzles, usage_limit, compression, log_level, stats_interval):
        params = {}
        if chk_interval is not None:
            params["checkpointInterval"] = chk_interval
        if worker_batch_size is not None:
            params["workerBatchSize"] = worker_batch_size
        if doc_batch_size is not None:
            params["docBatchSizeKb"] = doc_batch_size
        if fail_interval is not None:
            params["failureRestartInterval"] = fail_interval
        if replication_threshold is not None:
            params["optimisticReplicationThreshold"] = replication_threshold
        if src_nozzles is not None:
            params["sourceNozzlePerNode"] = src_nozzles
        if dst_nozzles is not None:
            params["targetNozzlePerNode"] = dst_nozzles
        if usage_limit is not None:
            params["networkUsageLimit"] = usage_limit
        if compression is not None:
            params["compressionType"] = compression
        if log_level is not None:
            params["logLevel"] = log_level
        if stats_interval is not None:
            params["statsInterval"] = stats_interval
        return params

    def create_xdcr_replication(self, name, to_bucket, from_bucket, chk_interval, worker_batch_size, doc_batch_size,
                                fail_interval, replication_thresh, src_nozzles, dst_nozzles, usage_limit, compression,
                                log_level, stats_interval, filter_expression, priority, reset_expiry, filter_del,
                                filter_exp, col_explicit_mappings, col_migration_mode, col_mapping_rule):
        url = f'{self.hostname}/controller/createReplication'
        params = self._get_xdcr_params(chk_interval, worker_batch_size, doc_batch_size,
                                       fail_interval, replication_thresh, src_nozzles,
                                       dst_nozzles, usage_limit, compression, log_level,
                                       stats_interval)

        params['replicationType'] = 'continuous'
        if to_bucket is not None:
            params["toBucket"] = to_bucket
        if name is not None:
            params["toCluster"] = name
        if from_bucket is not None:
            params["fromBucket"] = from_bucket
        if filter is not None:
            params['filterExpression'] = filter_expression
        if priority:
            params['priority'] = priority
        if reset_expiry:
            params['filterBypassExpiry'] = one_zero_boolean_to_string(reset_expiry)
        if filter_del:
            params['filterDeletion'] = one_zero_boolean_to_string(filter_del)
        if filter_exp:
            params['filterExpiration'] = one_zero_boolean_to_string(filter_exp)
        if col_explicit_mappings is not None:
            params['collectionsExplicitMapping'] = one_zero_boolean_to_string(col_explicit_mappings)
        if col_migration_mode is not None:
            params['collectionsMigrationMode'] = one_zero_boolean_to_string(col_migration_mode)
        if col_mapping_rule is not None:
            params['colMappingRules'] = col_mapping_rule

        return self._post_form_encoded(url, params)

    def delete_xdcr_replicator(self, replicator_id):
        url = f'{self.hostname}/controller/cancelXDCR/{urllib.parse.quote_plus(replicator_id)}'
        return self._delete(url, None)

    def pause_xdcr_replication(self, replicator_id):
        url = f'{self.hostname}/settings/replications/{urllib.parse.quote_plus(replicator_id)}'
        params = {"pauseRequested": "true"}
        return self._post_form_encoded(url, params)

    def resume_xdcr_replication(self, replicator_id):
        url = f'{self.hostname}/settings/replications/{urllib.parse.quote_plus(replicator_id)}'
        params = {"pauseRequested": "false"}
        return self._post_form_encoded(url, params)

    def get_query_settings(self):
        url = f'{self.hostname}/settings/querySettings'
        return self._get(url)

    def post_query_settings(self, pipeline_batch, pipeline_cap, scan_cap, timeout, prepared_limit, completed_limit,
                            complete_threshold, log_level, max_parallelism, n1ql_feature_control, temp_dir,
                            temp_dir_max_size, cbo, memory_quota, tx_timeout):
        url = f'{self.hostname}/settings/querySettings'
        params = {}
        if pipeline_batch is not None:
            params['queryPipelineBatch'] = pipeline_batch
        if pipeline_cap is not None:
            params['queryPipelineCap'] = pipeline_cap
        if scan_cap is not None:
            params['queryScanCap'] = scan_cap
        if timeout is not None:
            params['queryTimeout'] = timeout
        if prepared_limit is not None:
            params['queryPreparedLimit'] = prepared_limit
        if completed_limit is not None:
            params['queryCompletedLimit'] = completed_limit
        if complete_threshold is not None:
            params['queryCompletedThreshold'] = complete_threshold
        if log_level is not None:
            params['queryLogLevel'] = log_level
        if max_parallelism is not None:
            params['queryMaxParallelism'] = max_parallelism
        if n1ql_feature_control is not None:
            params['queryN1QLFeatCtrl'] = n1ql_feature_control
        if temp_dir is not None:
            params['queryTmpSpaceDir'] = temp_dir
        if temp_dir_max_size is not None:
            params['queryTmpSpaceSize'] = temp_dir_max_size
        if cbo is not None:
            params['queryUseCBO'] = one_zero_boolean_to_string(cbo)
        if memory_quota is not None:
            params['queryMemoryQuota'] = memory_quota
        if tx_timeout is not None:
            params['queryTxTimeout'] = tx_timeout

        return self._post_form_encoded(url, params)

    def post_query_curl_access_settings(self, restricted: bool, allowed_urls: Optional[List[str]],
                                        disallowed_urls: Optional[List[str]]):
        """POST query curl access settings."""
        url = f'{self.hostname}/settings/querySettings/curlAllowlist'
        params: Dict[str, Any] = {'all_access': not restricted}
        if allowed_urls is not None:
            params['allowed_urls'] = allowed_urls
        if disallowed_urls is not None:
            params['disallowed_urls'] = disallowed_urls

        return self._post_json(url, params)

    def list_functions(self):
        hosts, errors = self.get_hostnames_for_service(EVENT_SERVICE)
        if errors:
            return None, errors

        if not hosts:
            raise ServiceNotAvailableException(EVENT_SERVICE)
        url = f'{hosts[0]}/api/v1/functions'
        return self._get(url)

    def get_functions_status(self):
        hosts, errors = self.get_hostnames_for_service(EVENT_SERVICE)
        if errors:
            return None, errors

        if not hosts:
            raise ServiceNotAvailableException(EVENT_SERVICE)
        url = f'{hosts[0]}/api/v1/status'
        return self._get(url)

    def export_functions(self):
        hosts, errors = self.get_hostnames_for_service(EVENT_SERVICE)
        if errors:
            return None, errors

        if not hosts:
            raise ServiceNotAvailableException(EVENT_SERVICE)
        url = f'{hosts[0]}/api/v1/export'
        return self._get(url)

    def import_functions(self, parms):
        hosts, errors = self.get_hostnames_for_service(EVENT_SERVICE)
        if errors:
            return None, errors
        if not hosts:
            raise ServiceNotAvailableException(EVENT_SERVICE)
        url = f'{hosts[0]}/api/v1/import'
        return self._post_json(url, parms)

    def delete_function(self, function, bucket, scope):
        hosts, errors = self.get_hostnames_for_service(EVENT_SERVICE)
        if errors:
            return None, errors

        if not hosts:
            raise ServiceNotAvailableException(EVENT_SERVICE)
        url = f'{hosts[0]}/api/v1/functions/{urllib.parse.quote_plus(function)}' \
            f'?bucket={urllib.parse.quote_plus(bucket)}&scope={urllib.parse.quote_plus(scope)}'
        return self._delete(url, None)

    def pause_resume_function(self, function_name, bucket, scope, pause):
        hosts, errors = self.get_hostnames_for_service(EVENT_SERVICE)
        if errors:
            return None, errors

        if not hosts:
            raise ServiceNotAvailableException(EVENT_SERVICE)

        url = f"{hosts[0]}/api/v1/functions/{urllib.parse.quote_plus(function_name)}/{'pause' if pause else 'resume'}" \
            f"?bucket={urllib.parse.quote_plus(bucket)}&scope={urllib.parse.quote_plus(scope)}"
        return self._post_json(url, None)

    def deploy_undeploy_function(self, function, bucket, scope, deploy, boundary):
        hosts, errors = self.get_hostnames_for_service(EVENT_SERVICE)
        if errors:
            return None, errors

        if not hosts:
            raise ServiceNotAvailableException(EVENT_SERVICE)

        params = {}

        if deploy and boundary:
            params["feed-boundary"] = boundary

        url = f'{hosts[0]}/api/v1/functions/{urllib.parse.quote_plus(function)}/{"deploy" if deploy else "undeploy"}' \
            f'?bucket={urllib.parse.quote_plus(bucket)}&scope={urllib.parse.quote_plus(scope)}'
        return self._post_json(url, params)

    def create_analytics_link(self, opts):
        return self._set_analytics_link(False, opts.scope, opts.name, self._get_analytics_link_params(opts))

    def edit_analytics_link(self, opts):
        return self._set_analytics_link(True, opts.scope, opts.name, self._get_analytics_link_params(opts))

    @staticmethod
    def _get_analytics_link_params(opts):
        params = {}
        if opts.type:
            params["type"] = opts.type

        # couchbase link params
        if opts.hostname:
            params["hostname"] = opts.hostname
        if opts.encryption:
            params["encryption"] = opts.encryption
        if opts.certificates:
            params["certificate"] = '\n'.join(opts.certificates)
        if opts.user_key:
            params['clientKey'] = opts.user_key
        if opts.user_key_passphrase:
            params['clientKeyPassphrase'] = opts.user_key_passphrase
        if opts.user_certificate:
            params['clientCertificate'] = opts.user_certificate
        if opts.link_username:
            params["username"] = opts.link_username
        if opts.link_password:
            params["password"] = opts.link_password

        # s3 link params
        if opts.access_key_id:
            params['accessKeyId'] = opts.access_key_id
        if opts.secret_access_key:
            params['secretAccessKey'] = opts.secret_access_key
        if opts.session_token:
            params['sessionToken'] = opts.session_token
        if opts.region:
            params['region'] = opts.region
        if opts.service_endpoint:
            params['serviceEndpoint'] = opts.service_endpoint

        # azure blob and datalake link params
        if opts.account_name:
            params['accountName'] = opts.account_name
        if opts.account_key:
            params['accountKey'] = opts.account_key
        if opts.shared_access_signature:
            params['sharedAccessSignature'] = opts.shared_access_signature
        if opts.managed_identity_id:
            params['managedIdentityId'] = opts.managed_identity_id
        if opts.client_id:
            params['clientId'] = opts.client_id
        if opts.client_secret:
            params['clientSecret'] = opts.client_secret
        if opts.client_certificate:
            params['clientCertificate'] = opts.client_certificate
        if opts.client_certificate_password:
            params['clientCertificatePassword'] = opts.client_certificate_password
        if opts.tenant_id:
            params['tenantId'] = opts.tenant_id
        if opts.endpoint:
            params['endpoint'] = opts.endpoint

        # gcs link params
<<<<<<< HEAD
=======
        if opts.application_default_credentials:
            params['applicationDefaultCredentials'] = opts.application_default_credentials
>>>>>>> 38c3ce22
        if opts.json_credentials:
            params['jsonCredentials'] = opts.json_credentials

        return params

    def _set_analytics_link(self, edit, scope, name, params):
        hosts, errors = self.get_hostnames_for_service(CBAS_SERVICE)
        if errors:
            return None, errors

        if not hosts:
            raise ServiceNotAvailableException(CBAS_SERVICE)

        url = f'{hosts[0]}/analytics/link/{urllib.parse.quote_plus(scope)}/{urllib.parse.quote_plus(name)}'

        return self._put(url, params) if edit else self._post_form_encoded(url, params)

    def delete_analytics_link(self, scope, name):
        hosts, errors = self.get_hostnames_for_service(CBAS_SERVICE)
        if errors:
            return None, errors

        if not hosts:
            raise ServiceNotAvailableException(CBAS_SERVICE)

        url = f'{hosts[0]}/analytics/link/{urllib.parse.quote_plus(scope)}/{urllib.parse.quote_plus(name)}'

        return self._delete(url, None)

    def list_analytics_links(self, scope, name, link_type):
        hosts, errors = self.get_hostnames_for_service(CBAS_SERVICE)
        if errors:
            return None, errors

        if not hosts:
            raise ServiceNotAvailableException(CBAS_SERVICE)

        url = f'{hosts[0]}/analytics/link'

        params = {}
        if scope:
            url += f'/{urllib.parse.quote_plus(scope)}'
            if name:
                url += f'/{urllib.parse.quote_plus(name)}'

        if link_type:
            params["type"] = link_type

        return self._get(url, params)

    def get_backup_service_settings(self):
        hosts, errors = self.get_hostnames_for_service(BACKUP_SERVICE)
        if errors:
            return None, errors

        if not hosts:
            raise ServiceNotAvailableException(BACKUP_SERVICE)

        return self._get(f'{hosts[0]}/api/v1/config')

    def patch_backup_service_settings(self, rotation_period=None, rotation_size=None):
        hosts, errors = self.get_hostnames_for_service(BACKUP_SERVICE)
        if errors:
            return None, errors

        if not hosts:
            raise ServiceNotAvailableException(BACKUP_SERVICE)

        params = {}
        if rotation_period is not None:
            params['history_rotation_period'] = rotation_period
        if rotation_size is not None:
            params['history_rotation_size'] = rotation_size

        return self._patch_json(f'{hosts[0]}/api/v1/config', params)

    def get_backup_service_repositories(self, cluster='self', state=None):
        """List all backup repositories in the given state

        Args:
            cluster (str): Only 'self' is supported.
            state (str): The state of repositories to retrieve

        Returns:
            A list of repositories and None if successful. Otherwise none a list of strings denoting the errors.
        """
        hosts, errors = self.get_hostnames_for_service(BACKUP_SERVICE)
        if errors:
            return None, errors

        if not hosts:
            raise ServiceNotAvailableException(BACKUP_SERVICE)

        if state not in ['active', 'archived', 'imported']:
            return None, [f'Invalid backup repository state {state}']

        return self._get(f'{hosts[0]}/api/v1/cluster/{cluster}/repository/{state}')

    def get_backup_service_repository(self, repository_id, state, cluster='self'):
        """Retrieves a single repository from the backup service

        Args:
            repository_id (str): The repository id to be retrieved
            state (str): The state of the repository to retrieve
            cluster (str): Only 'self' is supported.
        """
        hosts, errors = self.get_hostnames_for_service(BACKUP_SERVICE)
        if errors:
            return None, errors

        if not hosts:
            raise ServiceNotAvailableException(BACKUP_SERVICE)

        return self._get(f'{hosts[0]}/api/v1/cluster/{cluster}/repository/{state}/{repository_id}')

    def archive_backup_repository(self, repository_id, new_id, cluster='self'):
        """Archive an active repository

        Args:
            repository_id (str): The repository id to be retrieved
            new_id (str): The id that will be given to the archived repository
            cluster (str): Only 'self' is supported.
        """
        hosts, errors = self.get_hostnames_for_service(BACKUP_SERVICE)
        if errors:
            return None, errors

        if not hosts:
            raise ServiceNotAvailableException(BACKUP_SERVICE)

        return self._post_json(f'{hosts[0]}/api/v1/cluster/{cluster}/repository/active/{repository_id}/archive',
                               {'id': new_id})

    def add_backup_active_repository(self, repository_id: str, body: Dict[str, Any], cluster: str = 'self'):
        """Archive an active repository

        Args:
            repository_id (str): The id to be given to the new repository.
            body (dict): The add active repository request.
            cluster (str): Only 'self' is supported.
        """
        hosts, errors = self.get_hostnames_for_service(BACKUP_SERVICE)
        if errors:
            return None, errors

        if not hosts:
            raise ServiceNotAvailableException(BACKUP_SERVICE)

        return self._post_json(f'{hosts[0]}/api/v1/cluster/{cluster}/repository/active/{repository_id}', body)

    def list_backup_plans(self):
        """Retrieves all the backup plans from the backup service"""
        hosts, errors = self.get_hostnames_for_service(BACKUP_SERVICE)
        if errors:
            return None, errors

        if not hosts:
            raise ServiceNotAvailableException(BACKUP_SERVICE)

        return self._get(f'{hosts[0]}/api/v1/plan')

    def get_backup_plan(self, name: str):
        """Retrieves a plan by name"""
        hosts, errors = self.get_hostnames_for_service(BACKUP_SERVICE)
        if errors:
            return None, errors

        if not hosts:
            raise ServiceNotAvailableException(BACKUP_SERVICE)

        return self._get(f'{hosts[0]}/api/v1/plan/{name}')

    def delete_backup_plan(self, name: str):
        """Deletes a backup plan by name"""
        hosts, errors = self.get_hostnames_for_service(BACKUP_SERVICE)
        if errors:
            return None, errors

        if not hosts:
            raise ServiceNotAvailableException(BACKUP_SERVICE)

        return self._delete(f'{hosts[0]}/api/v1/plan/{name}', None)

    def delete_backup_repository(self, repository_id: str, state: str, delete_repo: bool, cluster: str = 'self'):
        """Delete a backup repository
        Args:
            repository_id (str): The id to be deleted.
            state (str): The state in which the isntance to be deleted is.
            delete_repo (bool): Wheter or not to delete the backup Repository.
            cluster (str): Only 'self' is supported.
        """
        hosts, errors = self.get_hostnames_for_service(BACKUP_SERVICE)
        if errors:
            return None, errors

        if not hosts:
            raise ServiceNotAvailableException(BACKUP_SERVICE)
        url = f'{hosts[0]}/api/v1/cluster/{cluster}/repository/{state}/{repository_id}?remove_repository={delete_repo!s}'
        return self._delete(url, None)

    def add_backup_plan(self, name: str, plan: Dict[str, Any]):
        """Adds a new backup plan

        Args:
            name (str): The name to give to the new plan if it already exists it will fail.
            plan (object): The plan to add.
        """
        hosts, errors = self.get_hostnames_for_service(BACKUP_SERVICE)
        if errors:
            return None, errors

        if not hosts:
            raise ServiceNotAvailableException(BACKUP_SERVICE)

        return self._post_json(f'{hosts[0]}/api/v1/plan/{name}', plan)

    def create_scope(self, bucket, scope):
        url = f'{self.hostname}/pools/default/buckets/{urllib.parse.quote_plus(bucket)}/scopes'
        params = {"name": scope}
        return self._post_form_encoded(url, params)

    def drop_scope(self, bucket, scope):
        url = f'{self.hostname}/pools/default/buckets/{urllib.parse.quote_plus(bucket)}/scopes/'\
            f'{urllib.parse.quote_plus(scope)}'
        return self._delete(url, None)

    def create_collection(self, bucket, scope, collection, max_ttl, enable_history):
        url = f'{self.hostname}/pools/default/buckets/{urllib.parse.quote_plus(bucket)}/scopes/' \
            f'{urllib.parse.quote_plus(scope)}/collections'
        params = {"name": collection}
        if max_ttl:
            params["maxTTL"] = max_ttl
        if enable_history:
            params["history"] = one_zero_boolean_to_string(enable_history)

        return self._post_form_encoded(url, params)

    def drop_collection(self, bucket, scope, collection):
        url = f'{self.hostname}/pools/default/buckets/{urllib.parse.quote_plus(bucket)}/scopes/'\
            f'{urllib.parse.quote_plus(scope)}/collections/{urllib.parse.quote_plus(collection)}'
        return self._delete(url, None)

    def get_manifest(self, bucket):
        url = f'{self.hostname}/pools/default/buckets/{urllib.parse.quote_plus(bucket)}/scopes'
        return self._get(url)

    def set_alternate_address(self, hostname, ports):
        url = f'{self.hostname}/node/controller/setupAlternateAddresses/external'
        params = {}
        if hostname:
            params['hostname'] = hostname
        if ports:
            for (name, value) in ports:
                params[name] = value

        return self._put(url, params)

    def delete_alternate_address(self):
        url = f'{self.hostname}/node/controller/setupAlternateAddresses/external'
        return self._delete(url, {})

    def get_alternate_address(self):
        url = f'{self.hostname}/pools/default/nodeServices'
        node_service, error = self._get(url)
        if error:
            return None, error
        return node_service['nodesExt'], None

    def enable_external_listener(self, host=None, ipfamily=None, encryption=None):
        hostname = host if host else self.hostname
        url = f'{hostname}/node/controller/enableExternalListener'
        params = {}
        if ipfamily:
            params['afamily'] = ipfamily
        if encryption:
            params['nodeEncryption'] = encryption
        return self._post_form_encoded(url, params)

    def disable_external_listener(self, host=None, ipfamily=None, encryption=None):
        hostname = host if host else self.hostname
        url = f'{hostname}/node/controller/disableExternalListener'
        params = {}
        if ipfamily:
            params['afamily'] = ipfamily
        if encryption:
            params['nodeEncryption'] = encryption
        return self._post_form_encoded(url, params)

    def disable_unused_external_listeners(self, host=None, ipfamily=None, encryption=None):
        hostname = host if host else self.hostname
        url = f'{hostname}/node/controller/disableUnusedExternalListeners'
        res, err = self._post_form_encoded(url, None)
        if err is None or err[0] != 'Requested resource not found.\r\n':
            return res, err

        # Backward compatibility: 6.5 nodes don't have
        # disableUnusedExternalListeners api yet. Call previous api then.
        return self.disable_external_listener(host=host, ipfamily=ipfamily, encryption=encryption)

    def setup_net_config(self, host=None, ipfamily=None, encryption=None, ipfamilyonly=None):
        hostname = host if host else self.hostname
        url = f'{hostname}/node/controller/setupNetConfig'
        params = {}
        if ipfamily:
            params['afamily'] = ipfamily
            params['afamilyOnly'] = 'true' if ipfamilyonly else 'false'
        if encryption:
            params['nodeEncryption'] = encryption

        return self._post_form_encoded(url, params)

    def node_get_address_family(self, host):
        node_data, err = self._get(f'{host}/pools/nodes')
        if err:
            return '', err

        for n in node_data['nodes']:
            if 'thisNode' in n and n['thisNode']:
                if 'addressFamily' in n:
                    return n['addressFamily'], None
                return '', [f'Node {host} must be version 6.5 or higher']

        return '', [f'Could not get data for {host}']

    def reset_cipher_suites(self):
        url = f'{self.hostname}/controller/resetCipherSuites'
        return self._post_form_encoded(url, None)

    # returns info about nodes even if cluster is not initialized yet
    def nodes_info(self):
        node_data, err = self.pools('nodes')
        if err and err[0] == 'unknown pool':
            result, err = self.node_info()
            if err:
                return None, err
            return [result], None
        if err:
            return None, err

        return node_data['nodes'], None

    def min_version(self):
        data, err = self.pools("default")
        if err:
            return None, err

        min_version = data["nodes"][0]["version"].split("-")[0]

        for node in data["nodes"][1:]:
            node_version = node["version"].split("-")[0]

            if node_version < min_version:
                min_version = node_version

        return min_version, None

    def get_analytics_settings(self):
        """Gets the Analytics Service Settings """
        url = f'{self.hostname}/settings/analytics'
        return self._get(url)

    def set_analytics_settings(self, replicas=None):
        """ Set the Analytics Settings
        Args:
            replicas (int): The number of replicas.
        """
        url = f'{self.hostname}/settings/analytics'
        params = {
            'numReplicas': replicas
        }
        params = dict(filter(lambda x: x[1], params.items()))
        return self._post_form_encoded(url, params)

    # Low level methods for basic HTML operations

    @classmethod
    def _url_encode_params(cls, params):
        return urllib.parse.urlencode(params if params is not None else {})

    @classmethod
    def _json_encode_params(cls, params):
        return json.dumps(params if params is not None else {})

    @request
    def _get(self, url, params=None):
        if self.debug:
            print(f'GET {url} {self._url_encode_params(params)}')

        return self._handle_response(self.session.get(url, params=params, auth=(self.username, self.password),
                                                      verify=self.ca_cert, timeout=self.timeout, headers=self.headers))

    @request
    def _post_form_encoded(self, url, params):
        if self.debug:
            print(f'POST {url} {self._url_encode_params(params)}')

        return self._handle_response(self.session.post(url, auth=(self.username, self.password), data=params,
                                                       verify=self.ca_cert, timeout=self.timeout, headers=self.headers))

    @request
    def _post_json(self, url, params):
        if self.debug:
            print(f'POST {url} {self._json_encode_params(params)}')

        return self._handle_response(self.session.post(url, auth=(self.username, self.password), json=params,
                                                       verify=self.ca_cert, timeout=self.timeout, headers=self.headers))

    @request
    def _patch_json(self, url, params):
        if self.debug:
            print(f'PATCH {url} {self._json_encode_params(params)}')

        return self._handle_response(self.session.patch(url, auth=(self.username, self.password), json=params,
                                                        verify=self.ca_cert, timeout=self.timeout,
                                                        headers=self.headers))

    @request
    def _put(self, url, params):
        if self.debug:
            print(f'PUT {url} {self._url_encode_params(params)}')

        return self._handle_response(self.session.put(url, params, auth=(self.username, self.password),
                                                      verify=self.ca_cert, timeout=self.timeout, headers=self.headers))

    @request
    def _put_json(self, url, params):
        if self.debug:
            print(f'PUT {url} {self._json_encode_params(params)}')

        return self._handle_response(self.session.put(url, None, auth=(self.username, self.password), json=params,
                                                      verify=self.ca_cert, timeout=self.timeout, headers=self.headers))

    @request
    def _delete(self, url, params):
        if self.debug:
            print(f'DELETE {url} {self._url_encode_params(params)}')

        return self._handle_response(self.session.delete(url, auth=(self.username, self.password), data=params,
                                                         verify=self.ca_cert, timeout=self.timeout,
                                                         headers=self.headers))

    def _handle_response(self, response):
        if self.debug:
            output = str(response.status_code)
            if response.headers:
                output += f', {response.headers}'
            if response.content:
                response.encoding = 'utf-8'
                output += f', {response.content}'
            print(output)
        if response.status_code in [200, 202, 204]:
            if 'Content-Type' not in response.headers:
                return "", None
            if not response.content:
                return "", None
            if 'application/json' in response.headers['Content-Type']:
                return response.json(), None
            else:
                response.encoding = 'utf-8'
                return response.text, None
        elif response.status_code in [400, 404, 405, 409]:
            if 'Content-Type' not in response.headers:
                return None, ["Not a Couchbase Server, please check hostname and port"]
            if 'application/json' in response.headers['Content-Type']:
                errors = response.json()
                if isinstance(errors, list):
                    return None, errors
                if "errors" in errors and isinstance(errors["errors"], list):
                    return None, errors["errors"]
                if "errors" in errors and isinstance(errors["errors"], dict):
                    return None, [f"{key} - {str(value)}" for key, value in errors["errors"].items()]
                return None, [errors]
            return None, [response.text]
        elif response.status_code == 401:
            return None, [ERR_AUTH]
        elif response.status_code == 403:
            if 'Content-Type' not in response.headers:
                return None, ["Not a Couchbase Server, please check hostname and port"]
            if 'application/json' in response.headers['Content-Type']:
                errors = response.json()
                if 'message' in errors and 'permissions' in errors:
                    return None, [errors['message'] + ": " + ", ".join(errors["permissions"])]
                elif 'runtime_info' in errors and 'info' in errors['runtime_info']:
                    return None, [errors['runtime_info']['info']]
            return None, [f"Unexpected response for error 403: {response.text}"]
        # Error codes from Eventing service
        elif response.status_code in [406, 422, 423]:
            errors = response.json()
            if "description" in errors:
                return None, [errors["description"]]
            return None, ['Received unexpected status %d' % response.status_code]
        # Error code from Eventing Service
        elif response.status_code == 207:
            errors = response.json()
            if isinstance(errors, list):
                rv = list()
                for error in errors:
                    if 'code' in error and error['code'] == couchbaseConstants.ERR_APP_DEPLOYED:
                        rv.append(error['info'])
                return None, rv
            else:
                return None, ['Received unexpected status %d' % response.status_code]
        elif response.status_code == 500:
            return None, [ERR_INTERNAL]
        else:
            return None, ['Received unexpected status %d' % response.status_code]<|MERGE_RESOLUTION|>--- conflicted
+++ resolved
@@ -833,12 +833,8 @@
                       max_ttl, compression_mode, sync, db_frag_perc, db_frag_size, view_frag_perc,
                       view_frag_size, from_hour, from_min, to_hour, to_min,
                       abort_outside, paralleldb_and_view_compact, purge_interval,
-<<<<<<< HEAD
-                      pitr_enabled, pitr_granularity, pitr_max_history_age, timeout=60):
-=======
                       history_retention_bytes, history_retention_seconds,
-                      history_retention_default, timeout=60):
->>>>>>> 38c3ce22
+                      history_retention_default, pitr_enabled, pitr_granularity, pitr_max_history_age, timeout=60):
         url = f'{self.hostname}/pools/default/buckets'
 
         if name is None:
@@ -872,21 +868,18 @@
             params["storageBackend"] = storage_type
         if durability_min_level is not None:
             params["durabilityMinLevel"] = durability_min_level
-<<<<<<< HEAD
+        if history_retention_bytes is not None:
+            params["historyRetentionBytes"] = history_retention_bytes
+        if history_retention_seconds is not None:
+            params["historyRetentionSeconds"] = history_retention_seconds
+        if history_retention_default is not None:
+            params["historyRetentionCollectionDefault"] = one_zero_boolean_to_string(history_retention_default)
         if pitr_enabled is not None:
             params["pitrEnabled"] = one_zero_boolean_to_string(pitr_enabled)
         if pitr_granularity is not None:
             params["pitrGranularity"] = pitr_granularity
         if pitr_max_history_age is not None:
             params["pitrMaxHistoryAge"] = pitr_max_history_age
-=======
-        if history_retention_bytes is not None:
-            params["historyRetentionBytes"] = history_retention_bytes
-        if history_retention_seconds is not None:
-            params["historyRetentionSeconds"] = history_retention_seconds
-        if history_retention_default is not None:
-            params["historyRetentionCollectionDefault"] = one_zero_boolean_to_string(history_retention_default)
->>>>>>> 38c3ce22
 
         if bucket_type == "couchbase":
             if (db_frag_perc is not None or db_frag_size is not None or view_frag_perc is not None or
@@ -955,12 +948,8 @@
                     compression_mode, remove_port, db_frag_perc, db_frag_size, view_frag_perc,
                     view_frag_size, from_hour, from_min, to_hour, to_min,
                     abort_outside, paralleldb_and_view_compact, purge_interval,
-<<<<<<< HEAD
+                    history_retention_bytes, history_retention_seconds, history_retention_default,
                     pitr_enabled, pitr_granularity, pitr_max_history_age, couchbase_bucket: bool = True):
-=======
-                    history_retention_bytes, history_retention_seconds,
-                    history_retention_default, couchbase_bucket: bool = True):
->>>>>>> 38c3ce22
         url = f'{self.hostname}/pools/default/buckets/{name}'
 
         if name is None:
@@ -1013,21 +1002,18 @@
             params["purgeInterval"] = purge_interval
         if durability_min_level is not None:
             params["durabilityMinLevel"] = durability_min_level
-<<<<<<< HEAD
+        if history_retention_bytes is not None:
+            params["historyRetentionBytes"] = history_retention_bytes
+        if history_retention_seconds is not None:
+            params["historyRetentionSeconds"] = history_retention_seconds
+        if history_retention_default is not None:
+            params["historyRetentionCollectionDefault"] = one_zero_boolean_to_string(history_retention_default)
         if pitr_enabled is not None:
             params["pitrEnabled"] = one_zero_boolean_to_string(pitr_enabled)
         if pitr_granularity is not None:
             params["pitrGranularity"] = pitr_granularity
         if pitr_max_history_age is not None:
             params["pitrMaxHistoryAge"] = pitr_max_history_age
-=======
-        if history_retention_bytes is not None:
-            params["historyRetentionBytes"] = history_retention_bytes
-        if history_retention_seconds is not None:
-            params["historyRetentionSeconds"] = history_retention_seconds
-        if history_retention_default is not None:
-            params["historyRetentionCollectionDefault"] = one_zero_boolean_to_string(history_retention_default)
->>>>>>> 38c3ce22
 
         return self._post_form_encoded(url, params)
 
@@ -2122,11 +2108,8 @@
             params['endpoint'] = opts.endpoint
 
         # gcs link params
-<<<<<<< HEAD
-=======
         if opts.application_default_credentials:
             params['applicationDefaultCredentials'] = opts.application_default_credentials
->>>>>>> 38c3ce22
         if opts.json_credentials:
             params['jsonCredentials'] = opts.json_credentials
 

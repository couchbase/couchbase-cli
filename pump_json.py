#!/usr/bin/env python

import logging
import os
import json
import struct
import sys
import shutil
import tempfile
import zipfile

import couchbaseConstants
import pump

JSON_SCHEME = "json://"

class JSONSource(pump.Source):
    """Reads json file or directory or zip file that contains json files."""

    def __init__(self, opts, spec, source_bucket, source_node,
                 source_map, sink_map, ctl, cur):
        super(JSONSource, self).__init__(opts, spec, source_bucket, source_node,
                                         source_map, sink_map, ctl, cur)
        self.done = False
        self.docs = list()
        self.file_iter = None

    @staticmethod
    def can_handle(opts, spec):
        return spec.startswith(JSON_SCHEME) and \
            (os.path.isfile(spec.replace(JSON_SCHEME, "")) or \
             os.path.isdir(spec.replace(JSON_SCHEME, "")) or \
             spec.endswith(".zip"))

    @staticmethod
    def check(opts, spec):

        return 0, {'spec': spec,
                   'buckets': [{'name': os.path.normpath(os.path.basename(spec)),
                                'nodes': [{'hostname': 'N/A'}]}]}

    def save_doc(self, batch, dockey, docvalue):
        cmd = couchbaseConstants.CMD_TAP_MUTATION
        vbucket_id = 0x0000ffff
        # common flags:       0x02000000 (JSON)
        # legacy flags:       0x00000006 (JSON)
        cas, exp, flg = 0, 0, 0x02000006
        try:
            doc = json.loads(docvalue)
            if '_id' not in doc:
                msg = (cmd, vbucket_id, dockey, flg, exp, cas, '', docvalue, 0, 0, 0, 0)
                batch.append(msg, len(docvalue))
            else:
                id = doc['_id'].encode('UTF-8')
                del doc['_id']
                docdata = {"doc":{
                    "json": doc,
                    "meta":{"id":id}
                }}
                if not is_data:
                    batch.append(json.dumps(docdata), len(docdata))
        except ValueError, error:
            logging.error("Fail to read json file with error:" + str(error))

    @staticmethod
    def gen_dockey(filename):
        return os.path.splitext(os.path.basename(filename))[0]

    @staticmethod
    def enumerate_files(subdir, file_candidate, skip_views, skip_docs):
        for item in os.listdir(subdir):
            path = os.path.join(subdir, item)
            if os.path.isfile(path):
                dir = os.path.basename(os.path.dirname(path))
                if (not skip_views and dir == "design_docs") or \
                   (not skip_docs and dir == "docs"):
                    file_candidate.append(path)
            else:
                dir = os.path.basename(path)
                if not ((skip_docs and dir == "docs") or \
                   (skip_views and dir == "design_docs")):
                    JSONSource.enumerate_files(path, file_candidate, skip_views, skip_docs)

    @staticmethod
    def provide_design(opts, source_spec, source_bucket, source_map):
        design_files = list()
        f = source_spec.replace(JSON_SCHEME, "")

        if os.path.isfile(f) and f.endswith(".zip"):
            zf = zipfile.ZipFile(f)
            for path in zf.namelist():
                file = os.path.basename(path)
                # Skip the design_docs directory listing
                if file == "design_docs":
                    continue

                dir = os.path.basename(os.path.dirname(path))
                # Skip all files not in the design docs directory
                if dir != "design_docs":
                    continue

                design_files.append(zf.read(path))
            zf.close()
        elif os.path.isdir(f):
<<<<<<< HEAD
            files = list()
            JSONSource.enumerate_files(f, files, False, True)
            for path in files:
                if os.path.isfile(path):
                    f = open(path, 'r')
                    design_files.append(f.read())
                    f.close()
=======
            JSONSource.enumerate_files(f, files, True)

        design_files = []
        for path in files:
            if os.path.isfile(path):
                f = open(path, 'r')
                design_files.append(f.read())
                f.close()

        if working_dir:
            shutil.rmtree(working_dir)
>>>>>>> ace20d17

        return 0, design_files

    def provide_batch(self):
        if self.done:
            return 0, None

        # During the first iteration load the file names, this is only run once
        if not self.docs:
            self.prepare_docs()

        batch = pump.Batch(self)
        f = self.spec.replace(JSON_SCHEME, "")
        batch_max_size = self.opts.extra['batch_max_size']

        # Each iteration should return a batch or mark the loading a finished
        if os.path.isfile(f) and f.endswith(".zip"):
            zf = zipfile.ZipFile(f)
            while batch.size() < batch_max_size and self.docs:
                path = self.docs.pop()
                key = os.path.basename(path)
                if key.endswith('.json'):
                    key = key[:-5]
                value = zf.read(path)
                self.save_doc(batch, key, value)
            zf.close()
        else:
            while batch.size() < batch_max_size and self.docs:
                path = self.docs.pop()
                key = os.path.basename(path)
                if key.endswith('.json'):
                    key = key[:-5]
                try:
                    fp = open(path, 'r')
                    value = fp.read()
                    fp.close()
                    self.save_doc(batch, key, value)
                except IOError, error:
                    logging.error("Fail to load json file with error" + str(error))

        if not self.docs:
            self.done = True

        return 0, batch

    def prepare_docs(self):
        f = self.spec.replace(JSON_SCHEME, "")
        root_name = os.path.basename(f).split('.')[0]
        if os.path.isfile(f) and f.endswith(".zip"):
            zf = zipfile.ZipFile(f)
            for path in zf.namelist():
                file = os.path.basename(path)
                # Skip the docs directory listing
                if file == "docs":
                    continue

                dir = os.path.basename(os.path.dirname(path))

                # This condition is not allowed by the spec, but we allowing it
                # because the training team did properly follow the spec and we
                # don't want to break their training material. Since this tool
                # will be deprecated soon we are making an exception and
                # allowing this.
                if dir == "" or dir == root_name:
                    self.docs.append(path)
                    continue

                # Skip all files not in the docs directory
                if dir != "docs":
                    continue

                self.docs.append(path)
            zf.close()
        elif os.path.isdir(f):
            JSONSource.enumerate_files(f, self.docs, True, False)
        else:
            self.docs.append(f)<|MERGE_RESOLUTION|>--- conflicted
+++ resolved
@@ -102,7 +102,6 @@
                 design_files.append(zf.read(path))
             zf.close()
         elif os.path.isdir(f):
-<<<<<<< HEAD
             files = list()
             JSONSource.enumerate_files(f, files, False, True)
             for path in files:
@@ -110,19 +109,6 @@
                     f = open(path, 'r')
                     design_files.append(f.read())
                     f.close()
-=======
-            JSONSource.enumerate_files(f, files, True)
-
-        design_files = []
-        for path in files:
-            if os.path.isfile(path):
-                f = open(path, 'r')
-                design_files.append(f.read())
-                f.close()
-
-        if working_dir:
-            shutil.rmtree(working_dir)
->>>>>>> ace20d17
 
         return 0, design_files
 

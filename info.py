--- conflicted
+++ resolved
@@ -40,16 +40,12 @@
         for x in ['license', 'licenseValid', 'licenseValidUntil']:
             if x in json:
                 del(json[x])
-<<<<<<< HEAD
-        if cmd == 'server-eshell':
-            name = self._remoteShellName()
-            p = subprocess.call(['erl','-name',name,
-=======
+
         if cmd == 'get-server-info':
             return json
         elif cmd == 'server-eshell':
-            p = subprocess.call(['erl','-name','ctl@127.0.0.1',
->>>>>>> 40bd0f4d
+            name = self._remoteShellName()
+            p = subprocess.call(['erl','-name',name,
                 '-setcookie',json['otpCookie'],'-hidden','-remsh',json['otpNode']])
         else:
             print simplejson.dumps(json, sort_keys=True, indent=2)
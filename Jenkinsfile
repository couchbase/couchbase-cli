#!/usr/bin/env groovy

/**
 * When updating this Jenkinsfile, changes will not take effect immediately; they will
 * take effect once the Jenkins multi-branch pipeline picks up the commit. This therefore
 * means that changes made to the Jenkinsfile in a Gerrit review will not have any effect
 * until they are submitted.
 */

 import hudson.model.Result
 import hudson.model.Run
 import jenkins.model.CauseOfInterruption.UserInterruption

pipeline {
<<<<<<< HEAD
    agent { label "linux&&cheshire-cat" }
=======
    agent { label "ubuntu-18.04&&mad-hatter" }
>>>>>>> fa890f71

    environment {
        PROJECTPATH="${WORKSPACE}/couchbase-cli"
        CMAKE_CURRENT_BINARY_DIR="${PROJECTPATH}/install"
        CMAKE_CURRENT_SOURCE_DIR="${PROJECTPATH}"
        PATH="${PATH}:${WORKSPACE}/snappy-build/usr/local/include:/home/couchbase/.local/bin"
        LD_LIBRARY_PATH="${LD_LIBRARY_PATH}:${WORKSPACE}/snappy-build/usr/local/lib"
        DYLD_LIBRARY_PATH="${DYLD_LIBRARY_PATH}:${WORKSPACE}/snappy-build/usr/local/include"
    }

    stages {
        stage("Setup") {
            steps {
                script {
                    // Configure Gerrit Trigger
                    properties([pipelineTriggers([
                        gerrit(
                            serverName: "review.couchbase.org",
                            gerritProjects: [
                                [
                                    compareType: "PLAIN", disableStrictForbiddenFileVerification: false, pattern: "couchbase-cli",
                                    branches: [[ compareType: "PLAIN", pattern: "cheshire-cat" ]]
                                ],
                             ],
                            triggerOnEvents: [
                                commentAddedContains(commentAddedCommentContains: "reverify"),
                                draftPublished(),
                                patchsetCreated(excludeNoCodeChange: true)
                            ]
                        )
                    ])])
                }

                slackSend(
                    channel: "#tooling-cv",
                    color: "good",
                    message: "Build for '<${GERRIT_CHANGE_URL}|${GERRIT_CHANGE_SUBJECT}>' by '${GERRIT_CHANGE_OWNER_NAME}' started (${env.BUILD_URL})"
                )

                timeout(time: 10, unit: "MINUTES") {
                    sh "pip3 install --user urllib3 pylint==2.9.6 requests mypy==0.730 coverage==5.2 pytest==5.4.3"
                }

                // preventively delete the cli path to avoid issues with cloning
                dir("${PROJECTPATH}") {
                    deleteDir()
                }

                dir("${WORKSPACE}") {
                    sh "git clone git@github.com:couchbase/couchbase-cli.git"
                }

                // Fetch the commit we are testing
                dir("${PROJECTPATH}") {
                    sh "git fetch ssh://buildbot@review.couchbase.org:29418/couchbase-cli ${GERRIT_REFSPEC}"
                    sh "git checkout FETCH_HEAD"
                }
            }
        }

        stage("Build Dependencies") {
            steps {
                timeout(time: 10, unit: "MINUTES") {
                    sh "mkdir snappy-build"

                    // paranoid cleanup
                    dir("${WORKSPACE}/snappy") {
                        deleteDir()
                    }

                    dir("${WORKSPACE}") {
                        sh "git clone -b 1.1.7 https://github.com/google/snappy.git"
                    }

                    dir("${WORKSPACE}/snappy/build") {
                        sh "cmake ../ -DBUILD_SHARED_LIBS=ON"
                        sh "DESTDIR=${WORKSPACE}/snappy-build make install"
                        sh "CXXFLAGS=\"-I${WORKSPACE}/snappy-build/usr/local/include -L${WORKSPACE}/snappy-build/usr/local/lib\" CFLAGS=\"-I${WORKSPACE}/snappy-build/usr/local/include -L${WORKSPACE}/snappy-build/usr/local/lib\" CPPFLAGS=\"-I${WORKSPACE}/snappy-build/usr/local/include -L${WORKSPACE}/snappy-build/usr/local/lib\" pip3 install --user python-snappy"
                    }
                }
            }
        }

        stage("Lint") {
            steps {
                timeout(time: 10, unit: "MINUTES") {
                    dir("${PROJECTPATH}") {
                        sh "python3 -m pylint -E --disable=import-error cbbackup cbbackupwrapper cblogredaction cbrecovery cbrestore cbrestorewrapper cbtransfer cbworkloadgen couchbase-cli pump*.py"
                        sh "python3 -m pylint --disable=import-error,unused-import --disable C,R cbmgr.py cluster_manager.py"
                    }
                }
            }
        }

        stage("Spell check docs") {
            steps {
                dir("${PROJECTPATH}") {
                    sh "./jenkins/adoc-lint.sh"
                }
            }
        }

        stage("Type check") {
            steps {
                timeout(time: 10, unit: "MINUTES") {
                    dir("${PROJECTPATH}") {
                        sh """#!/bin/bash
                            if [ \$(mypy --ignore-missing-imports cbbackup | grep -c error) -gt 1 ]; then
                                echo "Failed mypy type checking in cbbackup"
                                echo "Re running: mypy --ignore-missing-imports cbbackup"
                                echo \$(mypy --ignore-missing-imports cbbackup)
                                exit 1
                            fi
                           """

                        sh """#!/bin/bash
                            if [ \$(mypy --ignore-missing-imports cbrestore | grep -c error) -gt 1 ]; then
                                echo "Failed mypy type checking in cbrestore"
                                echo "Re running: mypy --ignore-missing-imports cbrestore"
                                echo \$(mypy --ignore-missing-imports cbrestore)
                                exit 1
                            fi
                           """

                        sh """#!/bin/bash
                            if [ \$(mypy --ignore-missing-imports cbtransfer | grep -c error) -gt 1 ]; then
                                echo "Failed mypy type checking in cbtransfer"
                                echo "Re running: mypy --ignore-missing-imports cbtransfer"
                                echo \$(mypy --ignore-missing-imports cbtransfer)
                                exit 1
                            fi
                           """

                        sh """#!/bin/bash
                            if [ \$(mypy --ignore-missing-imports cbworkloadgen | grep -c error) -gt 1 ]; then
                                echo "Failed mypy type checking in cbworkloadgen"
                                echo "Re running: mypy --ignore-missing-imports cbworkloadgen"
                                echo \$(mypy --ignore-missing-imports cbworkloadgen)
                                exit 1
                            fi
                            """
                    }
                }
            }
        }

        stage("Test") {
            steps {
                // Make reports directory if it does not exist
                sh "mkdir -p ${WORKSPACE}/reports"

                dir("${PROJECTPATH}"){
                    // Use pytest to run the test as it is nicer and also can produce junit xml reports
                    sh "coverage run --source . -m pytest test/test_*.py --cache-clear --junitxml=${WORKSPACE}/reports/test-cli.xml -v"

                    // Produce xml report for cobertura
                    sh "coverage xml -o ${WORKSPACE}/reports/coverage-cli.xml"
                }
             }
         }
    }

    post {
         always {
            // Post the test results
            junit allowEmptyResults: true, testResults: "reports/test-*.xml"

            // Post the test coverage
            cobertura autoUpdateStability: false, autoUpdateHealth: false, onlyStable: false, coberturaReportFile: "reports/coverage-*.xml", conditionalCoverageTargets: "70, 10, 30", failNoReports: false, failUnhealthy: true, failUnstable: true, lineCoverageTargets: "70, 10, 30", methodCoverageTargets: "70, 10, 30", maxNumberOfBuilds: 0, sourceEncoding: "ASCII", zoomCoverageChart: false
        }

        success {
            slackSend(
                channel: "#tooling-cv",
                color: "good",
                message: "Build for '<${GERRIT_CHANGE_URL}|${GERRIT_CHANGE_SUBJECT}>' by '${GERRIT_CHANGE_OWNER_NAME}' succeeded (${env.BUILD_URL})"
            )
        }

        unstable {
            slackSend(
                channel: "#tooling-cv",
                color: "bad",
                message: "Build for '<${GERRIT_CHANGE_URL}|${GERRIT_CHANGE_SUBJECT}>' by '${GERRIT_CHANGE_OWNER_NAME}' is unstable (${env.BUILD_URL})"
            )
        }

        failure {
            slackSend(
                channel: "#tooling-cv",
                color: "bad",
                message: "Build for '<${GERRIT_CHANGE_URL}|${GERRIT_CHANGE_SUBJECT}>' by '${GERRIT_CHANGE_OWNER_NAME}' failed (${env.BUILD_URL})"
            )
        }

        aborted {
            slackSend(
                channel: "#tooling-cv",
                color: "bad",
                message: "Build for '<${GERRIT_CHANGE_URL}|${GERRIT_CHANGE_SUBJECT}>' by '${GERRIT_CHANGE_OWNER_NAME}' aborted (${env.BUILD_URL})"
            )
        }

        cleanup {
            // Remove the workspace
            deleteDir()
        }
    }
}<|MERGE_RESOLUTION|>--- conflicted
+++ resolved
@@ -12,11 +12,7 @@
  import jenkins.model.CauseOfInterruption.UserInterruption
 
 pipeline {
-<<<<<<< HEAD
-    agent { label "linux&&cheshire-cat" }
-=======
-    agent { label "ubuntu-18.04&&mad-hatter" }
->>>>>>> fa890f71
+    agent { label "ubuntu-18.04&&cheshire-cat" }
 
     environment {
         PROJECTPATH="${WORKSPACE}/couchbase-cli"

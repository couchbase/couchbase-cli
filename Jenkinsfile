--- conflicted
+++ resolved
@@ -12,11 +12,7 @@
  import jenkins.model.CauseOfInterruption.UserInterruption
 
 pipeline {
-<<<<<<< HEAD
     agent { label "linux&&master" }
-=======
-    agent { label "ubuntu-18.04&&neo" }
->>>>>>> 544d5b21
 
     environment {
         PROJECTPATH="${WORKSPACE}/couchbase-cli"

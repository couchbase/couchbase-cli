--- conflicted
+++ resolved
@@ -12,11 +12,7 @@
  import jenkins.model.CauseOfInterruption.UserInterruption
 
 pipeline {
-<<<<<<< HEAD
-    agent { label "linux&&neo" }
-=======
-    agent { label "ubuntu-18.04&&cheshire-cat" }
->>>>>>> 78292067
+    agent { label "ubuntu-18.04&&neo" }
 
     environment {
         PROJECTPATH="${WORKSPACE}/couchbase-cli"
